--- conflicted
+++ resolved
@@ -1,10 +1,7 @@
 const colyseus = require("colyseus");
 const schema = require("@colyseus/schema");
-<<<<<<< HEAD
 const social = require("@colyseus/social");
 const superagent = require("superagent");
-=======
->>>>>>> d223cc6c
 const Player = require("../models/player");
 const Shop = require("../models/shop");
 const Pokemon = require("../models/pokemon");
@@ -39,7 +36,6 @@
   }
 
   async onAuth(client, options) {
-<<<<<<< HEAD
     console.log("onAuth");
     console.log(client);
     console.log(options);
@@ -51,9 +47,6 @@
     //     "access_token": process.env.FACEBOOK_APP_TOKEN
     //   });
     // return response.body.data;
-=======
-    console.log("client try to auth");
->>>>>>> d223cc6c
     let token = social.verifyToken(options.token);
     let user = await social.User.findById(token._id);
     return user;
