--- conflicted
+++ resolved
@@ -12,11 +12,8 @@
 import { EloRankThreshold, MAX_PLAYERS_PER_GAME } from "../../types/Config"
 import { BotDifficulty, GameMode } from "../../types/enum/Game"
 import { logger } from "../../utils/logger"
-<<<<<<< HEAD
 import { max } from "../../utils/number"
-=======
 import { cleanProfanity } from "../../utils/profanity-filter"
->>>>>>> 5202746a
 import { pickRandomIn } from "../../utils/random"
 import { entries, values } from "../../utils/schemas"
 import PreparationRoom from "../preparation-room"
