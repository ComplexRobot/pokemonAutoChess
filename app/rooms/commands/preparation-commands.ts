--- conflicted
+++ resolved
@@ -24,19 +24,8 @@
 > {
   execute({ client, options, auth }) {
     try {
-<<<<<<< HEAD
-      let numberOfHumanPlayers = 0
-      this.state.users.forEach((u) => {
-        if (!u.isBot) {
-          numberOfHumanPlayers++
-        }
-      })
-      if (numberOfHumanPlayers >= MAX_PLAYERS_PER_LOBBY) {
-        return // lobby already full
-=======
       if (this.state.users.size >= MAX_PLAYERS_PER_LOBBY) {
         return; // lobby already full
->>>>>>> 231ef195
       }
       if (this.state.ownerId == "") {
         this.state.ownerId = auth.uid
@@ -138,14 +127,7 @@
             avatar: "0025/Pain",
             time: Date.now()
           })
-<<<<<<< HEAD
-        } else if (
-          freeMemory < 0.2 * totalMemory &&
-          nbHumanPlayers < MAX_PLAYERS_PER_LOBBY
-        ) {
-=======
         } else if (freeMemory < 0.2 * totalMemory && nbHumanPlayers < MAX_PLAYERS_PER_LOBBY) {
->>>>>>> 231ef195
           // if less than 20% free memory available, prevents starting a game with bots
           this.room.broadcast(Transfer.MESSAGES, {
             name: "Server",
