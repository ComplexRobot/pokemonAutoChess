--- conflicted
+++ resolved
@@ -129,14 +129,7 @@
       }
     }
 
-<<<<<<< HEAD
-    setTimeout(() => {
-      this.broadcast(Transfer.LOADING_COMPLETE)
-      this.startGame()
-    }, 5 * 60 * 1000) // maximum 5 minutes of loading game, game will start no matter what after that
-=======
     setTimeout(() => this.startGame(), 5 * 60 * 1000) // maximum 5 minutes of loading game, game will start no matter what after that
->>>>>>> 231ef195
 
     this.onMessage(Transfer.ITEM, (client, message) => {
       if (!this.state.gameFinished) {
@@ -365,11 +358,7 @@
   }
 
   startGame() {
-<<<<<<< HEAD
-    if (this.state.gameLoaded) return // already started
-=======
     if(this.state.gameLoaded) return; // already started
->>>>>>> 231ef195
     this.state.gameLoaded = true
     this.setSimulationInterval((deltaTime: number) => {
       if (!this.state.gameFinished) {
@@ -414,13 +403,8 @@
         throw new Error("consented leave")
       }
 
-<<<<<<< HEAD
       // allow disconnected client to reconnect into this room until 1 minute
       await this.allowReconnection(client, 60)
-=======
-      // allow disconnected client to reconnect into this room until 5 minutes
-      await this.allowReconnection(client, 5 * 60)
->>>>>>> 231ef195
     } catch (e) {
       if (client && client.auth && client.auth.displayName) {
         logger.info(`${client.auth.displayName} leave game room`)
@@ -537,25 +521,6 @@
                 player.titles.add(Title.GRAND_MASTER)
               }
 
-<<<<<<< HEAD
-              if (usr.elo) {
-                if (this.state.noElo === false) {
-                  const elo = Math.max(
-                    0,
-                    this.computeElo(player, rank, usr.elo)
-                  )
-                  if (elo) {
-                    if (elo > 1100) {
-                      player.titles.add(Title.GYM_TRAINER)
-                    }
-                    if (elo > 1200) {
-                      player.titles.add(Title.GYM_CHALLENGER)
-                    }
-                    if (elo > 1400) {
-                      player.titles.add(Title.GYM_LEADER)
-                    }
-                    usr.elo = elo
-=======
               if (usr.elo && elligibleToELO) {
                 const elo = Math.max(
                   0,
@@ -564,7 +529,6 @@
                 if (elo) {
                   if (elo > 1100) {
                     player.titles.add(Title.GYM_TRAINER)
->>>>>>> 231ef195
                   }
                   if (elo > 1200) {
                     player.titles.add(Title.GYM_CHALLENGER)
