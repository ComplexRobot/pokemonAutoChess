--- conflicted
+++ resolved
@@ -1,11 +1,7 @@
 /* Change this cache name every time you want to force players 
   to invalidate their cache and download all assets again */
 
-<<<<<<< HEAD
-const CACHE_NAME = "CACHE v5.0.0.172"
-=======
 const CACHE_NAME = "CACHE v5.0.0.186"
->>>>>>> 850834dd
 
 // Cache-first strategy
 const cacheFirst = (event) => {
