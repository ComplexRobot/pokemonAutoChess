--- conflicted
+++ resolved
@@ -1,11 +1,7 @@
 /* Change this cache name every time you want to force players 
   to invalidate their cache and download all assets again */
 
-<<<<<<< HEAD
-const CACHE_NAME = "CACHE v5.0.0.163"
-=======
 const CACHE_NAME = "CACHE v5.0.0.178"
->>>>>>> 6ce0097f
 
 // Cache-first strategy
 const cacheFirst = (event) => {
