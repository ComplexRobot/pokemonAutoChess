--- conflicted
+++ resolved
@@ -1,11 +1,7 @@
 /* Change this cache name every time you want to force players 
   to invalidate their cache and download all assets again */
 
-<<<<<<< HEAD
-const CACHE_NAME = 'CACHE v3.9.521';
-=======
 const CACHE_NAME = 'CACHE v3.10.1';
->>>>>>> cb0f1c08
 
 // Cache-first strategy
 const cacheFirst = (event) => {
