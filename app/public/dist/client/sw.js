--- conflicted
+++ resolved
@@ -1,11 +1,7 @@
 /* Change this cache name every time you want to force players 
   to invalidate their cache and download all assets again */
 
-<<<<<<< HEAD
-const CACHE_NAME = "CACHE v5.0.0.171"
-=======
 const CACHE_NAME = "CACHE v5.0.0.186"
->>>>>>> 8695cdb9
 
 // Cache-first strategy
 const cacheFirst = (event) => {
