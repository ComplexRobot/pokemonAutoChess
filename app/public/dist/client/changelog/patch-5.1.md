--- conflicted
+++ resolved
@@ -24,14 +24,11 @@
 - Nerf Mothim: PP 60 → 80
 - New ability for Aron Ground Slam: The pokémon slams the ground, dealing 10/20/40 special damage and granting himself 10/20/40 Shield
 - Changed Icy wind (Snorunt): is now an effect in line
-<<<<<<< HEAD
 - Revert PP nerfs for Water units from patch 5.0
 - Changed Dive (Lapras, Wailmer): now also gain 50 shield
 - Buff Liquidation: defense reduction ~~1/2/4~~ 2/4/8
 - New ability for Oshawott line: Aqua tail: Deal 30/60/100 special damage to the target and gain 30/60/100 shield
-=======
 - Changed Mawile: new ability Play rough - Removed passive
->>>>>>> 865cf69f
 - New ability for Amaura Hail: A hailstorm hits 10/20/30 random cells on the board, dealing 50 special damage. Hailstones stay on the ground, dealing 10 special damage and freezing opponents that walk on it for 1 second, if not Ice.
 
 # Changes to Synergies
