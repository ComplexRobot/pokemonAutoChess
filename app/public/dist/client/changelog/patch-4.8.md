# New Pokemons:

- Feebas
- Milotic
- Enamorus
- Thundurus
- Landorus
- Morpeko
- Lickitung
- Lickilicky
- Kangashkhan
- Teddiursa
- Ursaring
- Aipom
- Ambipom
- Deerling
- Sawsbuck
- Patrat
- Watchog
- Spinarak
- Ariados

# Changes to Pokemon & Abilities

- Rattata and Spearow are now in Common category with the new Wild synergy
- These existing pokemons get the new Wild synergy: Bidoof, Poochyena, Zigazagoon, Mankey, Doduo, Tepig, Mew, Absol, Raikou, Entei, Suicune
- Give Politoed Sound synergy instead of Fighting
- Give Scorbunny line Field synergy instead of Fighting
- Remove Field synergy of Tepig line, buff attack & spe-def
- Tornadus: moved to Legendary alongside with Thundurus, Landorus and Enamorus. New synergies and ability
- Buff Metapod: Def ~~1~~ 3
- Buff Butterfree: Def ~~1~~2 Spe def ~~1~~ 3
- Changed Sketch (Smeargle): copy the max PP and unit tier in addition to the ability
- Changed Shuppet line: lose Dark, gain Artificial, Attack ~~7/15/30~~ 10/20/30 ; changed Shadow clone: no longer copies items but give one random item to the clone; AP now scales the HP% of the clone
- Buff Kowtow Cleave (Pawniard): ~~100+10% per fallen ally~~ 150+20% per fallen ally
- Buff Minior: Range ~~2~~ 3
- Buff Minior Blue core: ~~10% additional~~ 100% special damage
- Buff Minior Red core: ~~15% additional~~ 150% physical damage
- Buff Minior Orange core: ~~5% additional~~ 50% true damage
- Buff Minior Green core: ~~heals 5 HP~~ heals 100% of damage
- Nerf Nihilego: Empty light ~~60~~ 40 special damage ; gain ~+5 Attack~ +10% AP on kill
- Buff Starmie: PP ~~100~~ 90, fixed ability description
- Buff Popplio line: PP ~~100~~ 80
- Nerf Rowlet line: PP ~~80~~ 100
- Changed Nightmare (Gastly): Removed AP scaling on silence duration, ~~50~~ 25/50/100 special damage
- Nerf Flygon: HP ~~200~~ 180

# Changes to Synergies

- New synergy: Wild ; Wild pokemons can initially be only found during PvE stages, but they will attract more Wild mons if you play them. Wild pokemons have increased Attack and move speed, and can Wound their target with their attacks.
- Water: Magikarp can now be fished only at first synergy level, and are worth zero to sell
- Nerf Dark: ~~40/60/80~~ 40/55/70 % crit chance
- Nerf Ghost: ~~50%~~ 25% chance to silence for ~~3~~ 2 seconds on attack

# Changes to Items

- Prevent flame orb and toxic orb to burn & poison after the enemy team is defeated

# Gameplay

- On lobbies with less than 8 players, some additional picks are picked randomly to always have 8 add picks per rarity
- Changed charm status: Charmed units now move to contact with the unit at the origin of the charm
<<<<<<< HEAD
- Prevent sandstorm and storm weathers to deal damage after the enemy team is defeated
=======
- New status: Enraged: increase damage and attack speed by 100%, reduce shield, healing, freeze, sleep and protect status durations by 50%. All units become enraged after 35 seconds of fight.
>>>>>>> d94acc06

# UI

- Add a keyboard shortcut "E" when hovering a portrait in shop to quickly buy/resell the unit
- Add a sort filter and search bar on Collection screen
- Add a search box to Pokemons wiki

# Bugfix

# Misc

- Changed "Buyer Fever" scribble: ~~Earn 1 gold every time you evolve an unit by buying from the shop~~ Evolutions in shop are free
- Thanks to Emeri for his work on the Deutsch translation !<|MERGE_RESOLUTION|>--- conflicted
+++ resolved
@@ -60,11 +60,8 @@
 
 - On lobbies with less than 8 players, some additional picks are picked randomly to always have 8 add picks per rarity
 - Changed charm status: Charmed units now move to contact with the unit at the origin of the charm
-<<<<<<< HEAD
 - Prevent sandstorm and storm weathers to deal damage after the enemy team is defeated
-=======
 - New status: Enraged: increase damage and attack speed by 100%, reduce shield, healing, freeze, sleep and protect status durations by 50%. All units become enraged after 35 seconds of fight.
->>>>>>> d94acc06
 
 # UI
 
