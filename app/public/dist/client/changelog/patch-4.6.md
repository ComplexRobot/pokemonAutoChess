# New Pokemons:

- Sableye
- Pheromosa
- Dracovish
<<<<<<< HEAD
- Corsola
- Galar Gorsola
- Cursola
=======
- Gimmighoul
- Gholdengo
>>>>>>> a43654f3

# Changes to Pokemon & Abilities

- Added sprites for Vanilluxe and Dragapult
- Nerf Attract: duration ~~2.5~~ 1 second
- Nerf Lotad line HP: ~~80/150/260~~ 60/115/220, def/spedef: ~~2/3/4~~ 1/2/3
- Buff Comfey HP ~~100~~ 150, Attack ~~10~~ 15
- Tandemaus is now tier-2, Maushold (4) is now tier-4; added several tiers of damage for Population Bomb
- Buff Maushold HP: ~~190/230~~ 200/240 Attack: ~~19/23~~ 20/24
- Nerf Hitmontop: Attack ~~22~~ 20, PP ~~75~~ 80
- Buff Hitmonlee: Attack ~~25~~ 30
- Buff Hoopa HP ~~150~~ 180
- Tropius: added Grass synergy ; adjusted passive: At the start of each fight, add a random berry to pokemon items. **If full, berry is added to player items instead.**
- Buff Mankey Attack ~~8~~ 10
- Buff Primeape Attack ~~21~~ 26, spe def ~~2~~ 4
- Nerf Xurkitree: Attack ~~20~~ 16 ; nerf Charge beam: ~~80~~ 60 special damage, no longer increase AP per missed target

# Changes to Synergies

- Nerf aquatic: 35/45/55% chance to drain 20 PP from target
- Add Baby 7: Golden Eggs: Eggs can be sold for 10 gold
- Light adjustments:
    - (2) Shining Ray: Increase AP and Atttack by 30%
    - (3) Light Pulse: Also give +10 PP per second
    - (4) Eternal Light: Also give 30% Attack Speed and Rune Protect for 10 seconds
    - (5) Max Illumination: Also give 100 Shield and Resurection
- Add Ground 8, removed ground effect cap, changed Sandstorm threshold to 8 units

# Changes to Items

# UI

# Bugfix

- Arceus/Kecleon dynamic synergies should now also work in bot builder / team planner

# Misc

- New status Curse: KOs the unit at the end of the time limit
- Minimum attack stat value is now 1 instead of 0
- Self damage is no longer counted in DPS report (example: Flame orb)
- Increased duration of stage 10 and 20 pick phase from 40 to 45 seconds
- Changed shop rarities percentages per level ; uncommon are more common at levels 5-6, commons are less common at levels 6-9. Full details [here](https://discord.com/channels/737230355039387749/1184447560845377719)
- Another ranked lobby opens when the previous one is full<|MERGE_RESOLUTION|>--- conflicted
+++ resolved
@@ -3,14 +3,11 @@
 - Sableye
 - Pheromosa
 - Dracovish
-<<<<<<< HEAD
 - Corsola
 - Galar Gorsola
 - Cursola
-=======
 - Gimmighoul
 - Gholdengo
->>>>>>> a43654f3
 
 # Changes to Pokemon & Abilities
 
