--- conflicted
+++ resolved
@@ -235,10 +235,6 @@
     setTitle: (state, action: PayloadAction<string>) => {
       state.lobby?.send(Transfer.SET_TITLE, action.payload)
     },
-<<<<<<< HEAD
-    removeMessage: (state, action: PayloadAction<{ id: string }>) => {
-      state.lobby?.send(Transfer.REMOVE_MESSAGE, action.payload)
-    },
     removeTournament: (state, action: PayloadAction<{ id: string }>) => {
       state.lobby?.send(Transfer.REMOVE_TOURNAMENT, action.payload)
     },
@@ -251,8 +247,6 @@
     ) => {
       state.lobby?.send(Transfer.PARTICIPATE_TOURNAMENT, action.payload)
     },
-=======
->>>>>>> 5202746a
     giveBooster: (
       state,
       action: PayloadAction<{ uid: string; numberOfBoosters: number }>
