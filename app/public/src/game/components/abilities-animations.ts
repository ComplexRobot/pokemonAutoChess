--- conflicted
+++ resolved
@@ -2041,7 +2041,6 @@
       }
       break
 
-<<<<<<< HEAD
     case "HAIL_PROJECTILE": {
       const specialProjectile = addAbilitySprite(skill, [
         coordinatesTarget[0] + 60,
@@ -2070,11 +2069,10 @@
       )
       break
     }
-=======
-      case Ability.RAPID_SPIN:
+    
+    case Ability.RAPID_SPIN:
       addAbilitySprite(skill, coordinatesTarget, true).setScale(1.5)
       break
->>>>>>> 8695cdb9
 
     case "FIELD_DEATH":
       addAbilitySprite("FIELD_DEATH", coordinates, true).setScale(2)
