import { GameObjects } from "phaser"
import Pokemon from "./pokemon"
import { transformAttackCoordinate } from "../../pages/utils/utils"
import GameScene from "../scenes/game-scene"
import {
  ICount,
  IPlayer,
  IPokemonEntity,
  NonFunctionPropNames
} from "../../../../types"
import AnimationManager from "../animation-manager"
import {
  AttackType,
  PokemonActionState,
  HealType,
  Rarity,
  Orientation
} from "../../../../types/enum/Game"
import { Ability } from "../../../../types/enum/Ability"
import { Item } from "../../../../types/enum/Item"
import Count from "../../../../models/colyseus-models/count"
import { AnimationConfig, Pkm } from "../../../../types/enum/Pokemon"
import {
  OrientationVector,
  OrientationArray
} from "../../../../utils/orientation"
import { distanceE } from "../../../../utils/distance"
<<<<<<< HEAD
=======
import Status from "../../../../models/colyseus-models/status"
>>>>>>> cb0f1c08

export default class BattleManager {
  group: GameObjects.Group
  scene: GameScene
  player: IPlayer
  animationManager: AnimationManager

  constructor(
    scene: GameScene,
    group: GameObjects.Group,
    player: IPlayer,
    animationManager: AnimationManager
  ) {
    this.group = group
    this.scene = scene
    this.player = player
    this.animationManager = animationManager
  }

  buildPokemons() {
    this.player.simulation.blueTeam.forEach((pkm, key) => {
      this.addPokemon(this.player.id, pkm)
    })

    this.player.simulation.redTeam.forEach((pkm, key) => {
      this.addPokemon(this.player.id, pkm)
    })
  }

  addPokemon(playerId: string, pokemon: IPokemonEntity) {
    if (this.player.id == playerId) {
      const coordinates = transformAttackCoordinate(
        pokemon.positionX,
        pokemon.positionY
      )
      const pokemonUI = new Pokemon(
        this.scene,
        coordinates[0],
        coordinates[1],
        pokemon,
        playerId,
        true
      )
      this.animationManager.animatePokemon(pokemonUI, PokemonActionState.WALK)
      this.group.add(pokemonUI)
    }
  }

  clear() {
    this.group.clear(true, true)
  }

  removePokemon(playerId: string, pokemon: IPokemonEntity) {
    if (this.player.id == playerId) {
      this.group.getChildren().forEach((p) => {
        const pkm = <Pokemon>p
        if (pkm.id == pokemon.id) {
          this.animationManager.animatePokemon(pkm, PokemonActionState.HURT)
          pkm.deathAnimation()
        }
      })
    }
  }

  addPokemonItem(playerId: string, value: Item, pokemon: IPokemonEntity) {
    // logger.debug(change);
    if (this.player.id === playerId) {
      const children = this.group.getChildren()
      for (let i = 0; i < children.length; i++) {
        const pkm = <Pokemon>children[i]
        if (pkm.id == pokemon.id && !pkm.itemsContainer.findItem(value)) {
          pkm.itemsContainer.addItem(value)
          break
        }
      }
    }
  }

  removePokemonItem(playerId: string, value: Item, pokemon: IPokemonEntity) {
    if (this.player.id == playerId && this.group) {
      const children = this.group.getChildren()
      for (let i = 0; i < children.length; i++) {
        const pkm = <Pokemon>children[i]
        if (pkm.id == pokemon.id) {
          pkm.itemsContainer.removeItem(value)
          break
        }
      }
    }
  }

  changeStatus(
    playerId: string,
    pokemon: IPokemonEntity,
    field: NonFunctionPropNames<Status>
  ) {
    if (this.player.id == playerId && this.group) {
      const children = this.group.getChildren()
      for (let i = 0; i < children.length; i++) {
        const pkm = <Pokemon>children[i]

        if (pkm.id == pokemon.id) {
          if (field == "poisonStacks") {
            if (pokemon.status.poisonStacks > 0) {
              pkm.addPoison()
            } else {
              pkm.removePoison()
            }
          } else if (field == "sleep") {
            if (pokemon.status.sleep) {
              pkm.addSleep()
              this.animationManager.animatePokemon(
                pkm,
                PokemonActionState.SLEEP
              )
            } else {
              pkm.removeSleep()
            }
          } else if (field == "burn") {
            if (pokemon.status.burn) {
              pkm.addBurn()
            } else {
              pkm.removeBurn()
            }
          } else if (field == "silence") {
            if (pokemon.status.silence) {
              pkm.addSilence()
            } else {
              pkm.removeSilence()
            }
          } else if (field == "confusion") {
            if (pokemon.status.confusion) {
              pkm.addConfusion()
            } else {
              pkm.removeConfusion()
            }
          } else if (field == "freeze") {
            if (pokemon.status.freeze) {
              pkm.addFreeze()
            } else {
              pkm.removeFreeze()
            }
          } else if (field == "protect") {
            if (pokemon.status.protect) {
              pkm.addProtect()
            } else {
              pkm.removeProtect()
            }
          } else if (field == "wound") {
            if (pokemon.status.wound) {
              pkm.addWound()
            } else {
              pkm.removeWound()
            }
          } else if (field == "resurection") {
            if (pokemon.status.resurection) {
              pkm.addResurection()
            } else {
              pkm.removeResurection()
            }
          } else if (field == "resurecting") {
            if (pokemon.status.resurecting) {
              pkm.resurectAnimation()
            }
          } else if (field == "paralysis") {
            if (pokemon.status.paralysis) {
              pkm.addParalysis()
            } else {
              pkm.removeParalysis()
            }
          } else if (field == "armorReduction") {
            if (pokemon.status.armorReduction) {
              pkm.addArmorReduction()
            } else {
              pkm.removeArmorReduction()
            }
          } else if (field == "runeProtect") {
            if (pokemon.status.runeProtect) {
              pkm.addRuneProtect()
            } else {
              pkm.removeRuneProtect()
            }
          } else if (field == "spikeArmor") {
            if (pokemon.status.spikeArmor) {
              pkm.addSpikeArmor()
            } else {
              pkm.removeSpikeArmor()
            }
          } else if (field == "magicBounce") {
            if (pokemon.status.magicBounce) {
              pkm.addMagicBounce()
            } else {
              pkm.removeMagicBounce()
            }
          } else if (field == "electricField") {
            if (pokemon.status.electricField) {
              pkm.addElectricField()
            } else {
              pkm.removeElectricField()
            }
          } else if (field == "psychicField") {
            if (pokemon.status.psychicField) {
              pkm.addPsychicField()
            } else {
              pkm.removePsychicField()
            }
          } else if (field == "grassField") {
            if (pokemon.status.grassField) {
              pkm.addGrassField()
            } else {
              pkm.removeGrassField()
            }
          } else if (field == "fairyField") {
            if (pokemon.status.fairyField) {
              pkm.addFairyField()
            } else {
              pkm.removeFairyField()
            }
          }
        }
      }
    }
  }

  changeCount(
    playerId: string,
    pokemon: IPokemonEntity,
    field: NonFunctionPropNames<Count>,
    value: any
  ) {
    // logger.debug(field, value);
    if (this.player.id == playerId && this.group) {
      const children = this.group.getChildren()
      for (let i = 0; i < children.length; i++) {
        const pkm = <Pokemon>children[i]

        if (pkm.id == pokemon.id) {
          if (field == "crit") {
            if (value != 0) {
              this.displayCriticalHit(pkm.x, pkm.y)
            }
          } else if (field == "dodgeCount") {
            if (value != 0) {
              this.displayDodge(pkm.x, pkm.y)
            }
          } else if (field == "ult") {
            if (value != 0) {
              this.animationManager.play(
                pkm,
                AnimationConfig[pkm.name as Pkm].ability
              )
              pkm.specialAttackAnimation(this.group, value)
            }
          } else if (field == "petalDanceCount") {
            if (value != 0) {
              pkm.petalDanceAnimation()
            }
          } else if (field == "futureSightCount") {
            if (value != 0) {
              pkm.futureSightAnimation()
            }
          } else if (field == "earthquakeCount") {
            if (value != 0) {
              pkm.earthquakeAnimation()
            }
          } else if (field == "fieldCount") {
            if (value != 0) {
              pkm.fieldDeathAnimation()
            }
          } else if (field == "soundCount") {
            if (value != 0) {
              pkm.soundAnimation()
            }
          } else if (field == "growGroundCount") {
            if (value != 0) {
              pkm.growGroundAnimation()
            }
          } else if (field == "fairyCritCount") {
            if (value != 0) {
              pkm.fairyCritAnimation()
            }
          } else if (field == "powerLensCount") {
            if (value != 0) {
              pkm.powerLensAnimation()
            }
          } else if (field == "starDustCount") {
            if (value != 0) {
              pkm.starDustAnimation()
            }
          } else if (field == "mindBlownCount") {
            if (value != 0) {
              pkm.mindBlownAnimation()
            }
          } else if (field == "spellBlockedCount") {
            if (value != 0) {
              this.displayBlockedSpell(pkm.x, pkm.y)
            }
          } else if (field == "manaBurnCount") {
            if (value != 0) {
              this.displayManaBurn(pkm.x, pkm.y)
            }
          } else if (field == "staticCount") {
            if (value != 0) {
              pkm.staticAnimation()
            }
          } else if (field === "healOrderCount") {
            if (value != 0) {
              pkm.healOrderAnimation()
            }
          } else if (field === "attackOrderCount") {
            if (value != 0) {
              pkm.attackOrderAnimation()
            }
          } else if (field == "moneyCount") {
            if (value != 0) {
              this.moneyAnimation(pkm.x, pkm.y)
              pkm.itemsContainer.updateCount(Item.AMULET_COIN, value)
            }
          } else if (field == "attackCount") {
            if (value != 0) {
              // logger.debug(value, pkm.action, pkm.targetX, pkm.targetY);
              if (
                pkm.action == PokemonActionState.ATTACK &&
                pkm.targetX !== null &&
                pkm.targetY !== null
              ) {
                this.animationManager.animatePokemon(
                  pkm,
                  PokemonActionState.ATTACK
                )
                pkm.attackAnimation()
              }
            }
          } else if (field == "tripleAttackCount") {
            if (value != 0) {
              this.displayTripleAttack(pkm.x, pkm.y)
            }
          } else if (field == "monsterExecutionCount") {
            if (value != 0) {
              pkm.sprite.setScale(2 + 0.5 * value)
            }
          } else if (field == "upgradeCount") {
            pkm.itemsContainer.updateCount(Item.UPGRADE, value)
          } else if (field == "soulDewCount") {
            pkm.itemsContainer.updateCount(Item.SOUL_DEW, value)
          } else if (field == "defensiveRibbonCount") {
            pkm.itemsContainer.updateCount(Item.DEFENSIVE_RIBBON, value)
          }
        }
      }
    }
  }

  changePokemon(
    playerId: string,
    pokemon: IPokemonEntity,
    field: string,
    value: any,
    previousValue: any
  ) {
    if (this.player.id == playerId && this.group) {
      const children = this.group.getChildren()
      for (let i = 0; i < children.length; i++) {
        const pkm = <Pokemon>children[i]
        if (pkm.id == pokemon.id) {
          if (field == "positionX" || field == "positionY") {
            // logger.debug(pokemon.positionX, pokemon.positionY);
            if (field == "positionX") {
              pkm.positionX = pokemon.positionX
            } else if (field == "positionY") {
              pkm.positionY = pokemon.positionY
            }
            const coordinates = transformAttackCoordinate(
              pokemon.positionX,
              pokemon.positionY
            )
            if (pokemon.skill == Ability.TELEPORT) {
              pkm.x = coordinates[0]
              pkm.y = coordinates[1]
              pkm.specialAttackAnimation(this.group, pokemon.count.ult)
            } else {
              pkm.moveManager.setSpeed(
                3 *
                  Math.max(
                    Math.abs(pkm.x - coordinates[0]),
                    Math.abs(pkm.y - coordinates[1])
                  )
              )
              pkm.moveManager.moveTo(coordinates[0], coordinates[1])
            }
          } else if (field == "orientation") {
            pkm.orientation = pokemon.orientation
            if (pokemon.action !== PokemonActionState.SLEEP) {
              this.animationManager.animatePokemon(pkm, pokemon.action)
            }
          } else if (field == "action") {
            pkm.action = pokemon.action
            this.animationManager.animatePokemon(pkm, value)
          } else if (field == "critChance") {
            pkm.critChance = pokemon.critChance
            if (pkm.detail) {
              pkm.detail.critChance.textContent =
                pokemon.critChance.toString() + "%"
            }
          } else if (field == "critDamage") {
            pkm.critDamage = parseFloat(pokemon.critDamage.toFixed(2))
            if (pkm.detail) {
              pkm.detail.critDamage.textContent = pokemon.critDamage.toFixed(2)
            }
          } else if (field == "ap") {
            pkm.ap = pokemon.ap
            if (pkm.detail) {
              const abilityTier = pkm.rarity === Rarity.MYTHICAL ? 3 : pkm.stars
              pkm.detail.ap.textContent = pokemon.ap.toString()
              pkm.detail.updateAbilityDescription(
                pkm.skill,
                abilityTier,
                pkm.ap
              )
            }
          } else if (field == "atkSpeed") {
            pkm.atkSpeed = pokemon.atkSpeed
            if (pkm.detail) {
              pkm.detail.atkSpeed.textContent = pokemon.atkSpeed.toFixed(2)
            }
          } else if (field == "life") {
            pkm.life = pokemon.life
            pkm.lifebar?.setAmount(pkm.life)
            if (pkm.detail) {
              pkm.detail.hp.textContent = pokemon.life.toString()
            }
          } else if (field == "shield") {
            if (value >= 0) {
              pkm.shield = pokemon.shield
              pkm.lifebar?.setShieldAmount(pkm.shield)
            }
          } else if (field == "mana") {
            pkm.mana = pokemon.mana
            pkm.manabar?.setAmount(pkm.mana)
            if (pkm.detail) {
              pkm.detail.updateValue(pkm.detail.mana, previousValue, value)
            }
          } else if (field == "atk") {
            pkm.atk = pokemon.atk
            if (pkm.detail) {
              pkm.detail.updateValue(pkm.detail.atk, previousValue, value)
            }
          } else if (field == "def") {
            pkm.def = pokemon.def
            if (pkm.detail) {
              pkm.detail.updateValue(pkm.detail.def, previousValue, value)
            }
          } else if (field == "speDef") {
            pkm.speDef = pokemon.speDef
            if (pkm.detail) {
              pkm.detail.updateValue(pkm.detail.speDef, previousValue, value)
            }
          } else if (field == "range") {
            pkm.range = pokemon.range
            if (pkm.detail) {
              pkm.detail.updateValue(pkm.detail.range, previousValue, value)
            }
          } else if (field == "targetX") {
            if (pokemon.targetX >= 0) {
              pkm.targetX = pokemon.targetX
            } else {
              pkm.targetX = null
            }
          } else if (field == "targetY") {
            if (pokemon.targetY >= 0) {
              pkm.targetY = pokemon.targetY
            } else {
              pkm.targetY = null
            }
          } else if (field == "team") {
            if (pkm.lifebar && pkm.lifebar.progress) {
              pkm.lifebar.progress.style.backgroundColor =
                value === 1 ? "#e76e55" : "#76c442"
            }
          } else if (field === "index") {
            pkm.index = value
            this.animationManager.animatePokemon(pkm, PokemonActionState.IDLE)
          }
          break
        }
      }
    }
  }

  moneyAnimation(x: number, y: number) {
    const textStyle = {
      fontSize: "25px",
      fontFamily: "Verdana",
      color: "#FFFF00",
      align: "center",
      strokeThickness: 2,
      stroke: "#000"
    }
    const crit = this.scene.add.existing(
      new GameObjects.Text(this.scene, x - 40, y - 50, "+ 1 GOLD", textStyle)
    )
    crit.setDepth(9)
    this.scene.add.tween({
      targets: [crit],
      ease: "Linear",
      duration: 1000,
      delay: 0,
      alpha: {
        getStart: () => 1,
        getEnd: () => 0
      },
      y: {
        getStart: () => y - 50,
        getEnd: () => y - 110
      },
      onComplete: () => {
        crit.destroy(true)
      }
    })
  }

  displayDodge(x: number, y: number) {
    const textStyle = {
      fontSize: "25px",
      fontFamily: "Verdana",
      color: "#FFFFFF",
      align: "center",
      strokeThickness: 2,
      stroke: "#000"
    }
    const crit = this.scene.add.existing(
      new GameObjects.Text(this.scene, x - 40, y - 50, "DODGE !", textStyle)
    )
    crit.setDepth(9)
    this.scene.add.tween({
      targets: [crit],
      ease: "Linear",
      duration: 1000,
      delay: 0,
      alpha: {
        getStart: () => 1,
        getEnd: () => 0
      },
      y: {
        getStart: () => y - 50,
        getEnd: () => y - 110
      },
      onComplete: () => {
        crit.destroy(true)
      }
    })
  }

  displayCriticalHit(x: number, y: number) {
    const textStyle = {
      fontSize: "25px",
      fontFamily: "Verdana",
      color: "#FF0000",
      align: "center",
      strokeThickness: 2,
      stroke: "#000"
    }
    const crit = this.scene.add.existing(
      new GameObjects.Text(this.scene, x - 25, y - 50, "CRIT !", textStyle)
    )
    crit.setDepth(9)
    this.scene.add.tween({
      targets: [crit],
      ease: "Linear",
      duration: 1000,
      delay: 0,
      alpha: {
        getStart: () => 1,
        getEnd: () => 0
      },
      y: {
        getStart: () => y - 50,
        getEnd: () => y - 110
      },
      onComplete: () => {
        crit.destroy(true)
      }
    })
  }

  displayBlockedSpell(x: number, y: number) {
    const textStyle = {
      fontSize: "25px",
      fontFamily: "Verdana",
      color: "#007BA7",
      align: "center",
      strokeThickness: 2,
      stroke: "#000"
    }
    const blockedSpell = this.scene.add.existing(
      new GameObjects.Text(this.scene, x - 30, y - 50, "Block!", textStyle)
    )
    blockedSpell.setDepth(9)
    this.scene.add.tween({
      targets: [blockedSpell],
      ease: "Linear",
      duration: 1000,
      delay: 0,
      alpha: {
        getStart: () => 1,
        getEnd: () => 0
      },
      y: {
        getStart: () => y - 50,
        getEnd: () => y - 110
      },
      onComplete: () => {
        blockedSpell.destroy(true)
      }
    })
  }

  displayManaBurn(x: number, y: number) {
    const textStyle = {
      fontSize: "20px",
      fontFamily: "Verdana",
      color: "#9f40ff",
      align: "center",
      strokeThickness: 2,
      stroke: "#000"
    }
    const manaBurn = this.scene.add.existing(
      new GameObjects.Text(this.scene, x - 30, y - 50, "Burn!", textStyle)
    )
    manaBurn.setDepth(9)
    this.scene.add.tween({
      targets: [manaBurn],
      ease: "Linear",
      duration: 1000,
      delay: 0,
      alpha: {
        getStart: () => 1,
        getEnd: () => 0
      },
      y: {
        getStart: () => y - 50,
        getEnd: () => y - 110
      },
      onComplete: () => {
        manaBurn.destroy(true)
      }
    })
  }

  displayTripleAttack(x: number, y: number) {
    const textStyle = {
      fontSize: "25px",
      fontFamily: "Verdana",
      color: "#FFFF00",
      align: "center",
      strokeThickness: 2,
      stroke: "#000"
    }
    const tripleAttack = this.scene.add.existing(
      new GameObjects.Text(this.scene, x - 30, y - 50, "ZAP!", textStyle)
    )
    tripleAttack.setDepth(9)
    this.scene.add.tween({
      targets: [tripleAttack],
      ease: "Linear",
      duration: 1000,
      delay: 0,
      alpha: {
        getStart: () => 1,
        getEnd: () => 0
      },
      y: {
        getStart: () => y - 50,
        getEnd: () => y - 110
      },
      onComplete: () => {
        tripleAttack.destroy(true)
      }
    })
  }

  displayAbility(
    id: string,
    skill: Ability | string,
    orientation: Orientation,
    positionX: number,
    positionY: number,
    targetX_?: number,
    targetY_?: number
  ) {
    const targetX = targetX_ ? targetX_ : -1
    const targetY = targetY_ ? targetY_ : -1
    if (this.player.id === id) {
      if (skill) {
        let coordinates: number[]
        let specialProjectile: GameObjects.Sprite
        let additionalProjectile: GameObjects.Sprite
        let selfCoordinates: number[]
        let selfAnimation: GameObjects.Sprite
        let coordinatesTarget: number[]

        switch (skill) {
          case Ability.FIRE_BLAST:
            coordinates = transformAttackCoordinate(targetX, targetY)
            specialProjectile = this.scene.add.sprite(
              coordinates[0],
              coordinates[1],
              "specials",
              `${Ability.FIRE_BLAST}/000`
            )
            specialProjectile.setDepth(7)
            specialProjectile.setScale(2, 2)
            specialProjectile.anims.play(Ability.FIRE_BLAST)
            specialProjectile.once(
              Phaser.Animations.Events.ANIMATION_COMPLETE,
              () => {
                specialProjectile.destroy()
              }
            )
            break

          case Ability.FIRE_SPIN:
            coordinates = transformAttackCoordinate(targetX, targetY)
            specialProjectile = this.scene.add.sprite(
              coordinates[0],
              coordinates[1],
              "specials",
              `${Ability.FIRE_BLAST}/000`
            )
            specialProjectile.setDepth(7)
            specialProjectile.setScale(3, 3)
            specialProjectile.anims.play(Ability.FIRE_BLAST)
            specialProjectile.once(
              Phaser.Animations.Events.ANIMATION_COMPLETE,
              () => {
                specialProjectile.destroy()
              }
            )
            break

          case Ability.CORRUPTED_NATURE:
            coordinates = transformAttackCoordinate(positionX, positionY)
            specialProjectile = this.scene.add.sprite(
              coordinates[0],
              coordinates[1],
              "pmd-replace",
              `${Ability.CORRUPTED_NATURE}/000`
            )
            specialProjectile.setDepth(7)
            specialProjectile.setScale(2, 2)
            specialProjectile.anims.play(Ability.CORRUPTED_NATURE)
            specialProjectile.once(
              Phaser.Animations.Events.ANIMATION_COMPLETE,
              () => {
                specialProjectile.destroy()
              }
            )
            break

          case Ability.CRABHAMMER:
            coordinates = transformAttackCoordinate(targetX, targetY)
            specialProjectile = this.scene.add.sprite(
              coordinates[0],
              coordinates[1],
              "pmd-replace",
              `${Ability.CRABHAMMER}/000`
            )
            specialProjectile.setDepth(7)
            specialProjectile.setScale(2, 2)
            specialProjectile.anims.play(Ability.CRABHAMMER)
            specialProjectile.once(
              Phaser.Animations.Events.ANIMATION_COMPLETE,
              () => {
                specialProjectile.destroy()
              }
            )
            break

          case Ability.DIAMOND_STORM:
            coordinates = transformAttackCoordinate(positionX, positionY)
            specialProjectile = this.scene.add.sprite(
              coordinates[0],
              coordinates[1],
              "pmd-replace",
              `${Ability.DIAMOND_STORM}/000`
            )
            specialProjectile.setDepth(7)
            specialProjectile.setScale(2, 2)
            specialProjectile.anims.play(Ability.DIAMOND_STORM)
            specialProjectile.once(
              Phaser.Animations.Events.ANIMATION_COMPLETE,
              () => {
                specialProjectile.destroy()
              }
            )
            break

          case Ability.DRACO_ENERGY:
            coordinates = transformAttackCoordinate(targetX, targetY)
            specialProjectile = this.scene.add.sprite(
              coordinates[0],
              coordinates[1],
              "pmd-replace",
              `${Ability.DRACO_ENERGY}/000`
            )
            specialProjectile.setDepth(7)
            specialProjectile.setScale(2, 2)
            specialProjectile.anims.play(Ability.DRACO_ENERGY)
            specialProjectile.once(
              Phaser.Animations.Events.ANIMATION_COMPLETE,
              () => {
                specialProjectile.destroy()
              }
            )
            break

          case Ability.DYNAMAX_CANNON:
            coordinates = transformAttackCoordinate(targetX, targetY)
            specialProjectile = this.scene.add.sprite(
              coordinates[0],
              coordinates[1],
              "pmd-replace",
              `${Ability.DYNAMAX_CANNON}/000`
            )
            specialProjectile.setDepth(7)
            specialProjectile.setScale(2, 2)
            specialProjectile.anims.play(Ability.DYNAMAX_CANNON)
            specialProjectile.once(
              Phaser.Animations.Events.ANIMATION_COMPLETE,
              () => {
                specialProjectile.destroy()
              }
            )
            break

          case Ability.DYNAMIC_PUNCH:
            coordinates = transformAttackCoordinate(targetX, targetY)
            specialProjectile = this.scene.add.sprite(
              coordinates[0],
              coordinates[1],
              "pmd-replace",
              `${Ability.DYNAMIC_PUNCH}/000`
            )
            specialProjectile.setDepth(7)
            specialProjectile.setScale(2, 2)
            specialProjectile.anims.play(Ability.DYNAMIC_PUNCH)
            specialProjectile.once(
              Phaser.Animations.Events.ANIMATION_COMPLETE,
              () => {
                specialProjectile.destroy()
              }
            )
            break

          case Ability.ELECTRO_WEB:
            coordinates = transformAttackCoordinate(targetX, targetY)
            specialProjectile = this.scene.add.sprite(
              coordinates[0],
              coordinates[1],
              "pmd-replace",
              `${Ability.ELECTRO_WEB}/000`
            )
            specialProjectile.setDepth(7)
            specialProjectile.setScale(2, 2)
            specialProjectile.anims.play(Ability.ELECTRO_WEB)
            specialProjectile.once(
              Phaser.Animations.Events.ANIMATION_COMPLETE,
              () => {
                specialProjectile.destroy()
              }
            )
            break

          case Ability.FIRE_TRICK:
            coordinates = transformAttackCoordinate(targetX, targetY)
            specialProjectile = this.scene.add.sprite(
              coordinates[0],
              coordinates[1],
              "pmd-replace",
              `${Ability.FIRE_TRICK}/000`
            )
            specialProjectile.setDepth(7)
            specialProjectile.setScale(2, 2)
            specialProjectile.anims.play(Ability.FIRE_TRICK)
            specialProjectile.once(
              Phaser.Animations.Events.ANIMATION_COMPLETE,
              () => {
                specialProjectile.destroy()
              }
            )
            break

          case Ability.FLAME_CHARGE:
            coordinatesTarget = transformAttackCoordinate(targetX, targetY)
            coordinates = transformAttackCoordinate(positionX, positionY)
            specialProjectile = this.scene.add.sprite(
              coordinates[0],
              coordinates[1],
              "pmd-replace",
              `${Ability.FLAME_CHARGE}/000`
            )
            specialProjectile.setDepth(7)
            specialProjectile.setScale(2, 2)
            specialProjectile.setRotation(
              Math.atan2(
                coordinatesTarget[1] - coordinates[1],
                coordinatesTarget[0] - coordinates[0]
              ) -
                Math.PI / 2
            )
            specialProjectile.anims.play(Ability.FLAME_CHARGE)
            specialProjectile.once(
              Phaser.Animations.Events.ANIMATION_COMPLETE,
              () => {
                specialProjectile.destroy()
              }
            )
            break

          case Ability.AQUA_JET:
            coordinatesTarget = transformAttackCoordinate(targetX, targetY)
            coordinates = transformAttackCoordinate(positionX, positionY)
            specialProjectile = this.scene.add.sprite(
              coordinates[0],
              coordinates[1],
              Ability.AQUA_JET,
              `000`
            )
            specialProjectile.setDepth(7)
            specialProjectile.setScale(2, 2)
            specialProjectile.setRotation(
              Math.atan2(
                coordinatesTarget[1] - coordinates[1],
                coordinatesTarget[0] - coordinates[0]
              ) -
                Math.PI / 2
            )
            specialProjectile.anims.play(Ability.AQUA_JET)
            specialProjectile.once(
              Phaser.Animations.Events.ANIMATION_COMPLETE,
              () => {
                specialProjectile.destroy()
              }
            )
            break

          case Ability.LEECH_SEED:
            coordinates = transformAttackCoordinate(targetX, targetY)
            specialProjectile = this.scene.add.sprite(
              coordinates[0],
              coordinates[1],
              "pmd-replace",
              `${Ability.LEECH_SEED}/000`
            )
            specialProjectile.setDepth(7)
            specialProjectile.setScale(2, 2)
            specialProjectile.anims.play(Ability.LEECH_SEED)
            specialProjectile.once(
              Phaser.Animations.Events.ANIMATION_COMPLETE,
              () => {
                specialProjectile.destroy()
              }
            )
            break

          case Ability.LOCK_ON:
            coordinates = transformAttackCoordinate(targetX, targetY)
            specialProjectile = this.scene.add.sprite(
              coordinates[0],
              coordinates[1],
              "pmd-replace",
              `${Ability.LOCK_ON}/000`
            )
            specialProjectile.setDepth(7)
            specialProjectile.setScale(2, 2)
            specialProjectile.anims.play(Ability.LOCK_ON)
            specialProjectile.once(
              Phaser.Animations.Events.ANIMATION_COMPLETE,
              () => {
                specialProjectile.destroy()
              }
            )
            break

          case Ability.PSYCH_UP:
            coordinates = transformAttackCoordinate(positionX, positionY)
            specialProjectile = this.scene.add.sprite(
              coordinates[0],
              coordinates[1],
              "pmd-replace",
              `${Ability.PSYCH_UP}/000`
            )
            specialProjectile.setDepth(7)
            specialProjectile.setScale(2, 2)
            specialProjectile.anims.play(Ability.PSYCH_UP)
            specialProjectile.once(
              Phaser.Animations.Events.ANIMATION_COMPLETE,
              () => {
                specialProjectile.destroy()
              }
            )
            break

          case Ability.RAZOR_WIND:
            coordinates = transformAttackCoordinate(targetX, targetY)
            specialProjectile = this.scene.add.sprite(
              coordinates[0],
              coordinates[1],
              "pmd-replace",
              `${Ability.RAZOR_WIND}/000`
            )
            specialProjectile.setDepth(7)
            specialProjectile.setScale(2, 2)
            specialProjectile.anims.play(Ability.RAZOR_WIND)
            specialProjectile.once(
              Phaser.Animations.Events.ANIMATION_COMPLETE,
              () => {
                specialProjectile.destroy()
              }
            )
            break

          case Ability.TWISTING_NEITHER:
            coordinates = transformAttackCoordinate(targetX, targetY)
            specialProjectile = this.scene.add.sprite(
              coordinates[0],
              coordinates[1],
              "pmd-replace",
              `${Ability.TWISTING_NEITHER}/000`
            )
            specialProjectile.setDepth(7)
            specialProjectile.setScale(4, 4)
            specialProjectile.anims.play(Ability.TWISTING_NEITHER)
            specialProjectile.once(
              Phaser.Animations.Events.ANIMATION_COMPLETE,
              () => {
                specialProjectile.destroy()
              }
            )
            break

          case Ability.DARK_VOID:
            coordinates = transformAttackCoordinate(targetX, targetY)
            specialProjectile = this.scene.add.sprite(
              coordinates[0],
              coordinates[1],
              "pmd-replace",
              `${Ability.TWISTING_NEITHER}/000`
            )
            specialProjectile.setDepth(7)
            specialProjectile.setScale(4, 4)
            specialProjectile.anims.play(Ability.TWISTING_NEITHER)
            specialProjectile.once(
              Phaser.Animations.Events.ANIMATION_COMPLETE,
              () => {
                specialProjectile.destroy()
              }
            )
            break

          case Ability.WHEEL_OF_FIRE:
            coordinatesTarget = transformAttackCoordinate(targetX, targetY)
            coordinates = transformAttackCoordinate(positionX, positionY)
            specialProjectile = this.scene.add.sprite(
              coordinates[0],
              coordinates[1],
              "specials",
              `${Ability.WHEEL_OF_FIRE}/000`
            )
            specialProjectile.setDepth(7)
            specialProjectile.setScale(2, 2)
            specialProjectile.anims.play(Ability.WHEEL_OF_FIRE)
            this.scene.tweens.add({
              targets: specialProjectile,
              x: coordinatesTarget[0],
              y: coordinatesTarget[1],
              ease: "Power2",
              yoyo: true,
              duration: 500,
              onComplete: () => {
                specialProjectile.destroy()
              }
            })
            break

          case Ability.BLUE_FLARE:
            coordinatesTarget = transformAttackCoordinate(targetX, targetY)
            coordinates = transformAttackCoordinate(positionX, positionY)
            specialProjectile = this.scene.add.sprite(
              coordinates[0],
              coordinates[1],
              "BLUE_FLARE",
              "000"
            )
            specialProjectile.setDepth(7)
            specialProjectile.setScale(2, 2)
            specialProjectile.anims.play(Ability.BLUE_FLARE)
            this.scene.tweens.add({
              targets: specialProjectile,
              x: coordinatesTarget[0],
              y: coordinatesTarget[1],
              ease: "linear",
              yoyo: false,
              duration: 1000,
              onComplete: () => {
                specialProjectile.destroy()
              }
            })
            break

          case Ability.SHADOW_BALL:
            coordinatesTarget = transformAttackCoordinate(targetX, targetY)
            coordinates = transformAttackCoordinate(positionX, positionY)
            specialProjectile = this.scene.add.sprite(
              coordinates[0],
              coordinates[1],
              "SHADOW_BALL",
              "000"
            )
            specialProjectile.setDepth(7)
            specialProjectile.setScale(4, 4)
            specialProjectile.anims.play(Ability.SHADOW_BALL)
            this.scene.tweens.add({
              targets: specialProjectile,
              x: coordinatesTarget[0],
              y: coordinatesTarget[1],
              ease: "linear",
              yoyo: false,
              duration: 1000,
              onComplete: () => {
                specialProjectile.destroy()
              }
            })
            break

          case Ability.FUSION_BOLT:
            coordinatesTarget = transformAttackCoordinate(targetX, targetY)
            coordinates = transformAttackCoordinate(positionX, positionY)
            specialProjectile = this.scene.add.sprite(
              coordinates[0],
              coordinates[1],
              "FUSION_BOLT",
              "000"
            )
            specialProjectile.setDepth(7)
            specialProjectile.setScale(2, 2)
            specialProjectile.anims.play(Ability.FUSION_BOLT)
            this.scene.tweens.add({
              targets: specialProjectile,
              x: coordinatesTarget[0],
              y: coordinatesTarget[1],
              ease: "linear",
              yoyo: false,
              duration: 1000,
              onComplete: () => {
                specialProjectile.destroy()
              }
            })
            break

          case Ability.ICY_WIND:
            coordinatesTarget = transformAttackCoordinate(targetX, targetY)
            coordinates = transformAttackCoordinate(positionX, positionY)
            specialProjectile = this.scene.add.sprite(
              coordinates[0],
              coordinates[1],
              Ability.ICY_WIND,
              "000"
            )
            specialProjectile.setDepth(7)
            specialProjectile.setScale(1, 1)
            specialProjectile.anims.play(Ability.ICY_WIND)
            this.scene.tweens.add({
              targets: specialProjectile,
              x: coordinatesTarget[0],
              y: coordinatesTarget[1],
              ease: "linear",
              yoyo: false,
              duration: 1000,
              onComplete: () => {
                specialProjectile.destroy()
              }
            })
            break

          case Ability.SOLAR_BEAM:
            coordinatesTarget = transformAttackCoordinate(targetX, targetY)
            coordinates = transformAttackCoordinate(targetX, targetY - 3)
            specialProjectile = this.scene.add.sprite(
              coordinates[0],
              coordinates[1],
              Ability.SOLAR_BEAM,
              "000"
            )
            specialProjectile.setDepth(7)
            specialProjectile.setScale(2, 2)
            specialProjectile.anims.play(Ability.SOLAR_BEAM)
            this.scene.tweens.add({
              targets: specialProjectile,
              x: coordinatesTarget[0],
              y: coordinatesTarget[1],
              ease: "linear",
              yoyo: false,
              duration: 500,
              onComplete: () => {
                specialProjectile.destroy()
              }
            })
            break

          case Ability.ORIGIN_PULSE:
            coordinatesTarget = transformAttackCoordinate(0, targetY)
            coordinates = transformAttackCoordinate(8, targetY)
            specialProjectile = this.scene.add.sprite(
              coordinates[0],
              coordinates[1],
              Ability.ORIGIN_PULSE,
              "000"
            )
            specialProjectile.setDepth(7)
            specialProjectile.setScale(4, 4)
            specialProjectile.anims.play(Ability.ORIGIN_PULSE)
            this.scene.tweens.add({
              targets: specialProjectile,
              x: coordinatesTarget[0],
              y: coordinatesTarget[1],
              duration: 1000,
              onComplete: () => {
                specialProjectile.destroy()
              }
            })
            break

          case Ability.SEED_FLARE:
            coordinates = transformAttackCoordinate(positionX, positionY)
            specialProjectile = this.scene.add.sprite(
              coordinates[0],
              coordinates[1],
              Ability.SEED_FLARE,
              "000"
            )
            specialProjectile.setDepth(7)
            specialProjectile.setScale(3, 3)
            specialProjectile.anims.play(Ability.SEED_FLARE)
            specialProjectile.once(
              Phaser.Animations.Events.ANIMATION_COMPLETE,
              () => {
                specialProjectile.destroy()
              }
            )
            break

          case Ability.SEISMIC_TOSS:
            coordinates = transformAttackCoordinate(targetX, targetY)
            specialProjectile = this.scene.add.sprite(
              coordinates[0],
              coordinates[1],
              "specials",
              `${Ability.SEISMIC_TOSS}/000`
            )
            specialProjectile.setDepth(7)
            specialProjectile.setScale(2, 2)
            specialProjectile.anims.play(Ability.SEISMIC_TOSS)
            specialProjectile.once(
              Phaser.Animations.Events.ANIMATION_COMPLETE,
              () => {
                specialProjectile.destroy()
              }
            )
            break

          case Ability.GUILLOTINE:
            coordinates = transformAttackCoordinate(targetX, targetY)
            specialProjectile = this.scene.add.sprite(
              coordinates[0],
              coordinates[1],
              "specials",
              `${Ability.GUILLOTINE}/000`
            )
            specialProjectile.setDepth(7)
            specialProjectile.setScale(3, 3)
            specialProjectile.anims.play(Ability.GUILLOTINE)
            specialProjectile.once(
              Phaser.Animations.Events.ANIMATION_COMPLETE,
              () => {
                specialProjectile.destroy()
              }
            )
            break

          case Ability.ROCK_SLIDE:
            coordinates = transformAttackCoordinate(targetX, targetY)
            specialProjectile = this.scene.add.sprite(
              coordinates[0],
              coordinates[1],
              "specials",
              `${Ability.ROCK_SLIDE}/000`
            )
            specialProjectile.setDepth(7)
            specialProjectile.setScale(2, 2)
            specialProjectile.anims.play(Ability.ROCK_SLIDE)
            specialProjectile.once(
              Phaser.Animations.Events.ANIMATION_COMPLETE,
              () => {
                specialProjectile.destroy()
              }
            )
            break

          case Ability.HEAT_WAVE:
            coordinates = transformAttackCoordinate(positionX, positionY)
            coordinatesTarget = transformAttackCoordinate(targetX, targetY)
            specialProjectile = this.scene.add.sprite(
              coordinatesTarget[0],
              coordinatesTarget[1],
              "specials",
              `${Ability.HEAT_WAVE}/000`
            )
            specialProjectile.setDepth(7)
            specialProjectile.setScale(2, 2)
            specialProjectile.setRotation(
              Math.atan2(
                coordinatesTarget[1] - coordinates[1],
                coordinatesTarget[0] - coordinates[0]
              )
            )
            specialProjectile.anims.play(Ability.HEAT_WAVE)
            specialProjectile.once(
              Phaser.Animations.Events.ANIMATION_COMPLETE,
              () => {
                specialProjectile.destroy()
              }
            )
            break

          case Ability.THUNDER:
            coordinates = transformAttackCoordinate(targetX, targetY)
            specialProjectile = this.scene.add.sprite(
              coordinates[0],
              coordinates[1],
              "specials",
              `${Ability.THUNDER}/000`
            )
            specialProjectile.setDepth(7)
            specialProjectile.setScale(2, 2)
            specialProjectile.anims.play(Ability.THUNDER)
            specialProjectile.once(
              Phaser.Animations.Events.ANIMATION_COMPLETE,
              () => {
                specialProjectile.destroy()
              }
            )
            break

          case Ability.HYDRO_PUMP:
            coordinates = transformAttackCoordinate(targetX, targetY)
            specialProjectile = this.scene.add.sprite(
              coordinates[0],
              coordinates[1],
              "specials",
              `${Ability.HYDRO_PUMP}/000`
            )
            specialProjectile.setDepth(7)
            specialProjectile.setScale(2, 2)
            specialProjectile.anims.play(Ability.HYDRO_PUMP)
            specialProjectile.once(
              Phaser.Animations.Events.ANIMATION_COMPLETE,
              () => {
                specialProjectile.destroy()
              }
            )
            break

          case Ability.DRACO_METEOR:
            coordinates = transformAttackCoordinate(targetX, targetY)
            specialProjectile = this.scene.add.sprite(
              coordinates[0],
              coordinates[1],
              "specials",
              `${Ability.DRACO_METEOR}/000`
            )
            specialProjectile.setDepth(7)
            specialProjectile.setScale(2, 2)
            specialProjectile.anims.play(Ability.DRACO_METEOR)
            specialProjectile.once(
              Phaser.Animations.Events.ANIMATION_COMPLETE,
              () => {
                specialProjectile.destroy()
              }
            )
            break

          case Ability.BLAZE_KICK:
            coordinates = transformAttackCoordinate(targetX, targetY)
            specialProjectile = this.scene.add.sprite(
              coordinates[0],
              coordinates[1],
              "specials",
              `${Ability.BLAZE_KICK}/000`
            )
            specialProjectile.setDepth(7)
            specialProjectile.setScale(2, 2)
            specialProjectile.anims.play(Ability.BLAZE_KICK)
            specialProjectile.once(
              Phaser.Animations.Events.ANIMATION_COMPLETE,
              () => {
                specialProjectile.destroy()
              }
            )
            break

          case Ability.WISH:
            coordinates = transformAttackCoordinate(positionX, positionY)
            specialProjectile = this.scene.add.sprite(
              coordinates[0],
              coordinates[1],
              "specials",
              `${Ability.WISH}/000`
            )
            specialProjectile.setDepth(7)
            specialProjectile.setScale(3, 3)
            specialProjectile.anims.play(Ability.WISH)
            specialProjectile.once(
              Phaser.Animations.Events.ANIMATION_COMPLETE,
              () => {
                specialProjectile.destroy()
              }
            )
            break

          case Ability.CALM_MIND:
            coordinates = transformAttackCoordinate(positionX, positionY)
            specialProjectile = this.scene.add.sprite(
              coordinates[0],
              coordinates[1],
              "specials",
              `${Ability.CALM_MIND}/000`
            )
            specialProjectile.setDepth(7)
            specialProjectile.setScale(2, 2)
            specialProjectile.anims.play(Ability.CALM_MIND)
            specialProjectile.once(
              Phaser.Animations.Events.ANIMATION_COMPLETE,
              () => {
                specialProjectile.destroy()
              }
            )
            break

          case Ability.COSMIC_POWER:
            coordinates = transformAttackCoordinate(positionX, positionY)
            specialProjectile = this.scene.add.sprite(
              coordinates[0],
              coordinates[1],
              Ability.COSMIC_POWER,
              `000`
            )
            specialProjectile.setDepth(7)
            specialProjectile.setScale(2, 2)
            specialProjectile.anims.play(Ability.COSMIC_POWER)
            specialProjectile.once(
              Phaser.Animations.Events.ANIMATION_COMPLETE,
              () => {
                specialProjectile.destroy()
              }
            )
            break

          case Ability.CHATTER:
            coordinates = transformAttackCoordinate(positionX, positionY)
            specialProjectile = this.scene.add.sprite(
              coordinates[0],
              coordinates[1],
              Ability.CHATTER,
              "000"
            )
            specialProjectile.setDepth(7)
            specialProjectile.setScale(2, 2)
            specialProjectile.anims.play(Ability.CHATTER)
            specialProjectile.once(
              Phaser.Animations.Events.ANIMATION_COMPLETE,
              () => {
                specialProjectile.destroy()
              }
            )
            break

          case Ability.IRON_DEFENSE:
            coordinates = transformAttackCoordinate(positionX, positionY)
            specialProjectile = this.scene.add.sprite(
              coordinates[0],
              coordinates[1],
              "specials",
              `${Ability.IRON_DEFENSE}/000`
            )
            specialProjectile.setDepth(7)
            specialProjectile.setScale(2, 2)
            specialProjectile.anims.play(Ability.IRON_DEFENSE)
            specialProjectile.once(
              Phaser.Animations.Events.ANIMATION_COMPLETE,
              () => {
                specialProjectile.destroy()
              }
            )
            break

          case Ability.METRONOME:
            coordinates = transformAttackCoordinate(positionX, positionY)
            specialProjectile = this.scene.add.sprite(
              coordinates[0],
              coordinates[1],
              "specials",
              `${Ability.METRONOME}/000`
            )
            specialProjectile.setDepth(7)
            specialProjectile.setScale(2, 2)
            specialProjectile.anims.play(Ability.METRONOME)
            specialProjectile.once(
              Phaser.Animations.Events.ANIMATION_COMPLETE,
              () => {
                specialProjectile.destroy()
              }
            )
            break

          case Ability.SOAK:
            coordinates = transformAttackCoordinate(targetX, targetY)
            specialProjectile = this.scene.add.sprite(
              coordinates[0],
              coordinates[1],
              "specials",
              `${Ability.SOAK}/000`
            )
            specialProjectile.setDepth(7)
            specialProjectile.setScale(2, 2)
            specialProjectile.anims.play(Ability.SOAK)
            specialProjectile.once(
              Phaser.Animations.Events.ANIMATION_COMPLETE,
              () => {
                specialProjectile.destroy()
              }
            )
            break

          case Ability.IRON_TAIL:
            coordinates = transformAttackCoordinate(targetX, targetY)
            specialProjectile = this.scene.add.sprite(
              coordinates[0],
              coordinates[1],
              "specials",
              `${Ability.IRON_TAIL}/000`
            )
            specialProjectile.setDepth(7)
            specialProjectile.setScale(2, 2)
            specialProjectile.anims.play(Ability.IRON_TAIL)
            specialProjectile.once(
              Phaser.Animations.Events.ANIMATION_COMPLETE,
              () => {
                specialProjectile.destroy()
              }
            )
            break

          case Ability.BLAST_BURN:
            coordinates = transformAttackCoordinate(positionX, positionY)
            specialProjectile = this.scene.add.sprite(
              coordinates[0],
              coordinates[1],
              "specials",
              `${Ability.BLAST_BURN}/000`
            )
            specialProjectile.setDepth(7)
            specialProjectile.setScale(3, 3)
            specialProjectile.anims.play(Ability.BLAST_BURN)
            specialProjectile.once(
              Phaser.Animations.Events.ANIMATION_COMPLETE,
              () => {
                specialProjectile.destroy()
              }
            )
            break

          case Ability.CHARGE:
            coordinates = transformAttackCoordinate(positionX, positionY)
            specialProjectile = this.scene.add.sprite(
              coordinates[0],
              coordinates[1],
              "specials",
              `${Ability.CHARGE}/000`
            )
            specialProjectile.setDepth(7)
            specialProjectile.setScale(2, 2)
            specialProjectile.anims.play(Ability.CHARGE)
            specialProjectile.once(
              Phaser.Animations.Events.ANIMATION_COMPLETE,
              () => {
                specialProjectile.destroy()
              }
            )
            break

          case Ability.DISCHARGE:
            coordinates = transformAttackCoordinate(positionX, positionY)
            specialProjectile = this.scene.add.sprite(
              coordinates[0],
              coordinates[1],
              "specials",
              `${Ability.DISCHARGE}/000`
            )
            specialProjectile.setDepth(7)
            specialProjectile.setScale(3, 3)
            specialProjectile.anims.play(Ability.DISCHARGE)
            specialProjectile.once(
              Phaser.Animations.Events.ANIMATION_COMPLETE,
              () => {
                specialProjectile.destroy()
              }
            )
            break

          case Ability.SMOG:
            coordinates = transformAttackCoordinate(positionX, positionY)
            specialProjectile = this.scene.add.sprite(
              coordinates[0],
              coordinates[1],
              Ability.SMOG,
              `000`
            )
            specialProjectile.setDepth(7)
            specialProjectile.setScale(3, 3)
            specialProjectile.anims.play(Ability.SMOG)
            specialProjectile.once(
              Phaser.Animations.Events.ANIMATION_COMPLETE,
              () => {
                specialProjectile.destroy()
              }
            )
            break

          case Ability.BITE:
            coordinates = transformAttackCoordinate(targetX, targetY)
            specialProjectile = this.scene.add.sprite(
              coordinates[0],
              coordinates[1],
              "specials",
              `${Ability.BITE}/000`
            )
            specialProjectile.setDepth(7)
            specialProjectile.setScale(2, 2)
            specialProjectile.anims.play(Ability.BITE)
            specialProjectile.once(
              Phaser.Animations.Events.ANIMATION_COMPLETE,
              () => {
                specialProjectile.destroy()
              }
            )
            break

          case Ability.DRAGON_TAIL:
            coordinates = transformAttackCoordinate(targetX, targetY)
            specialProjectile = this.scene.add.sprite(
              coordinates[0],
              coordinates[1],
              "specials",
              `${Ability.DRAGON_TAIL}/000`
            )
            specialProjectile.setDepth(7)
            specialProjectile.setScale(2, 2)
            specialProjectile.anims.play(Ability.DRAGON_TAIL)
            specialProjectile.once(
              Phaser.Animations.Events.ANIMATION_COMPLETE,
              () => {
                specialProjectile.destroy()
              }
            )
            break

          case Ability.DRAGON_BREATH:
            coordinates = transformAttackCoordinate(targetX, targetY)
            specialProjectile = this.scene.add.sprite(
              coordinates[0],
              coordinates[1],
              "specials",
              `${Ability.DRAGON_BREATH}/000`
            )
            specialProjectile.setDepth(7)
            specialProjectile.setScale(2, 2)
            specialProjectile.anims.play(Ability.DRAGON_BREATH)
            specialProjectile.once(
              Phaser.Animations.Events.ANIMATION_COMPLETE,
              () => {
                specialProjectile.destroy()
              }
            )
            break

          case Ability.ICICLE_CRASH:
            coordinates = transformAttackCoordinate(targetX, targetY)
            specialProjectile = this.scene.add.sprite(
              coordinates[0],
              coordinates[1],
              "specials",
              `${Ability.ICICLE_CRASH}/000`
            )
            specialProjectile.setDepth(7)
            specialProjectile.setScale(3, 3)
            specialProjectile.anims.play(Ability.ICICLE_CRASH)
            specialProjectile.once(
              Phaser.Animations.Events.ANIMATION_COMPLETE,
              () => {
                specialProjectile.destroy()
              }
            )
            break

          case Ability.ROOT:
            coordinates = transformAttackCoordinate(positionX, positionY)
            specialProjectile = this.scene.add.sprite(
              coordinates[0],
              coordinates[1],
              "specials",
              `${Ability.ROOT}/000`
            )
            specialProjectile.setDepth(7)
            specialProjectile.setScale(2, 2)
            specialProjectile.anims.play(Ability.ROOT)
            specialProjectile.once(
              Phaser.Animations.Events.ANIMATION_COMPLETE,
              () => {
                specialProjectile.destroy()
              }
            )
            break

          case Ability.TORMENT:
            coordinates = transformAttackCoordinate(positionX, positionY)
            specialProjectile = this.scene.add.sprite(
              coordinates[0],
              coordinates[1],
              "specials",
              `${Ability.TORMENT}/000`
            )
            specialProjectile.setDepth(7)
            specialProjectile.setScale(2, 2)
            specialProjectile.anims.play(Ability.TORMENT)
            specialProjectile.once(
              Phaser.Animations.Events.ANIMATION_COMPLETE,
              () => {
                specialProjectile.destroy()
              }
            )
            break

          case Ability.STOMP:
            coordinates = transformAttackCoordinate(targetX, targetY)
            specialProjectile = this.scene.add.sprite(
              coordinates[0],
              coordinates[1],
              "specials",
              `${Ability.STOMP}/000`
            )
            specialProjectile.setDepth(7)
            specialProjectile.setScale(3, 3)
            specialProjectile.anims.play(Ability.STOMP)
            specialProjectile.once(
              Phaser.Animations.Events.ANIMATION_COMPLETE,
              () => {
                specialProjectile.destroy()
              }
            )
            break

          case Ability.PAYBACK:
            coordinates = transformAttackCoordinate(targetX, targetY)
            specialProjectile = this.scene.add.sprite(
              coordinates[0],
              coordinates[1],
              "specials",
              `${Ability.PAYBACK}/000`
            )
            specialProjectile.setDepth(7)
            specialProjectile.setScale(2, 2)
            specialProjectile.anims.play(Ability.PAYBACK)
            specialProjectile.once(
              Phaser.Animations.Events.ANIMATION_COMPLETE,
              () => {
                specialProjectile.destroy()
              }
            )
            break

          case Ability.NIGHT_SLASH:
            coordinates = transformAttackCoordinate(targetX, targetY)
            specialProjectile = this.scene.add.sprite(
              coordinates[0],
              coordinates[1],
              "specials",
              `${Ability.NIGHT_SLASH}/000`
            )
            specialProjectile.setDepth(7)
            specialProjectile.setScale(2, 2)
            specialProjectile.anims.play(Ability.NIGHT_SLASH)
            specialProjectile.once(
              Phaser.Animations.Events.ANIMATION_COMPLETE,
              () => {
                specialProjectile.destroy()
              }
            )
            break

          case Ability.BUG_BUZZ:
            coordinates = transformAttackCoordinate(targetX, targetY)
            specialProjectile = this.scene.add.sprite(
              coordinates[0],
              coordinates[1],
              "specials",
              `${Ability.BUG_BUZZ}/000`
            )
            specialProjectile.setDepth(7)
            specialProjectile.setScale(2, 2)
            specialProjectile.anims.play(Ability.BUG_BUZZ)
            specialProjectile.once(
              Phaser.Animations.Events.ANIMATION_COMPLETE,
              () => {
                specialProjectile.destroy()
              }
            )
            break

          case Ability.VENOSHOCK:
            coordinates = transformAttackCoordinate(targetX, targetY)
            specialProjectile = this.scene.add.sprite(
              coordinates[0],
              coordinates[1],
              "specials",
              `${Ability.VENOSHOCK}/000`
            )
            specialProjectile.setDepth(7)
            specialProjectile.setScale(2, 2)
            specialProjectile.anims.play(Ability.VENOSHOCK)
            specialProjectile.once(
              Phaser.Animations.Events.ANIMATION_COMPLETE,
              () => {
                specialProjectile.destroy()
              }
            )
            break

          case Ability.LEECH_LIFE:
            coordinates = transformAttackCoordinate(targetX, targetY)
            specialProjectile = this.scene.add.sprite(
              coordinates[0],
              coordinates[1],
              "specials",
              `${Ability.LEECH_LIFE}/000`
            )
            specialProjectile.setDepth(7)
            specialProjectile.setScale(2, 2)
            specialProjectile.anims.play(Ability.LEECH_LIFE)
            specialProjectile.once(
              Phaser.Animations.Events.ANIMATION_COMPLETE,
              () => {
                specialProjectile.destroy()
              }
            )
            break

          case Ability.HAPPY_HOUR:
            coordinates = transformAttackCoordinate(positionX, positionY)
            specialProjectile = this.scene.add.sprite(
              coordinates[0],
              coordinates[1],
              "specials",
              `${Ability.HAPPY_HOUR}/000`
            )
            specialProjectile.setDepth(7)
            specialProjectile.setScale(2, 2)
            specialProjectile.anims.play(Ability.HAPPY_HOUR)
            specialProjectile.once(
              Phaser.Animations.Events.ANIMATION_COMPLETE,
              () => {
                specialProjectile.destroy()
              }
            )
            break

          case Ability.TELEPORT:
            coordinates = transformAttackCoordinate(positionX, positionY)
            specialProjectile = this.scene.add.sprite(
              coordinates[0],
              coordinates[1],
              "specials",
              `${Ability.TELEPORT}/000`
            )
            specialProjectile.setDepth(7)
            specialProjectile.setScale(2, 2)
            specialProjectile.anims.play(Ability.TELEPORT)
            specialProjectile.once(
              Phaser.Animations.Events.ANIMATION_COMPLETE,
              () => {
                specialProjectile.destroy()
              }
            )
            break

          case Ability.NASTY_PLOT:
            coordinates = transformAttackCoordinate(positionX, positionY)
            specialProjectile = this.scene.add.sprite(
              coordinates[0],
              coordinates[1],
              "specials",
              `${Ability.NASTY_PLOT}/000`
            )
            specialProjectile.setDepth(7)
            specialProjectile.setScale(2, 2)
            specialProjectile.anims.play(Ability.NASTY_PLOT)
            specialProjectile.once(
              Phaser.Animations.Events.ANIMATION_COMPLETE,
              () => {
                specialProjectile.destroy()
              }
            )
            break

          case Ability.THIEF:
            coordinates = transformAttackCoordinate(targetX, targetY)
            specialProjectile = this.scene.add.sprite(
              coordinates[0],
              coordinates[1],
              "specials",
              `${Ability.THIEF}/000`
            )
            specialProjectile.setDepth(7)
            specialProjectile.setScale(2, 2)
            specialProjectile.anims.play(Ability.THIEF)
            specialProjectile.once(
              Phaser.Animations.Events.ANIMATION_COMPLETE,
              () => {
                specialProjectile.destroy()
              }
            )
            break

          case Ability.STUN_SPORE:
            coordinates = transformAttackCoordinate(targetX, targetY)
            specialProjectile = this.scene.add.sprite(
              coordinates[0],
              coordinates[1],
              "specials",
              `${Ability.STUN_SPORE}/000`
            )
            specialProjectile.setDepth(7)
            specialProjectile.setScale(2, 2)
            specialProjectile.anims.play(Ability.STUN_SPORE)
            specialProjectile.once(
              Phaser.Animations.Events.ANIMATION_COMPLETE,
              () => {
                specialProjectile.destroy()
              }
            )
            break

          case Ability.METEOR_MASH:
            coordinates = transformAttackCoordinate(targetX, targetY)
            specialProjectile = this.scene.add.sprite(
              coordinates[0],
              coordinates[1],
              "specials",
              `${Ability.METEOR_MASH}/000`
            )
            specialProjectile.setDepth(7)
            specialProjectile.setScale(3, 3)
            specialProjectile.anims.play(Ability.METEOR_MASH)
            specialProjectile.once(
              Phaser.Animations.Events.ANIMATION_COMPLETE,
              () => {
                specialProjectile.destroy()
              }
            )
            break

          case Ability.HURRICANE: {
            const [dx, dy] = OrientationVector[orientation]
            coordinates = transformAttackCoordinate(positionX, positionY)
            const finalCoordinates = transformAttackCoordinate(
              positionX + dx * 8,
              positionY + dy * 8
            )
            specialProjectile = this.scene.add.sprite(
              coordinates[0],
              coordinates[1],
              "specials",
              `${Ability.HURRICANE}/000`
            )
            specialProjectile.setDepth(7)
            specialProjectile.setScale(2, 2)
            specialProjectile.anims.play(Ability.HURRICANE)

            this.scene.tweens.add({
              targets: specialProjectile,
              x: finalCoordinates[0],
              y: finalCoordinates[1],
              ease: "linear",
              yoyo: false,
              duration: 2000,
              onComplete: () => {
                specialProjectile.destroy()
              }
            })

            specialProjectile.once(
              Phaser.Animations.Events.ANIMATION_COMPLETE,
              () => {
                specialProjectile.destroy()
              }
            )
            break
          }

          case Ability.ROAR_OF_TIME:
            coordinates = transformAttackCoordinate(positionX, positionY)
            specialProjectile = this.scene.add.sprite(
              coordinates[0],
              coordinates[1],
              "ROAR_OF_TIME",
              "000"
            )
            specialProjectile.setDepth(7)
            specialProjectile.setScale(2, 2)
            specialProjectile.anims.play(Ability.ROAR_OF_TIME)
            specialProjectile.once(
              Phaser.Animations.Events.ANIMATION_COMPLETE,
              () => {
                specialProjectile.destroy()
              }
            )
            break

          case Ability.ROCK_TOMB:
            coordinates = transformAttackCoordinate(targetX, targetY)
            specialProjectile = this.scene.add.sprite(
              coordinates[0],
              coordinates[1],
              "ROCK_TOMB",
              "000"
            )
            specialProjectile.setDepth(7)
            specialProjectile.setScale(2, 2)
            specialProjectile.anims.play(Ability.ROCK_TOMB)
            specialProjectile.once(
              Phaser.Animations.Events.ANIMATION_COMPLETE,
              () => {
                specialProjectile.destroy()
              }
            )
            break

          case Ability.ILLUSION:
            coordinates = transformAttackCoordinate(positionX, positionY)
            specialProjectile = this.scene.add.sprite(
              coordinates[0],
              coordinates[1],
              Ability.ILLUSION,
              "000"
            )
            specialProjectile.setDepth(7)
            specialProjectile.setScale(2, 2)
            specialProjectile.anims.play(Ability.ILLUSION)
            specialProjectile.once(
              Phaser.Animations.Events.ANIMATION_COMPLETE,
              () => {
                specialProjectile.destroy()
              }
            )
            break

          case Ability.SLACK_OFF:
            coordinates = transformAttackCoordinate(positionX, positionY)
            specialProjectile = this.scene.add.sprite(
              coordinates[0],
              coordinates[1],
              Ability.ILLUSION,
              "000"
            )
            specialProjectile.setDepth(7)
            specialProjectile.setScale(2, 2)
            specialProjectile.anims.play(Ability.ILLUSION)
            specialProjectile.once(
              Phaser.Animations.Events.ANIMATION_COMPLETE,
              () => {
                specialProjectile.destroy()
              }
            )
            break

          case Ability.ROCK_SMASH:
            coordinates = transformAttackCoordinate(targetX, targetY)
            specialProjectile = this.scene.add.sprite(
              coordinates[0],
              coordinates[1],
              "ROCK_SMASH",
              "000"
            )
            specialProjectile.setDepth(7)
            specialProjectile.setScale(2, 2)
            specialProjectile.anims.play(Ability.ROCK_SMASH)
            specialProjectile.once(
              Phaser.Animations.Events.ANIMATION_COMPLETE,
              () => {
                specialProjectile.destroy()
              }
            )
            break

          case Ability.LIQUIDATION:
            coordinates = transformAttackCoordinate(targetX, targetY)
            specialProjectile = this.scene.add.sprite(
              coordinates[0],
              coordinates[1],
              Ability.LIQUIDATION,
              "000"
            )
            specialProjectile.setDepth(7)
            specialProjectile.setScale(2, 2)
            specialProjectile.anims.play(Ability.LIQUIDATION)
            specialProjectile.once(
              Phaser.Animations.Events.ANIMATION_COMPLETE,
              () => {
                specialProjectile.destroy()
              }
            )
            break

          case Ability.SPARKLING_ARIA:
            coordinatesTarget = transformAttackCoordinate(targetX, targetY)
            coordinates = transformAttackCoordinate(positionX, positionY)
            specialProjectile = this.scene.add.sprite(
              coordinates[0],
              coordinates[1],
              Ability.SPARKLING_ARIA,
              "000"
            )
            specialProjectile.setDepth(7)
            specialProjectile.setScale(3, 3)
            specialProjectile.anims.play(Ability.SPARKLING_ARIA)
            this.scene.tweens.add({
              targets: specialProjectile,
              x: coordinatesTarget[0],
              y: coordinatesTarget[1],
              ease: "linear",
              yoyo: false,
              duration: 1000,
              onComplete: () => {
                specialProjectile.destroy()
              }
            })
            break

          case Ability.SKY_ATTACK:
            coordinatesTarget = transformAttackCoordinate(targetX, targetY)
            coordinates = transformAttackCoordinate(targetX, 9)
            specialProjectile = this.scene.add.sprite(
              coordinates[0],
              coordinates[1],
              Ability.SKY_ATTACK,
              "000"
            )
            specialProjectile.setDepth(7)
            specialProjectile.setScale(1.5, 1.5)
            specialProjectile.anims.play(Ability.SKY_ATTACK)
            this.scene.tweens.add({
              targets: specialProjectile,
              x: coordinatesTarget[0],
              y: coordinatesTarget[1],
              ease: "linear",
              duration: 1000,
              onComplete: () => {
                specialProjectile.destroy()
              }
            })
            break

          case Ability.ACROBATICS:
            coordinatesTarget = transformAttackCoordinate(targetX, targetY)
            coordinates = transformAttackCoordinate(targetX + 1, targetY + 1)
            specialProjectile = this.scene.add.sprite(
              coordinates[0],
              coordinates[1],
              Ability.ACROBATICS,
              "000"
            )
            specialProjectile.setDepth(7)
            specialProjectile.setScale(2, 2)
            specialProjectile.anims.play(Ability.ACROBATICS)
            this.scene.tweens.add({
              targets: specialProjectile,
              x: coordinatesTarget[0],
              y: coordinatesTarget[1],
              ease: "linear",
              duration: 300,
              onComplete: () => {
                specialProjectile.destroy()
              }
            })
            break

          case Ability.ROLLOUT:
            coordinates = transformAttackCoordinate(positionX, positionY)
            coordinatesTarget = transformAttackCoordinate(targetX, targetY)
            specialProjectile = this.scene.add.sprite(
              coordinates[0],
              coordinates[1],
              Ability.ROLLOUT,
              "000"
            )
            specialProjectile.setDepth(7)
            specialProjectile.setScale(2, 2)
            specialProjectile.anims.play(Ability.ROLLOUT)
            this.scene.tweens.add({
              targets: specialProjectile,
              x: coordinatesTarget[0],
              y: coordinatesTarget[1],
              ease: "linear",
              duration: 1000,
              onComplete: () => {
                specialProjectile.destroy()
              }
            })
            break

          case Ability.PAYDAY:
            coordinates = transformAttackCoordinate(targetX, targetY)
            specialProjectile = this.scene.add.sprite(
              coordinates[0],
              coordinates[1],
              Ability.PAYDAY,
              "000"
            )
            specialProjectile.setDepth(7)
            specialProjectile.setScale(2, 2)
            specialProjectile.anims.play(Ability.PAYDAY)
            specialProjectile.once(
              Phaser.Animations.Events.ANIMATION_COMPLETE,
              () => {
                specialProjectile.destroy()
              }
            )
            break

          case Ability.VOLT_SWITCH:
            coordinatesTarget = transformAttackCoordinate(targetX, targetY)
            coordinates = transformAttackCoordinate(positionX, positionY)
            specialProjectile = this.scene.add.sprite(
              coordinates[0],
              coordinates[1],
              Ability.VOLT_SWITCH,
              "0"
            )
            specialProjectile.setDepth(7)
            specialProjectile.setScale(2, 2)
            specialProjectile.setRotation(
              Math.atan2(
                coordinatesTarget[1] - coordinates[1],
                coordinatesTarget[0] - coordinates[0]
              ) -
                Math.PI / 2
            )
            specialProjectile.anims.play(Ability.VOLT_SWITCH)
            specialProjectile.once(
              Phaser.Animations.Events.ANIMATION_COMPLETE,
              () => {
                specialProjectile.destroy()
              }
            )
            break

          case Ability.STEAM_ERUPTION:
            coordinates = transformAttackCoordinate(targetX, targetY)
            specialProjectile = this.scene.add.sprite(
              coordinates[0],
              coordinates[1],
              Ability.STEAM_ERUPTION,
              "000"
            )
            specialProjectile.setDepth(7)
            specialProjectile.setScale(2, 2)
            specialProjectile.anims.play(Ability.STEAM_ERUPTION)
            specialProjectile.once(
              Phaser.Animations.Events.ANIMATION_COMPLETE,
              () => {
                specialProjectile.destroy()
              }
            )
            break

          case Ability.SEARING_SHOT:
            coordinates = transformAttackCoordinate(positionX, positionY)
            specialProjectile = this.scene.add.sprite(
              coordinates[0],
              coordinates[1],
              Ability.SEARING_SHOT,
              "000"
            )
            specialProjectile.setDepth(0)
            specialProjectile.setScale(3, 3)
            specialProjectile.anims.play(Ability.STEAM_ERUPTION)
            specialProjectile.once(
              Phaser.Animations.Events.ANIMATION_COMPLETE,
              () => {
                specialProjectile.destroy()
              }
            )
            break

          case Ability.APPLE_ACID:
            coordinates = transformAttackCoordinate(targetX, targetY)
            specialProjectile = this.scene.add.sprite(
              coordinates[0],
              coordinates[1],
              Ability.APPLE_ACID,
              "000"
            )
            specialProjectile.setDepth(7)
            specialProjectile.setScale(2, 2)
            specialProjectile.anims.play(Ability.APPLE_ACID)
            specialProjectile.once(
              Phaser.Animations.Events.ANIMATION_COMPLETE,
              () => {
                specialProjectile.destroy()
              }
            )
            break

          case Ability.MUD_BUBBLE:
            coordinates = transformAttackCoordinate(positionX, positionY)
            specialProjectile = this.scene.add.sprite(
              coordinates[0],
              coordinates[1],
              Ability.MUD_BUBBLE,
              "000"
            )
            specialProjectile.setDepth(7)
            specialProjectile.setScale(2, 2)
            specialProjectile.anims.play(Ability.MUD_BUBBLE)
            specialProjectile.once(
              Phaser.Animations.Events.ANIMATION_COMPLETE,
              () => {
                specialProjectile.destroy()
              }
            )
            break

          case Ability.ERUPTION:
            coordinates = transformAttackCoordinate(targetX + 3, targetY + 3)
            coordinatesTarget = transformAttackCoordinate(targetX, targetY)
            specialProjectile = this.scene.add.sprite(
              coordinates[0],
              coordinates[1],
              Ability.ERUPTION,
              "000"
            )
            specialProjectile.setDepth(7)
            specialProjectile.anims.play(Ability.ERUPTION)
            this.scene.tweens.add({
              targets: specialProjectile,
              x: coordinatesTarget[0],
              y: coordinatesTarget[1],
              ease: "linear",
              duration: 500,
              onComplete: () => {
                specialProjectile.destroy()
              }
            })
            break

          case Ability.SLASHING_CLAW:
            coordinates = transformAttackCoordinate(targetX, targetY)
            specialProjectile = this.scene.add.sprite(
              coordinates[0],
              coordinates[1],
              Ability.SLASHING_CLAW,
              "000"
            )
            specialProjectile.setDepth(7)
            specialProjectile.setScale(2, 2)
            specialProjectile.anims.play(Ability.SLASHING_CLAW)
            specialProjectile.once(
              Phaser.Animations.Events.ANIMATION_COMPLETE,
              () => {
                specialProjectile.destroy()
              }
            )
            break

          case Ability.MAGMA_STORM:
            coordinates = transformAttackCoordinate(targetX, targetY)
            specialProjectile = this.scene.add.sprite(
              coordinates[0],
              coordinates[1],
              Ability.MAGMA_STORM,
              "000"
            )
            specialProjectile.setDepth(7)
            specialProjectile.setScale(2, 2)
            specialProjectile.anims.play(Ability.MAGMA_STORM)
            specialProjectile.once(
              Phaser.Animations.Events.ANIMATION_COMPLETE,
              () => {
                specialProjectile.destroy()
              }
            )
            break

          case Ability.THRASH:
            coordinates = transformAttackCoordinate(positionX, positionY)
            specialProjectile = this.scene.add.sprite(
              coordinates[0],
              coordinates[1],
              Ability.THRASH,
              "000"
            )
            specialProjectile.setDepth(7)
            specialProjectile.setScale(2, 2)
            specialProjectile.anims.play(Ability.THRASH)
            specialProjectile.once(
              Phaser.Animations.Events.ANIMATION_COMPLETE,
              () => {
                specialProjectile.destroy()
              }
            )
            break

          case Ability.ABSORB:
            coordinates = transformAttackCoordinate(positionX, positionY)
            specialProjectile = this.scene.add.sprite(
              coordinates[0],
              coordinates[1],
              Ability.ABSORB,
              "000"
            )
            specialProjectile.setDepth(7)
            specialProjectile.setScale(2, 2)
            specialProjectile.anims.play(Ability.ABSORB)
            specialProjectile.once(
              Phaser.Animations.Events.ANIMATION_COMPLETE,
              () => {
                specialProjectile.destroy()
              }
            )
            break

          case Ability.GIGATON_HAMMER:
            coordinates = transformAttackCoordinate(targetX, targetY)
            specialProjectile = this.scene.add.sprite(
              coordinates[0],
              coordinates[1],
              Ability.GIGATON_HAMMER,
              "000"
            )
            specialProjectile.setDepth(7)
            specialProjectile.setScale(2, 2)
            specialProjectile.anims.play(Ability.GIGATON_HAMMER)
            specialProjectile.once(
              Phaser.Animations.Events.ANIMATION_COMPLETE,
              () => {
                specialProjectile.destroy()
              }
            )
            break

          case Ability.COUNTER:
            coordinates = transformAttackCoordinate(positionX, positionY)
            specialProjectile = this.scene.add.sprite(
              coordinates[0],
              coordinates[1],
              Ability.COUNTER,
              "000"
            )
            specialProjectile.setDepth(7)
            specialProjectile.setScale(3, 3)
            specialProjectile.anims.play(Ability.COUNTER)
            specialProjectile.once(
              Phaser.Animations.Events.ANIMATION_COMPLETE,
              () => {
                specialProjectile.destroy()
              }
            )
            break

          case Ability.HEX:
            coordinates = transformAttackCoordinate(targetX, targetY)
            specialProjectile = this.scene.add.sprite(
              coordinates[0],
              coordinates[1],
              Ability.HEX,
              "000"
            )
            specialProjectile.setDepth(7)
            specialProjectile.setScale(2, 2)
            specialProjectile.anims.play(Ability.HEX)
            specialProjectile.once(
              Phaser.Animations.Events.ANIMATION_COMPLETE,
              () => {
                specialProjectile.destroy()
              }
            )
            break

          case Ability.SPECTRAL_THIEF:
            coordinates = transformAttackCoordinate(targetX, targetY)
            specialProjectile = this.scene.add.sprite(
              coordinates[0],
              coordinates[1],
              Ability.SPECTRAL_THIEF,
              "000"
            )
            specialProjectile.setDepth(7)
            specialProjectile.setScale(2, 2)
            specialProjectile.anims.play(Ability.SPECTRAL_THIEF)
            specialProjectile.once(
              Phaser.Animations.Events.ANIMATION_COMPLETE,
              () => {
                specialProjectile.destroy()
              }
            )

            selfCoordinates = transformAttackCoordinate(positionX, positionY)
            selfAnimation = this.scene.add.sprite(
              selfCoordinates[0],
              selfCoordinates[1],
              Ability.SPECTRAL_THIEF,
              "000"
            )
            selfAnimation.setDepth(7)
            selfAnimation.setScale(2, 2)
            selfAnimation.anims.play(Ability.SPECTRAL_THIEF)
            selfAnimation.once(
              Phaser.Animations.Events.ANIMATION_COMPLETE,
              () => {
                selfAnimation.destroy()
              }
            )
            break

          case Ability.PLASMA_FIST:
            coordinates = transformAttackCoordinate(targetX, targetY)
            specialProjectile = this.scene.add.sprite(
              coordinates[0],
              coordinates[1],
              Ability.PLASMA_FIST,
              "000"
            )
            specialProjectile.setDepth(7)
            specialProjectile.setScale(2, 2)
            specialProjectile.anims.play(Ability.PLASMA_FIST)
            specialProjectile.once(
              Phaser.Animations.Events.ANIMATION_COMPLETE,
              () => {
                specialProjectile.destroy()
              }
            )
            break

          case Ability.SACRED_SWORD:
            coordinates = transformAttackCoordinate(targetX, targetY)
            specialProjectile = this.scene.add.sprite(
              coordinates[0],
              coordinates[1],
              Ability.SACRED_SWORD,
              "000"
            )
            specialProjectile.setDepth(7)
            specialProjectile.setScale(2, 2)
            specialProjectile.anims.play(Ability.SACRED_SWORD)
            specialProjectile.once(
              Phaser.Animations.Events.ANIMATION_COMPLETE,
              () => {
                specialProjectile.destroy()
              }
            )
            break

          case Ability.JUDGEMENT:
            coordinates = transformAttackCoordinate(targetX, targetY)
            specialProjectile = this.scene.add.sprite(
              coordinates[0],
              coordinates[1],
              Ability.JUDGEMENT,
              "000"
            )
            specialProjectile.setDepth(7)
            specialProjectile.setScale(2, 2)
            specialProjectile.anims.play(Ability.JUDGEMENT)
            specialProjectile.once(
              Phaser.Animations.Events.ANIMATION_COMPLETE,
              () => {
                specialProjectile.destroy()
              }
            )
            break

          case Ability.SHADOW_SNEAK:
            coordinates = transformAttackCoordinate(targetX, targetY)
            specialProjectile = this.scene.add.sprite(
              coordinates[0],
              coordinates[1],
              Ability.SHADOW_SNEAK,
              "000"
            )
            specialProjectile.setDepth(7)
            specialProjectile.setScale(2, 2)
            specialProjectile.anims.play(Ability.SHADOW_SNEAK)
            specialProjectile.once(
              Phaser.Animations.Events.ANIMATION_COMPLETE,
              () => {
                specialProjectile.destroy()
              }
            )
            break

          case Ability.DIVE:
            coordinates = transformAttackCoordinate(positionX, positionY)
            specialProjectile = this.scene.add.sprite(
              coordinates[0],
              coordinates[1],
              Ability.DIVE,
              "000"
            )
            specialProjectile.setDepth(7)
            specialProjectile.setScale(3, 3)
            specialProjectile.anims.play(Ability.DIVE)
            specialProjectile.once(
              Phaser.Animations.Events.ANIMATION_COMPLETE,
              () => {
                specialProjectile.destroy()
              }
            )
            break

          case Ability.HYPER_VOICE:
            coordinatesTarget = transformAttackCoordinate(8, targetY)
            coordinates = transformAttackCoordinate(0, targetY)
            specialProjectile = this.scene.add.sprite(
              coordinates[0],
              coordinates[1],
              Ability.HYPER_VOICE,
              "0"
            )
            specialProjectile.setDepth(7)
            specialProjectile.setScale(2, 2)
            specialProjectile.anims.play(Ability.HYPER_VOICE)
            this.scene.tweens.add({
              targets: specialProjectile,
              x: coordinatesTarget[0],
              y: coordinatesTarget[1],
              duration: 1000,
              onComplete: () => {
                specialProjectile.destroy()
              }
            })
            break

          case Ability.SHADOW_CLONE:
            coordinates = transformAttackCoordinate(positionX, positionY)
            specialProjectile = this.scene.add.sprite(
              coordinates[0],
              coordinates[1],
              Ability.SHADOW_CLONE,
              "0"
            )
            specialProjectile.setDepth(7)
            specialProjectile.setScale(2, 2)
            specialProjectile.anims.play(Ability.SHADOW_CLONE)
            specialProjectile.once(
              Phaser.Animations.Events.ANIMATION_COMPLETE,
              () => {
                specialProjectile.destroy()
              }
            )
            break

          case Ability.ECHO:
            coordinates = transformAttackCoordinate(positionX, positionY)
            specialProjectile = this.scene.add.sprite(
              coordinates[0],
              coordinates[1],
              Ability.ECHO,
              "000"
            )
            specialProjectile.setDepth(7)
            specialProjectile.setScale(2, 2)
            specialProjectile.anims.play(Ability.ECHO)
            specialProjectile.once(
              Phaser.Animations.Events.ANIMATION_COMPLETE,
              () => {
                specialProjectile.destroy()
              }
            )
            break

          case Ability.EXPLOSION:
            coordinates = transformAttackCoordinate(positionX, positionY)
            specialProjectile = this.scene.add.sprite(
              coordinates[0],
              coordinates[1],
              Ability.EXPLOSION,
              "000"
            )
            specialProjectile.setDepth(7)
            specialProjectile.setScale(2, 2)
            specialProjectile.anims.play(Ability.EXPLOSION)
            specialProjectile.once(
              Phaser.Animations.Events.ANIMATION_COMPLETE,
              () => {
                specialProjectile.destroy()
              }
            )
            break

          case Ability.CLANGOROUS_SOUL:
            coordinates = transformAttackCoordinate(positionX, positionY)
            specialProjectile = this.scene.add.sprite(
              coordinates[0],
              coordinates[1],
              Ability.CLANGOROUS_SOUL,
              "000"
            )
            specialProjectile.setDepth(7)
            specialProjectile.setScale(2, 2)
            specialProjectile.anims.play(Ability.CLANGOROUS_SOUL)
            specialProjectile.once(
              Phaser.Animations.Events.ANIMATION_COMPLETE,
              () => {
                specialProjectile.destroy()
              }
            )
            break

          case Ability.GROWL:
            coordinates = transformAttackCoordinate(positionX, positionY)
            specialProjectile = this.scene.add.sprite(
              coordinates[0],
              coordinates[1],
              Ability.GROWL,
              "000"
            )
            specialProjectile.setDepth(7)
            specialProjectile.setScale(2, 2)
            specialProjectile.anims.play(Ability.GROWL)
            specialProjectile.once(
              Phaser.Animations.Events.ANIMATION_COMPLETE,
              () => {
                specialProjectile.destroy()
              }
            )
            break

          case Ability.DISARMING_VOICE:
            coordinates = transformAttackCoordinate(positionX, positionY)
            specialProjectile = this.scene.add.sprite(
              coordinates[0],
              coordinates[1],
              Ability.DISARMING_VOICE,
              "000"
            )
            specialProjectile.setDepth(7)
            specialProjectile.setScale(2, 2)
            specialProjectile.anims.play(Ability.DISARMING_VOICE)
            specialProjectile.once(
              Phaser.Animations.Events.ANIMATION_COMPLETE,
              () => {
                specialProjectile.destroy()
              }
            )
            break

          case Ability.RELIC_SONG:
            coordinates = transformAttackCoordinate(positionX, positionY)
            specialProjectile = this.scene.add.sprite(
              coordinates[0],
              coordinates[1],
              Ability.RELIC_SONG,
              "000"
            )
            specialProjectile.setDepth(7)
            specialProjectile.setScale(2, 2)
            specialProjectile.anims.play(Ability.RELIC_SONG)
            specialProjectile.once(
              Phaser.Animations.Events.ANIMATION_COMPLETE,
              () => {
                specialProjectile.destroy()
              }
            )
            break

          case Ability.HIGH_JUMP_KICK:
            coordinates = transformAttackCoordinate(targetX, targetY)
            specialProjectile = this.scene.add.sprite(
              coordinates[0],
              coordinates[1],
              Ability.HIGH_JUMP_KICK,
              "000"
            )
            specialProjectile.setDepth(7)
            specialProjectile.setScale(2, 2)
            specialProjectile.anims.play(Ability.HIGH_JUMP_KICK)
            specialProjectile.once(
              Phaser.Animations.Events.ANIMATION_COMPLETE,
              () => {
                specialProjectile.destroy()
              }
            )
            break

          case Ability.SHELL_TRAP:
            coordinates = transformAttackCoordinate(targetX, targetY)
            specialProjectile = this.scene.add.sprite(
              coordinates[0],
              coordinates[1],
              Ability.SHELL_TRAP,
              "000"
            )
            specialProjectile.setDepth(7)
            specialProjectile.setScale(2, 2)
            specialProjectile.anims.play(Ability.SHELL_TRAP)
            specialProjectile.once(
              Phaser.Animations.Events.ANIMATION_COMPLETE,
              () => {
                specialProjectile.destroy()
              }
            )
            break

          case Ability.TRI_ATTACK:
            coordinatesTarget = transformAttackCoordinate(targetX, targetY)
            coordinates = transformAttackCoordinate(positionX, positionY)
            specialProjectile = this.scene.add.sprite(
              coordinates[0],
              coordinates[1],
              Ability.TRI_ATTACK,
              "000"
            )
            specialProjectile.setDepth(7)
            specialProjectile.anims.play(Ability.TRI_ATTACK)
            this.scene.tweens.add({
              targets: specialProjectile,
              x: coordinatesTarget[0],
              y: coordinatesTarget[1],
              duration: 500,
              onComplete: () => {
                specialProjectile.destroy()
              }
            })
            break

          case Ability.BONEMERANG:
            coordinatesTarget = transformAttackCoordinate(targetX, 6)
            coordinates = transformAttackCoordinate(targetX, 0)
            specialProjectile = this.scene.add.sprite(
              coordinates[0],
              coordinates[1],
              Ability.BONEMERANG,
              "000"
            )
            specialProjectile.setDepth(7)
            specialProjectile.setScale(3, 3)
            specialProjectile.anims.play(Ability.BONEMERANG)
            this.scene.tweens.add({
              targets: specialProjectile,
              x: coordinatesTarget[0],
              y: coordinatesTarget[1],
              ease: "Power2",
              yoyo: true,
              duration: 1000,
              onComplete: () => {
                specialProjectile.destroy()
              }
            })
            break

          case Ability.AURORA_BEAM: {
            const [dx, dy] = OrientationVector[orientation]
            coordinates = transformAttackCoordinate(positionX, positionY)
            coordinatesTarget = transformAttackCoordinate(targetX, targetY)
            const finalCoordinates = transformAttackCoordinate(
              positionX + dx * 8,
              positionY + dy * 8
            )
            specialProjectile = this.scene.add.sprite(
              coordinates[0],
              coordinates[1],
              Ability.AURORA_BEAM,
              "000"
            )
            specialProjectile.setDepth(7)
            specialProjectile.setScale(2, 2)
            specialProjectile.setRotation(
              Math.atan2(
                coordinatesTarget[1] - coordinates[1],
                coordinatesTarget[0] - coordinates[0]
              ) -
                Math.PI / 2
            )
            specialProjectile.anims.play(Ability.AURORA_BEAM)
            this.scene.tweens.add({
              targets: specialProjectile,
              x: finalCoordinates[0],
              y: finalCoordinates[1],
              ease: "linear",
              yoyo: false,
              duration: 2000,
              onComplete: () => {
                specialProjectile.destroy()
              }
            })
            break
          }

          case Ability.SONG_OF_DESIRE:
            coordinates = transformAttackCoordinate(targetX, targetY)
            specialProjectile = this.scene.add.sprite(
              coordinates[0],
              coordinates[1],
              Ability.SONG_OF_DESIRE,
              "000"
            )
            specialProjectile.setDepth(7)
            specialProjectile.setScale(2, 2)
            specialProjectile.anims.play(Ability.SONG_OF_DESIRE)
            specialProjectile.once(
              Phaser.Animations.Events.ANIMATION_COMPLETE,
              () => {
                specialProjectile.destroy()
              }
            )
            coordinates = transformAttackCoordinate(positionX, positionY)
            additionalProjectile = this.scene.add.sprite(
              coordinates[0],
              coordinates[1],
              Ability.SONG_OF_DESIRE,
              "000"
            )
            additionalProjectile.setDepth(7)
            additionalProjectile.setScale(2, 2)
            additionalProjectile.anims.play(Ability.SONG_OF_DESIRE)
            additionalProjectile.once(
              Phaser.Animations.Events.ANIMATION_COMPLETE,
              () => {
                additionalProjectile.destroy()
              }
            )
            break

          case Ability.CONFUSING_MIND:
            coordinates = transformAttackCoordinate(targetX, targetY)
            specialProjectile = this.scene.add.sprite(
              coordinates[0],
              coordinates[1],
              Ability.CONFUSING_MIND,
              "000"
            )
            specialProjectile.setDepth(7)
            specialProjectile.setScale(2, 2)
            specialProjectile.anims.play(Ability.CONFUSING_MIND)
            specialProjectile.once(
              Phaser.Animations.Events.ANIMATION_COMPLETE,
              () => {
                specialProjectile.destroy()
              }
            )
            coordinates = transformAttackCoordinate(positionX, positionY)
            additionalProjectile = this.scene.add.sprite(
              coordinates[0],
              coordinates[1],
              Ability.CONFUSING_MIND,
              "000"
            )
            additionalProjectile.setDepth(7)
            additionalProjectile.setScale(2, 2)
            additionalProjectile.anims.play(Ability.CONFUSING_MIND)
            additionalProjectile.once(
              Phaser.Animations.Events.ANIMATION_COMPLETE,
              () => {
                additionalProjectile.destroy()
              }
            )
            break

          case Ability.MIND_BLOWN:
            coordinates = transformAttackCoordinate(positionX, positionY)
            additionalProjectile = this.scene.add.sprite(
              coordinates[0],
              coordinates[1],
              "MIND_BLOWN_SELF",
              "000"
            )
            additionalProjectile.setDepth(7)
            additionalProjectile.setScale(2, 2)
            additionalProjectile.anims.play("MIND_BLOWN_SELF")
            additionalProjectile.once(
              Phaser.Animations.Events.ANIMATION_COMPLETE,
              () => {
                additionalProjectile.destroy()
              }
            )
            break

          case Ability.SOFT_BOILED:
            coordinates = transformAttackCoordinate(positionX, positionY)
            specialProjectile = this.scene.add.sprite(
              coordinates[0],
              coordinates[1],
              Ability.SOFT_BOILED,
              "000"
            )
            specialProjectile.setDepth(7)
            specialProjectile.setScale(2, 2)
            specialProjectile.anims.play(Ability.SOFT_BOILED)
            specialProjectile.once(
              Phaser.Animations.Events.ANIMATION_COMPLETE,
              () => {
                specialProjectile.destroy()
              }
            )
            break

          case Ability.FAKE_TEARS:
            coordinates = transformAttackCoordinate(positionX, positionY)
            specialProjectile = this.scene.add.sprite(
              coordinates[0],
              coordinates[1],
              Ability.FAKE_TEARS,
              "000"
            )
            specialProjectile.setDepth(7)
            specialProjectile.setScale(2, 2)
            specialProjectile.anims.play(Ability.FAKE_TEARS)
            specialProjectile.once(
              Phaser.Animations.Events.ANIMATION_COMPLETE,
              () => {
                specialProjectile.destroy()
              }
            )
            break

          case Ability.DRAGON_DARTS:
            coordinatesTarget = transformAttackCoordinate(targetX, targetY)
            coordinates = transformAttackCoordinate(positionX, positionY)
            specialProjectile = this.scene.add.sprite(
              coordinates[0],
              coordinates[1],
              "specials",
              `${Ability.VENOSHOCK}/002`
            )
            specialProjectile.setDepth(7)
            specialProjectile.setScale(1, 1)
            specialProjectile.setRotation(
              Math.atan2(
                coordinatesTarget[1] - coordinates[1],
                coordinatesTarget[0] - coordinates[0]
              ) -
                Math.PI / 2
            )
            this.scene.tweens.add({
              targets: specialProjectile,
              x: coordinatesTarget[0],
              y: coordinatesTarget[1],
              ease: "linear",
              yoyo: false,
              duration: 500,
              onComplete: () => {
                specialProjectile.destroy()
              }
            })
            break

          case Ability.SPIRIT_SHACKLE: {
            const [dx, dy] = OrientationVector[orientation]
            coordinatesTarget = transformAttackCoordinate(targetX, targetY)
            coordinates = transformAttackCoordinate(positionX, positionY)
            const finalCoordinates = transformAttackCoordinate(
              positionX + dx * 8,
              positionY + dy * 8
            )
            specialProjectile = this.scene.add.sprite(
              coordinates[0],
              coordinates[1],
              "specials",
              `${Ability.SPIRIT_SHACKLE}/000`
            )
            specialProjectile.setDepth(7)
            specialProjectile.setScale(1)
            specialProjectile.anims.play(Ability.SPIRIT_SHACKLE)
            specialProjectile.setRotation(
              Math.atan2(
                coordinatesTarget[1] - coordinates[1],
                coordinatesTarget[0] - coordinates[0]
              )
            )

            this.scene.tweens.add({
              targets: specialProjectile,
              x: finalCoordinates[0],
              y: finalCoordinates[1],
              ease: "linear",
              yoyo: false,
              duration: 2000,
              onComplete: () => {
                specialProjectile.destroy()
              }
            })

            break
          }

          case Ability.WATER_SHURIKEN: {
            coordinates = transformAttackCoordinate(positionX, positionY)
            const orientations = [
              orientation,
              OrientationArray[(OrientationArray.indexOf(orientation) + 1) % 8],
              OrientationArray[(OrientationArray.indexOf(orientation) + 7) % 8]
            ]
            orientations.forEach((orientation) => {
              const [dx, dy] = OrientationVector[orientation]
              const finalCoordinates = transformAttackCoordinate(
                positionX + dx * 8,
                positionY + dy * 8
              )
              const projectile = this.scene.add.sprite(
                coordinates[0],
                coordinates[1],
                "specials",
                `${Ability.WATER_SHURIKEN}/000`
              )
              projectile.setDepth(7)
              projectile.setScale(2)
              projectile.anims.play(Ability.WATER_SHURIKEN)
              this.scene.tweens.add({
                targets: projectile,
                x: finalCoordinates[0],
                y: finalCoordinates[1],
                ease: "linear",
                yoyo: false,
                duration: 2000,
                onComplete: () => {
                  projectile.destroy()
                }
              })
            })
            break
          }

          case Ability.MACH_PUNCH:
          case Ability.UPPERCUT:
            coordinates = transformAttackCoordinate(targetX, targetY)
            specialProjectile = this.scene.add.sprite(
              coordinates[0],
              coordinates[1],
              "FIGHTING",
              "FIST"
            )
            specialProjectile.setDepth(7)
            specialProjectile.setScale(0.25)
            this.scene.tweens.add({
              targets: specialProjectile,
              scale: 3,
              ease: Phaser.Math.Easing.Cubic.Out,
              yoyo: false,
              duration: 500,
              onComplete: () => {
                specialProjectile.destroy()
              }
            })
            break

          case Ability.MAWASHI_GERI:
            coordinates = transformAttackCoordinate(targetX, targetY)
            specialProjectile = this.scene.add.sprite(
              coordinates[0],
              coordinates[1],
              "FIGHTING",
              "FOOT"
            )
            specialProjectile.setDepth(7)
            specialProjectile.setScale(0.25)
            this.scene.tweens.add({
              targets: specialProjectile,
              scale: 3,
              ease: Phaser.Math.Easing.Cubic.Out,
              yoyo: false,
              duration: 500,
              onComplete: () => {
                specialProjectile.destroy()
              }
            })
            break

          case Ability.TRIPLE_KICK:
            coordinates = transformAttackCoordinate(positionX, positionY)
            for (let i = 0; i < 3; i++) {
              setTimeout(() => {
                const projectile = this.scene.add.sprite(
                  coordinates[0] +
                    Math.round(50 * Math.cos((Math.PI * 2 * i) / 3)),
                  coordinates[1] +
                    Math.round(50 * Math.sin((Math.PI * 2 * i) / 3)),
                  "FIGHTING",
                  "PAW"
                )
                projectile.setDepth(7)
                projectile.setScale(1.5)
                setTimeout(() => projectile.destroy(), 500)
              }, i * 250)
            }
            break

          case Ability.STRING_SHOT:
            coordinates = transformAttackCoordinate(targetX, targetY)
            specialProjectile = this.scene.add.sprite(
              coordinates[0],
              coordinates[1],
              "STRING_SHOT"
            )
            specialProjectile.setDepth(7)
            specialProjectile.setScale(0.25)
            this.scene.tweens.add({
              targets: specialProjectile,
              scale: 2,
              alpha: 0.9,
              ease: Phaser.Math.Easing.Cubic.Out,
              yoyo: false,
              duration: 1000,
              onComplete: () => {
                specialProjectile.destroy()
              }
            })
            break

          case Ability.STICKY_WEB:
            coordinates = transformAttackCoordinate(targetX, targetY)
            specialProjectile = this.scene.add.sprite(
              coordinates[0],
              coordinates[1],
              "STRING_SHOT"
            )
            specialProjectile.setDepth(7)
            specialProjectile.setScale(0.25)
            specialProjectile.setTint(0x80a080)
            this.scene.tweens.add({
              targets: specialProjectile,
              scale: 3,
              alpha: 0.9,
              ease: Phaser.Math.Easing.Cubic.Out,
              yoyo: false,
              duration: 1200,
              onComplete: () => {
                specialProjectile.destroy()
              }
            })
            break

          case Ability.WONDER_GUARD:
            coordinates = transformAttackCoordinate(positionX, positionY)
            specialProjectile = this.scene.add.sprite(
              coordinates[0],
              coordinates[1],
              Ability.WONDER_GUARD,
              `${Ability.WONDER_GUARD}/000`
            )
            specialProjectile.setDepth(2)
            specialProjectile.setScale(2)
            specialProjectile.anims.play(Ability.WONDER_GUARD)
            specialProjectile.once(
              Phaser.Animations.Events.ANIMATION_COMPLETE,
              () => {
                specialProjectile.destroy()
              }
            )
            break

          case Ability.X_SCISSOR:
            coordinates = transformAttackCoordinate(targetX, targetY)
            specialProjectile = this.scene.add.sprite(
              coordinates[0],
              coordinates[1],
              Ability.X_SCISSOR,
              "000"
            )
            specialProjectile.setDepth(7)
            specialProjectile.setScale(2, 2)
            specialProjectile.anims.play(Ability.X_SCISSOR)
            specialProjectile.once(
              Phaser.Animations.Events.ANIMATION_COMPLETE,
              () => {
                specialProjectile.destroy()
              }
            )
            break

          case Ability.DEATH_WING:
            coordinates = transformAttackCoordinate(targetX, targetY)
            specialProjectile = this.scene.add.sprite(
              coordinates[0],
              coordinates[1],
              Ability.DEATH_WING,
              "000"
            )
            specialProjectile.setDepth(7)
            specialProjectile.setScale(2, 2)
            specialProjectile.anims.play(Ability.DEATH_WING)
            specialProjectile.once(
              Phaser.Animations.Events.ANIMATION_COMPLETE,
              () => {
                specialProjectile.destroy()
              }
            )
            break

          case Ability.GEOMANCY:
            coordinates = transformAttackCoordinate(positionX, positionY)
            specialProjectile = this.scene.add.sprite(
              coordinates[0],
              coordinates[1] - 50,
              Ability.GEOMANCY,
              "000"
            )
            specialProjectile.setDepth(1)
            specialProjectile.setScale(2, 2)
            specialProjectile.anims.play(Ability.GEOMANCY)
            specialProjectile.once(
              Phaser.Animations.Events.ANIMATION_COMPLETE,
              () => {
                specialProjectile.destroy()
              }
            )
            break

          case Ability.OVERHEAT:
            coordinates = transformAttackCoordinate(positionX, positionY)
            specialProjectile = this.scene.add.sprite(
              coordinates[0],
              coordinates[1],
              "specials",
              `${Ability.FIRE_BLAST}/000`
            )
            specialProjectile.setDepth(0)
            specialProjectile.setScale(3)
            specialProjectile.anims.play(Ability.FIRE_BLAST)
            specialProjectile.once(
              Phaser.Animations.Events.ANIMATION_COMPLETE,
              () => {
                specialProjectile.destroy()
              }
            )
            break

          case Ability.MIST_BALL:
            coordinatesTarget = transformAttackCoordinate(targetX, 6)
            coordinates = transformAttackCoordinate(positionX, positionY)
            specialProjectile = this.scene.add.sprite(
              coordinates[0],
              coordinates[1],
              Ability.MIST_BALL,
              `000`
            )
            specialProjectile.setDepth(7)
            specialProjectile.setScale(1.5, 1.5)
            specialProjectile.anims.play(Ability.MIST_BALL)
            this.scene.tweens.add({
              targets: specialProjectile,
              x: coordinatesTarget[0],
              y: coordinatesTarget[1],
              ease: "Power2",
              yoyo: true,
              duration: 1000,
              onComplete: () => {
                specialProjectile.destroy()
              }
            })
            break

          case Ability.LUSTER_PURGE:
            coordinatesTarget = transformAttackCoordinate(targetX, 6)
            coordinates = transformAttackCoordinate(positionX, positionY)
            specialProjectile = this.scene.add.sprite(
              coordinates[0],
              coordinates[1],
              Ability.LUSTER_PURGE,
              `000`
            )
            specialProjectile.setDepth(7)
            specialProjectile.setScale(1.5, 1.5)
            specialProjectile.anims.play(Ability.LUSTER_PURGE)
            this.scene.tweens.add({
              targets: specialProjectile,
              x: coordinatesTarget[0],
              y: coordinatesTarget[1],
              ease: "Power2",
              yoyo: true,
              duration: 1000,
              onComplete: () => {
                specialProjectile.destroy()
              }
            })
            break

          case "LINK_CABLE_link": {
            coordinates = transformAttackCoordinate(positionX, positionY)
            const distance = distanceE(positionX, positionY, targetX, targetY)
            const coordinatesTarget = transformAttackCoordinate(
              targetX,
              targetY
            )
            specialProjectile = this.scene.add.sprite(
              coordinates[0],
              coordinates[1],
              Ability.LINK_CABLE,
              `000`
            )
            specialProjectile.setDepth(7)
            specialProjectile.setScale(2, distance * 0.36)
            specialProjectile.setOrigin(0.5, 0)
            specialProjectile.setRotation(
              Math.atan2(
                coordinatesTarget[1] - coordinates[1],
                coordinatesTarget[0] - coordinates[0]
<<<<<<< HEAD
              ) - Math.PI/2
=======
              ) -
                Math.PI / 2
>>>>>>> cb0f1c08
            )
            specialProjectile.anims.play(Ability.LINK_CABLE)
            specialProjectile.once(
              Phaser.Animations.Events.ANIMATION_COMPLETE,
              () => {
                specialProjectile.destroy()
              }
            )
            break
          }

          case "LINK_CABLE_discharge": {
            coordinates = transformAttackCoordinate(positionX, positionY)
            specialProjectile = this.scene.add.sprite(
              coordinates[0],
              coordinates[1],
              "specials",
              `${Ability.DISCHARGE}/000`
            )
            specialProjectile.setDepth(7)
            specialProjectile.setScale(2, 2)
            specialProjectile.anims.play(Ability.DISCHARGE)
            specialProjectile.once(
              Phaser.Animations.Events.ANIMATION_COMPLETE,
              () => {
                specialProjectile.destroy()
              }
            )
            break
          }

          default:
            break
        }
      }
    }
  }

  displayDamage(
    positionX: number,
    positionY: number,
    damage: number,
    type: AttackType,
    index: string,
    id: string
  ) {
    if (this.player.id === id) {
      const coordinates = transformAttackCoordinate(positionX, positionY)
      const color =
        type === AttackType.PHYSICAL
          ? "#e76e55"
          : type === AttackType.SPECIAL
          ? "#209cee"
          : "#f7d51d"
      this.displayTween(color, coordinates, index, damage)
    }
  }

  displayHeal(
    positionX: number,
    positionY: number,
    amount: number,
    type: HealType,
    index: string,
    id: string
  ) {
    if (this.player.id === id) {
      const coordinates = transformAttackCoordinate(positionX, positionY)
      const color = type === HealType.HEAL ? "#92cc41" : "#8d8d8d"
      this.displayTween(color, coordinates, index, amount)
    }
  }

  displayTween(
    color: string,
    coordinates: number[],
    index: string,
    amount: number
  ) {
    const fontSize =
      amount < 10
        ? "20px"
        : amount < 20
        ? "25px"
        : amount < 30
        ? "30px"
        : amount < 50
        ? "35px"
        : "40px"
    const textStyle = {
      fontSize: fontSize,
      fontFamily: "Verdana",
      color: color,
      align: "center",
      strokeThickness: 2,
      stroke: "#000"
    }
    const dy = Math.round(50 * (Math.random() - 0.5))

    const image = this.scene.add.existing(
      new GameObjects.Image(this.scene, 0, 0, `portrait-${index}`)
        .setScale(0.5, 0.5)
        .setOrigin(0, 0)
    )
    const text = this.scene.add.existing(
      new GameObjects.Text(this.scene, 25, 0, amount.toFixed(0), textStyle)
    )
    image.setDepth(9)
    text.setDepth(10)

    const container = this.scene.add.existing(
      new GameObjects.Container(
        this.scene,
        coordinates[0] + 30,
        coordinates[1] + dy,
        [text, image]
      )
    )

    this.scene.add.tween({
      targets: [container],
      ease: "linear",
      duration: 1500,
      delay: 0,
      x: {
        getStart: () => container.x,
        getEnd: () => container.x + Math.random() * 50
      },
      y: {
        getStart: () => container.y,
        getEnd: () => container.y + Math.random() * 50
      },
      scale: {
        getStart: () => 1,
        getEnd: () => 0
      },
      onComplete: () => {
        container.destroy(true)
      }
    })
  }

  setPlayer(player: IPlayer) {
    if (player.id != this.player.id) {
      this.player = player
      this.group.getChildren().forEach((p) => {
        const pkm = p as Pokemon
        if (pkm.projectile) {
          pkm.projectile.destroy(true)
        }
      })
      this.group.clear(true, true)
      this.buildPokemons()
    }
  }
}<|MERGE_RESOLUTION|>--- conflicted
+++ resolved
@@ -25,10 +25,7 @@
   OrientationArray
 } from "../../../../utils/orientation"
 import { distanceE } from "../../../../utils/distance"
-<<<<<<< HEAD
-=======
 import Status from "../../../../models/colyseus-models/status"
->>>>>>> cb0f1c08
 
 export default class BattleManager {
   group: GameObjects.Group
@@ -3455,12 +3452,8 @@
               Math.atan2(
                 coordinatesTarget[1] - coordinates[1],
                 coordinatesTarget[0] - coordinates[0]
-<<<<<<< HEAD
-              ) - Math.PI/2
-=======
               ) -
                 Math.PI / 2
->>>>>>> cb0f1c08
             )
             specialProjectile.anims.play(Ability.LINK_CABLE)
             specialProjectile.once(
