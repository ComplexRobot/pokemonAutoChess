--- conflicted
+++ resolved
@@ -647,8 +647,6 @@
     })
   }
 
-<<<<<<< HEAD
-=======
   fishingAnimation() {
     const coordinates = transformCoordinate(this.positionX, this.positionY)
     const specialProjectile = this.scene.add.sprite(
@@ -669,7 +667,6 @@
     })
   }
 
->>>>>>> cb0f1c08
   specialAttackAnimation(group: Phaser.GameObjects.Group, ultCount: number) {
     if (this.skill && this.skill === Ability.GROWTH) {
       this.sprite.setScale(2 + 0.5 * ultCount)
