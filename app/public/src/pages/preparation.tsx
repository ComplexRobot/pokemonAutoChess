--- conflicted
+++ resolved
@@ -77,34 +77,22 @@
                   r = await client.reconnect(
                     cachedReconnectionToken
                   )
-<<<<<<< HEAD
                   if (r.name === "game") {
                     if (r.connection.isOpen) {
                       r.connection.close()
                     }
-                    setToGame(true)
+                    navigate("/game")
                     return
                   } else if (r.name !== "preparation") {
                     if (r.connection.isOpen) {
                       r.connection.close()
                     }
                     throw new Error("Preparation: Wrong room type.")
-=======
-                }
-                catch (error) {
-                  // this could be the token was set to a game room before this code was reached
-                  // or the room no longer exists
-                  if (localStore.get(LocalStoreKeys.RECONNECTION_GAME)) {
-                    navigate("/game")
-                  } else {
-                    localStore.delete(LocalStoreKeys.RECONNECTION_TOKEN)
-                    navigate("/lobby")
->>>>>>> 830930f8
                   }
                 } catch (error) {
                   logger.log(error)
                   localStore.delete(LocalStoreKeys.RECONNECTION_TOKEN)
-                  setToLobby(true)
+                  navigate("/lobby")
                   return
                 }
                 localStore.set(
@@ -214,11 +202,6 @@
         dispatch(removeMessage(m))
       })
 
-<<<<<<< HEAD
-      r.onMessage(Transfer.KICK, async () => {
-        if (r.connection.isOpen) {
-          await r.leave(true)
-=======
       r.onLeave((code) => {
         const shouldGoToLobby = (code === CloseCodes.USER_KICKED || code === CloseCodes.ROOM_DELETED || code === CloseCodes.ROOM_FULL || code === CloseCodes.ROOM_EMPTY || code === CloseCodes.USER_BANNED || code === CloseCodes.USER_RANK_TOO_LOW)
         logger.info(`left preparation room with code ${code}`, { shouldGoToLobby })
@@ -231,7 +214,6 @@
           dispatch(leavePreparation())
           navigate("/lobby")
           playSound(SOUNDS.LEAVE_ROOM)
->>>>>>> 830930f8
         }
       })
 
@@ -271,49 +253,15 @@
     }
   })
 
-<<<<<<< HEAD
-  if (toGame) {
-    return <Navigate to="/game" />
-  }
-  if (toAuth) {
-    return <Navigate to="/" />
-  }
-  if (toLobby) {
-    return <Navigate to="/lobby" />
-  } else {
-    return (
-      <div className="preparation-page">
-        <MainSidebar
-          page="preparation"
-          leaveLabel={t("leave_room")}
-          leave={async () => {
-            if (room?.connection.isOpen) {
-              await room?.leave(true)
-            }
-            localStore.delete(LocalStoreKeys.RECONNECTION_TOKEN)
-            dispatch(leavePreparation())
-            setToLobby(true)
-            playSound(SOUNDS.LEAVE_ROOM)
-          }}
-        />
-        <main>
-          <PreparationMenu />
-          <div className="my-container custom-bg chat-container">
-            <h2>{user?.anonymous ? t("chat_disabled_anonymous") : t("chat")}</h2>
-            <Chat source="preparation" canWrite={user ? !user.anonymous : false} />
-          </div>
-        </main>
-      </div>
-    )
-  }
-=======
   return (
     <div className="preparation-page">
       <MainSidebar
         page="preparation"
         leaveLabel={t("leave_room")}
         leave={async () => {
-          await room?.leave(true)
+          if (room?.connection.isOpen) {
+            await room?.leave(true)
+          }
           localStore.delete(LocalStoreKeys.RECONNECTION_TOKEN)
           dispatch(leavePreparation())
           navigate("/lobby")
@@ -329,5 +277,4 @@
       </main>
     </div>
   )
->>>>>>> 830930f8
 }