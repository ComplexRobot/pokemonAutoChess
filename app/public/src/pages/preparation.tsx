--- conflicted
+++ resolved
@@ -77,21 +77,6 @@
                   r = await client.reconnect(
                     cachedReconnectionToken
                   )
-<<<<<<< HEAD
-                  if (r.name === "game") {
-                    if (r.connection.isOpen) {
-                      await r.leave(false)
-                    }
-                    navigate("/game")
-                    return
-                  } else if (r.name !== "preparation") {
-                    if (r.connection.isOpen) {
-                      await r.leave(false)
-                    }
-                    throw new Error("Preparation: Wrong room type.")
-                  }
-=======
->>>>>>> 5c0e8e61
                 } catch (error) {
                   logger.log(error)
                   localStore.delete(LocalStoreKeys.RECONNECTION_PREPARATION)
