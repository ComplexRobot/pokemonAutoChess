--- conflicted
+++ resolved
@@ -110,8 +110,6 @@
   margin: 0.5em;
 }
 
-<<<<<<< HEAD
-=======
 #wiki-ability .nes-container {
   padding: 0.5em;
   margin: 0.5em;
@@ -121,7 +119,6 @@
   display: grid;
   grid-template-columns: repeat(auto-fit, minmax(20em, 1fr));
 }
->>>>>>> cb0f1c08
 #wiki-weather > ul > .nes-container {
   padding: 0.5em 1em 0;
   display: flex;
@@ -129,8 +126,6 @@
   gap: 0.5em;
 }
 
-<<<<<<< HEAD
-=======
 #wiki-ability > ul > .nes-container {
   padding: 0.5em 1em 0;
   display: flex;
@@ -138,7 +133,6 @@
   gap: 0.5em;
 }
 
->>>>>>> cb0f1c08
 #wiki-weather .nes-container header {
   display: flex;
   align-items: center;
@@ -164,8 +158,6 @@
   flex-wrap: wrap;
   gap: 0.5em;
   padding: 0;
-<<<<<<< HEAD
-=======
 }
 
 #wiki-ability .nes-container ul {
@@ -173,5 +165,4 @@
   flex-wrap: wrap;
   gap: 0.5em;
   padding: 0;
->>>>>>> cb0f1c08
 }