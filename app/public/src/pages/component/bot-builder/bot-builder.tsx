--- conflicted
+++ resolved
@@ -56,34 +56,11 @@
     }
   })
 
-<<<<<<< HEAD
   const lobbyJoined = useRef<boolean>(false)
   useEffect(() => {
     if (!lobbyJoined.current) {
       joinLobbyRoom(dispatch, navigate)
       lobbyJoined.current = true
-=======
-  const [toAuth, setToAuth] = useState<boolean>(false)
-  const [lobbyJoined, setLobbyJoined] = useState<boolean>(false)
-
-  const onLeave = (code: number) => {
-    logger.info(`left lobby with code ${code}`)
-    const errorMessage = CloseCodesMessages[code]
-    if (errorMessage) {
-      dispatch(setErrorAlertMessage(t(`errors.${errorMessage}`)))
-    }
-    navigate("/")
-  }
-
-  useEffect(() => {
-    const client = store.getState().network.client
-    if (!lobbyJoined) {
-      joinLobbyRoom(dispatch, client, onLeave).catch((err) => {
-        logger.error(err)
-        setToAuth(true)
-      })
-      setLobbyJoined(true)
->>>>>>> e889201f
     }
   }, [lobbyJoined])
 
