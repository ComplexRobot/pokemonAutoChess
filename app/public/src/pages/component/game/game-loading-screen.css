.game-loading-screen {
    position: fixed;
    width: 100vw;
    height: 100vh;
    top: 0;
    left: 0;
    bottom: 0;
    right: 0;    
}

.game-loading-screen li {
    list-style: none;
}

.game-loading-screen .loading-bar {
    position: absolute;
    top: 20vw;
    left: 20vw;
    right: 20vw;
    color: white;
}

.game-loading-screen .loading-bar p {
    text-align: center;
    font-family: monospace;
    font-size: 28pt;
}

.game-loading-screen footer {
    position: fixed;
    left: 0;
    right: 0;
    bottom: 1rem;
    color: white;
<<<<<<< HEAD
    font-size: 0.8rem;
=======
    font-size: 1rem;
>>>>>>> 231ef195
    text-align: center;
}<|MERGE_RESOLUTION|>--- conflicted
+++ resolved
@@ -32,10 +32,6 @@
     right: 0;
     bottom: 1rem;
     color: white;
-<<<<<<< HEAD
-    font-size: 0.8rem;
-=======
     font-size: 1rem;
->>>>>>> 231ef195
     text-align: center;
 }