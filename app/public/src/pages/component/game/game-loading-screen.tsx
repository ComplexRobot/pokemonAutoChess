--- conflicted
+++ resolved
@@ -29,13 +29,7 @@
           ></progress>
         <p>{statusMessage}</p>
       </div>
-<<<<<<< HEAD
-      <footer>
-      In case of disconnect, you have 5 minutes to reconnect before being kicked out of the game. Game will start after 5 minutes no matter what.
-      </footer>
-=======
       <footer>Players disconnected for more than one minute are kicked out of the game. Game will start after 5 minutes max of loading no matter what.</footer>
->>>>>>> 231ef195
     </div>
   )
 }