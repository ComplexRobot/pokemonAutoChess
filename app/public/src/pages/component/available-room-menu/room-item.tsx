import { RoomAvailable } from "colyseus.js"
import React from "react"
import { IPreparationMetadata } from "../../../../../types"
<<<<<<< HEAD
import { cc } from "../../utils/jsx"
import "./room-item.css"
import { MAX_PLAYERS_PER_LOBBY } from "../../../../../types/Config"
=======
import { cc } from "../../utils/jsx";
import "./room-item.css";
import { MAX_PLAYERS_PER_LOBBY } from "../../../../../types/Config";
>>>>>>> 231ef195

export default function RoomItem(props: {
  room: RoomAvailable<IPreparationMetadata>
  click: (room: RoomAvailable<IPreparationMetadata>) => Promise<void>
}) {
  return (
    <div className="room-item">
      <span className="room-name">{props.room.metadata?.name}</span>
<<<<<<< HEAD
      {props.room.metadata?.password && (
        <img alt="Private" className="lock-icon" src="/assets/ui/lock.svg" />
      )}
      {props.room.metadata?.noElo && (
        <img
          alt="Just for fun"
          title="Just for fun (no ELO gain/loss)"
          className="noelo-icon"
          src="/assets/ui/noelo.png"
          style={{ borderRadius: "50%" }}
        />
      )}
      <span>
        {props.room.clients}/{MAX_PLAYERS_PER_LOBBY}
      </span>
=======
      {props.room.metadata?.password && <img alt="Private" className="lock-icon" src="/assets/ui/lock.svg" />}
      {props.room.metadata?.noElo && <img alt="Just for fun" title="Just for fun (no ELO gain/loss)" className="noelo-icon" src="/assets/ui/noelo.png" style={{borderRadius: "50%"}} />}
      <span>{props.room.clients}/{MAX_PLAYERS_PER_LOBBY}</span>
>>>>>>> 231ef195
      <button
        disabled={props.room.clients >= MAX_PLAYERS_PER_LOBBY}
        className={cc(
          "bubbly",
          props.room.metadata?.password ? "orange" : "green"
        )}
        onClick={() => {
          if (props.room.clients < MAX_PLAYERS_PER_LOBBY) {
            props.click(props.room)
          }
        }}
      >
        Join
      </button>
    </div>
  )
}<|MERGE_RESOLUTION|>--- conflicted
+++ resolved
@@ -1,15 +1,10 @@
 import { RoomAvailable } from "colyseus.js"
 import React from "react"
 import { IPreparationMetadata } from "../../../../../types"
-<<<<<<< HEAD
 import { cc } from "../../utils/jsx"
 import "./room-item.css"
 import { MAX_PLAYERS_PER_LOBBY } from "../../../../../types/Config"
-=======
-import { cc } from "../../utils/jsx";
-import "./room-item.css";
 import { MAX_PLAYERS_PER_LOBBY } from "../../../../../types/Config";
->>>>>>> 231ef195
 
 export default function RoomItem(props: {
   room: RoomAvailable<IPreparationMetadata>
@@ -18,27 +13,9 @@
   return (
     <div className="room-item">
       <span className="room-name">{props.room.metadata?.name}</span>
-<<<<<<< HEAD
-      {props.room.metadata?.password && (
-        <img alt="Private" className="lock-icon" src="/assets/ui/lock.svg" />
-      )}
-      {props.room.metadata?.noElo && (
-        <img
-          alt="Just for fun"
-          title="Just for fun (no ELO gain/loss)"
-          className="noelo-icon"
-          src="/assets/ui/noelo.png"
-          style={{ borderRadius: "50%" }}
-        />
-      )}
-      <span>
-        {props.room.clients}/{MAX_PLAYERS_PER_LOBBY}
-      </span>
-=======
       {props.room.metadata?.password && <img alt="Private" className="lock-icon" src="/assets/ui/lock.svg" />}
       {props.room.metadata?.noElo && <img alt="Just for fun" title="Just for fun (no ELO gain/loss)" className="noelo-icon" src="/assets/ui/noelo.png" style={{borderRadius: "50%"}} />}
       <span>{props.room.clients}/{MAX_PLAYERS_PER_LOBBY}</span>
->>>>>>> 231ef195
       <button
         disabled={props.room.clients >= MAX_PLAYERS_PER_LOBBY}
         className={cc(
