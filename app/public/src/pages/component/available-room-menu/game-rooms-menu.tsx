import { Client, Room, RoomAvailable } from "colyseus.js";
import firebase from "firebase/compat/app";
import React, { useState } from "react";
import { useTranslation } from "react-i18next";
import { useNavigate } from "react-router-dom";
import GameState from "../../../../../rooms/states/game-state";
import { ICustomLobbyState, IGameMetadata } from "../../../../../types";
import { throttle } from "../../../../../utils/function";
import { useAppDispatch, useAppSelector } from "../../../hooks";
import { leaveLobby } from "../../../stores/LobbyStore";
import { localStore, LocalStoreKeys } from "../../utils/store";
import GameRoomItem from "./game-room-item";

export function GameRoomsMenu() {
    const { t } = useTranslation()
    const dispatch = useAppDispatch()
    const gameRooms: RoomAvailable[] = useAppSelector(
        (state) => state.lobby.gameRooms
    )
    const navigate = useNavigate()
    const client: Client = useAppSelector((state) => state.network.client)
    const [isJoining, setJoining] = useState<boolean>(false)
    const lobby: Room<ICustomLobbyState> | undefined = useAppSelector(
        (state) => state.network.lobby
    )

    const joinGame = throttle(async function joinGame(
        selectedRoom: RoomAvailable<IGameMetadata>,
        spectate: boolean
    ) {
        if (lobby && !isJoining) {
            setJoining(true)
            const idToken = await firebase.auth().currentUser?.getIdToken()
            if (idToken) {
                const game: Room<GameState> = await client.joinById(
                    selectedRoom.roomId,
                    {
                        idToken,
                        spectate
                    }
                )
                localStore.set(
                    LocalStoreKeys.RECONNECTION_TOKEN,
                    game.reconnectionToken,
                    30
                )
<<<<<<< HEAD
                lobby.leave(false)
                game.connection.close()
=======
                if (lobby.connection.isOpen) {
                    await lobby.leave()
                }
                if (game.connection.isOpen) {
                    game.connection.close()
                }
>>>>>>> 358ffd2c
                dispatch(leaveLobby())
                navigate("/game")
            }
        }
    }, 1000)

    const nbUsersInGameRoom = useAppSelector((state) => state.lobby.gameRooms.reduce((total, r) => total + r.clients, 0))

    return <div className="my-container room-menu custom-bg">
        <h2>{t("in_game")}</h2>
        <p style={{ textAlign: "center" }}>{t("players", { count: nbUsersInGameRoom })}, {t("rooms", { count: gameRooms.length })}</p>
        <ul className="hidden-scrollable">
            {gameRooms.map((r) => (
                <li key={r.roomId}>
                    <GameRoomItem
                        room={r}
                        onJoin={(spectate) => joinGame(r, spectate)}
                    />
                </li>
            ))}
        </ul>
    </div>
}<|MERGE_RESOLUTION|>--- conflicted
+++ resolved
@@ -44,17 +44,12 @@
                     game.reconnectionToken,
                     30
                 )
-<<<<<<< HEAD
-                lobby.leave(false)
-                game.connection.close()
-=======
                 if (lobby.connection.isOpen) {
-                    await lobby.leave()
+                    await lobby.leave(false)
                 }
                 if (game.connection.isOpen) {
                     game.connection.close()
                 }
->>>>>>> 358ffd2c
                 dispatch(leaveLobby())
                 navigate("/game")
             }
