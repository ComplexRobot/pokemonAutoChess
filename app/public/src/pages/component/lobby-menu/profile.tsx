--- conflicted
+++ resolved
@@ -22,41 +22,7 @@
   if (user) {
     return (
       <>
-<<<<<<< HEAD
-        <div className="player-box" style={{ marginBottom: "1em" }}>
-          <div
-            style={{
-              display: "flex",
-              alignItems: "center",
-              justifyContent: "space-between"
-            }}
-          >
-            <div style={{ display: "flex", alignItems: "center", gap: "0.5em" }}>
-              <img src={getAvatarSrc(user.avatar)} className="pokemon-portrait" />
-              <p style={{ color: "#ffc107" }}>{TitleName[user.title]}</p>
-              <RoleBadge role={user.role} />
-              <p>{user.name}</p>
-            </div>
-            <p>
-              Level {user.level} ({user.exp} / 1000)
-            </p>
-          </div>
-          <div
-            style={{
-              display: "flex",
-              alignItems: "center",
-              justifyContent: "space-between"
-            }}
-          >
-            <div style={{ display: "flex", alignItems: "center" }}>
-              <Elo elo={user.elo} />
-            </div>
-            <p>Wins: {user.wins}</p>
-          </div>
-        </div>
-=======
         <PlayerBox user={user} />
->>>>>>> 231ef195
 
         <Tabs>
           <TabList>
