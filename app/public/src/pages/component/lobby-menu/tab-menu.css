--- conflicted
+++ resolved
@@ -11,8 +11,6 @@
     line-height: 40px;
     min-width: 2ch;
     text-align: center;
-<<<<<<< HEAD
-=======
 }
 
 ul.titles {
@@ -83,5 +81,4 @@
     width: 40px;
     height: 40px;
     margin: 0 auto;
->>>>>>> 231ef195
 }