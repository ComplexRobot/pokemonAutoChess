--- conflicted
+++ resolved
@@ -11,10 +11,7 @@
 #root .user-chat h1 {
   color: white;
   text-align: center;
-<<<<<<< HEAD
-=======
   margin: 0;
->>>>>>> 231ef195
 }
 
 .user-chat form {
@@ -50,13 +47,10 @@
   margin: 0 0.5em;
   color: rgb(255, 193, 7);
   max-width: 10ch;
-<<<<<<< HEAD
-=======
   word-break: break-word;
 }
 
 .chat span, .chat p {
   padding: 0.25em 0 0.15em 0;
   line-height: 1.25em;
->>>>>>> 231ef195
 }