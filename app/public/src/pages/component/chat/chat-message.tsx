import React from "react"
import { useAppDispatch, useAppSelector } from "../../../hooks"
import { removeMessage, searchName } from "../../../stores/NetworkStore"
import { setTabIndex } from "../../../stores/LobbyStore"
import { IMessage, Role } from "../../../../../types"
import { getAvatarSrc } from "../../../utils"

export default function ChatMessage(props: { message: IMessage }) {
  const dispatch = useAppDispatch()
  const role = useAppSelector((state) => state.lobby.user?.role)

  const removeButton =
    role && (role === Role.MODERATOR || role === Role.ADMIN) ? (
      <button
        className="bubbly red"
        onClick={() => {
          dispatch(
            removeMessage({
              author: props.message.name,
              payload: props.message.payload
            })
          )
        }}
      >
        <p style={{ fontSize: "0.5em", margin: "0px" }}>X</p>
      </button>
    ) : null

  return (
    <div className="chat" style={{
      display: "flex",
      flexFlow: "row nowrap",
      alignItems: "top",
      justifyContent: "start"
    }}>
      <img src={getAvatarSrc(props.message.avatar)}
           style={{ alignSelf: "start" }}
           className="pokemon-portrait"
      />
      <span className="chat-message-author"
        title={formatDate(props.message.time)}
        onClick={() => {
          dispatch(searchName(props.message.name))
          dispatch(setTabIndex(4))
        }}
      >
        {props.message.name}
      </span>
<<<<<<< HEAD
      <p style={{ fontSize: "1vw", wordBreak: "break-word", flex: "1" }}>
=======
      <p style={{ fontSize: "1vw", wordBreak: "break-word", flex: "1", margin: "0" }}>
>>>>>>> 231ef195
        {props.message.payload}
      </p>
      {removeButton}
    </div>
  )
}

function pad(number: number) {
  if (number < 10) {
    return "0" + number
  }
  return number
}

function formatDate(n: number) {
  const date = new Date(n)
  return (
    pad(date.getMonth() + 1) +
    "/" +
    pad(date.getDate()) +
    " " +
    pad(date.getHours()) +
    ":" +
    pad(date.getMinutes())
  )
}<|MERGE_RESOLUTION|>--- conflicted
+++ resolved
@@ -46,11 +46,7 @@
       >
         {props.message.name}
       </span>
-<<<<<<< HEAD
-      <p style={{ fontSize: "1vw", wordBreak: "break-word", flex: "1" }}>
-=======
       <p style={{ fontSize: "1vw", wordBreak: "break-word", flex: "1", margin: "0" }}>
->>>>>>> 231ef195
         {props.message.payload}
       </p>
       {removeButton}
