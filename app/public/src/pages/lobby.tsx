--- conflicted
+++ resolved
@@ -243,11 +243,6 @@
         try {
           const token = await user.getIdToken()
 
-<<<<<<< HEAD
-          const lobby = store.getState().network.lobby
-          if (lobby?.connection.isOpen) {
-            await lobby.leave()
-=======
           const reconnectToken: string = localStore.get(LocalStoreKeys.RECONNECTION_TOKEN)
           if (reconnectToken) {
             try {
@@ -261,7 +256,6 @@
               logger.log(error)
               localStore.delete(LocalStoreKeys.RECONNECTION_TOKEN)
             }
->>>>>>> 5f0c5f37
           }
           const lobby = store.getState().network.lobby
           const room: Room<ICustomLobbyState> = lobby ?? await client.join("lobby", {
