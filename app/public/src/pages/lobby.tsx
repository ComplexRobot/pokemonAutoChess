import { RoomAvailable } from "colyseus.js"
import firebase from "firebase/compat/app"
import React, { useCallback, useEffect, useRef, useState } from "react"
import { useTranslation } from "react-i18next"
import { useNavigate } from "react-router-dom"
import { useAppDispatch, useAppSelector } from "../hooks"
import { leaveLobby } from "../stores/LobbyStore"
import { logOut, setErrorAlertMessage } from "../stores/NetworkStore"
import { Announcements } from "./component/announcements/announcements"
import AvailableRoomMenu from "./component/available-room-menu/available-room-menu"
import { GameRoomsMenu } from "./component/available-room-menu/game-rooms-menu"
import LeaderboardMenu from "./component/leaderboard/leaderboard-menu"
import { MainSidebar } from "./component/main-sidebar/main-sidebar"
import { Modal } from "./component/modal/modal"
import { cc } from "./utils/jsx"
import { LocalStoreKeys, localStore } from "./utils/store"
import { joinLobbyRoom } from "../game/lobby-logic"
import "./lobby.css"

export default function Lobby() {
  const dispatch = useAppDispatch()
  const navigate = useNavigate()
  const lobby = useAppSelector((state) => state.network.lobby)

  const [gameToReconnect, setGameToReconnect] = useState<string | null>(
    localStore.get(LocalStoreKeys.RECONNECTION_GAME)?.roomId
  )
  const networkError = useAppSelector(state => state.network.error)
  const gameRooms: RoomAvailable[] = useAppSelector(
    (state) => state.lobby.gameRooms
  )
  const showGameReconnect =
    gameToReconnect != null &&
    gameRooms.some((r) => r.roomId === gameToReconnect)

  const { t } = useTranslation()

  const lobbyJoined = useRef<boolean>(false)
  useEffect(() => {
    if (!lobbyJoined.current) {
      joinLobbyRoom(dispatch, navigate)
      lobbyJoined.current = true
    }
  }, [lobbyJoined])

  const signOut = useCallback(async () => {
    if (lobby?.connection.isOpen) {
      await lobby.leave()
    }
    await firebase.auth().signOut()
    dispatch(leaveLobby())
    dispatch(logOut())
    navigate("/")
  }, [dispatch, lobby])

  return (
    <main className="lobby">
      <MainSidebar
        page="main_lobby"
        leave={signOut}
        leaveLabel={t("sign_out")}
      />
      <div className="lobby-container">
        <MainLobby />
      </div>
      <Modal
        show={showGameReconnect}
        header={t("game-reconnect-modal-title")}
        body={t("game-reconnect-modal-body")}
        footer={
          <>
            <button className="bubbly green" onClick={() => navigate("/game")}>
              {t("yes")}
            </button>
            <button
              className="bubbly red"
              onClick={() => {
                setGameToReconnect(null)
                localStore.delete(LocalStoreKeys.RECONNECTION_GAME)
              }}
            >
              {t("no")}
            </button>
          </>
        }
      ></Modal>
      <Modal
        show={networkError != null}
        onClose={() => dispatch(setErrorAlertMessage(null))}
        className="is-dark basic-modal-body"
        body={<p style={{ padding: "1em" }}>{networkError}</p>}
      />
    </main>
  )
}

function MainLobby() {
  const [activeSection, setActive] = useState<string>("leaderboard")
  const { t } = useTranslation()
  return (
    <div className="main-lobby">
      <nav className="main-lobby-nav">
        <ul>
          <li
            onClick={() => setActive("leaderboard")}
            className={cc({ active: activeSection === "leaderboard" })}
          >
            <img width={32} height={32} src={`assets/ui/leaderboard.svg`} />
            {t("leaderboard")}
          </li>
          <li
            onClick={() => setActive("available_rooms")}
            className={cc({ active: activeSection === "available_rooms" })}
          >
            <img width={32} height={32} src={`assets/ui/room.svg`} />
            {t("rooms")}
          </li>
          <li
            onClick={() => setActive("game_rooms")}
            className={cc({ active: activeSection === "game_rooms" })}
          >
            <img width={32} height={32} src={`assets/ui/spectate.svg`} />
            {t("in_game")}
          </li>
          {/*<li
            onClick={() => setActive("online")}
            className={cc({ active: activeSection === "online" })}
          >
            <img width={32} height={32} src={`assets/ui/players.svg`} />
            {t("online")}
          </li>*/}
          <li
            onClick={() => setActive("announcements")}
            className={cc({ active: activeSection === "announcements" })}
          >
            <img width={32} height={32} src={`assets/ui/chat.svg`} />
            {t("announcements")}
          </li>
        </ul>
      </nav>
      <section
        className={cc("leaderboard", {
          active: activeSection === "leaderboard"
        })}
      >
        <LeaderboardMenu />
      </section>
      <section
        className={cc("rooms", { active: activeSection === "available_rooms" })}
      >
        <AvailableRoomMenu />
      </section>
      <section
        className={cc("game_rooms", { active: activeSection === "game_rooms" })}
      >
        <GameRoomsMenu />
      </section>
      {/*<section className={cc("online", { active: activeSection === "online" })}>
        <CurrentUsers />
      </section>*/}
      <section
        className={cc("announcements", {
          active: activeSection === "announcements"
        })}
      >
        <Announcements />
      </section>
    </div>
  )
<<<<<<< HEAD
=======
}

export async function joinLobbyRoom(
  dispatch,
  client: Client,
  onLeave: (code: number) => void,
  setProfileRetries?: (value: React.SetStateAction<number>) => void
): Promise<Room<ICustomLobbyState>> {
  if (!firebase.apps.length) {
    firebase.initializeApp(FIREBASE_CONFIG)
  }
  return new Promise((resolve, reject) => {
    firebase.auth().onAuthStateChanged(async (user) => {
      if (user) {
        dispatch(logIn(user))
        try {
          const token = await user.getIdToken()

          let lobby: Room<ICustomLobbyState> | undefined
          const reconnectToken: string = localStore.get(LocalStoreKeys.RECONNECTION_LOBBY)?.reconnectionToken
          if (reconnectToken) {
            try {
              const lobbyRoom: Room<ICustomLobbyState> = await client.reconnect(reconnectToken)
              if (lobbyRoom.name === "lobby") {
                lobby = lobbyRoom
              } else if (lobbyRoom.connection.isOpen) {
                lobbyRoom.connection.close()
              }
            } catch (error) {
              logger.log(error)
              localStore.delete(LocalStoreKeys.RECONNECTION_LOBBY)
            }
          }
          const room: Room<ICustomLobbyState> = lobby ?? await client.join("lobby", {
            idToken: token
          })

          room.onLeave(onLeave)

          room.state.messages.onAdd((m) => {
            dispatch(pushMessage(m))
          })
          room.state.messages.onRemove((m) => {
            dispatch(removeMessage(m))
          })

          room.state.listen("ccu", (value) => {
            dispatch(setCcu(value))
          })

          room.state.tournaments.onAdd((tournament) => {
            dispatch(addTournament(tournament))
            const fields: NonFunctionPropNames<TournamentSchema>[] = [
              "id",
              "name",
              "startDate"
            ]

            fields.forEach((field) => {
              tournament.listen(field, (value) => {
                dispatch(
                  changeTournament({
                    tournamentId: tournament.id,
                    field: field,
                    value: value
                  })
                )
              })
            })

            tournament.players.onAdd((player, userId) => {
              dispatch(updateTournament()) // TOFIX: force redux reactivity
              const fields: NonFunctionPropNames<TournamentPlayerSchema>[] = [
                "eliminated"
              ]
              fields.forEach((field) => {
                player.listen(field, (value) => {
                  dispatch(
                    changeTournamentPlayer({
                      tournamentId: tournament.id,
                      playerId: userId,
                      field: field,
                      value: value
                    })
                  )
                })
              })
            })

            tournament.players.onRemove((player, userId) => {
              dispatch(updateTournament()) // TOFIX: force redux reactivity
            })

            tournament.brackets.onAdd((bracket, bracketId) => {
              dispatch(
                addTournamentBracket({
                  tournamendId: tournament.id,
                  bracketId,
                  bracket
                })
              )

              const fields: NonFunctionPropNames<TournamentBracketSchema>[] = [
                "name",
                "finished"
              ]
              fields.forEach((field) => {
                bracket.listen(field, (value) => {
                  dispatch(
                    changeTournamentBracket({
                      tournamentId: tournament.id,
                      bracketId,
                      field,
                      value
                    })
                  )
                })
              })

              bracket.playersId.onChange(() => {
                dispatch(
                  changeTournamentBracket({
                    tournamentId: tournament.id,
                    bracketId,
                    field: "playersId",
                    value: bracket.playersId
                  })
                )
              })
            })

            tournament.brackets.onRemove((bracket, bracketId) => {
              dispatch(
                removeTournamentBracket({
                  tournamendId: tournament.id,
                  bracketId
                })
              )
            })
          })

          room.state.tournaments.onRemove((tournament) => {
            dispatch(removeTournament(tournament))
          })

          room.state.listen("nextSpecialGame", (specialGame) => {
            dispatch(setNextSpecialGame(specialGame))
          })

          room.onMessage(Transfer.BANNED, (message) => {
            alert(message)
          })

          room.onMessage(Transfer.BOT_DATABASE_LOG, (message) => {
            dispatch(pushBotLog(message))
          })

          room.onMessage(Transfer.ROOMS, (rooms: RoomAvailable[]) => {
            rooms.forEach((room) => dispatch(addRoom(room)))
          })

          room.onMessage(Transfer.ADD_ROOM, ([, room]) => {
            if (room.name === "preparation" || room.name === "game") {
              dispatch(addRoom(room))
            }
          })

          room.onMessage(Transfer.REMOVE_ROOM, (roomId: string) =>
            dispatch(removeRoom(roomId))
          )

          room.onMessage(Transfer.USER_PROFILE, (user: IUserMetadata) => {
            if (user) {
              dispatch(setProfile(user))
            } else if (setProfileRetries) {
              setProfileRetries(x => x + 1)
            }
          })

          room.onMessage(Transfer.USER, (user: IUserMetadata) =>
            dispatch(setSearchedUser(user))
          )

          room.onMessage(
            Transfer.BOOSTER_CONTENT,
            (boosterContent: PkmWithConfig[]) => {
              dispatch(setBoosterContent(boosterContent))
            }
          )

          room.onMessage(
            Transfer.SUGGESTIONS,
            (suggestions: ISuggestionUser[]) => {
              dispatch(setSuggestions(suggestions))
            }
          )

          dispatch(joinLobby(room))

          resolve(room)
        } catch (error) {
          reject(error)
        }
      } else {
        reject(CloseCodes.USER_NOT_AUTHENTICATED)
      }
    })
  })
>>>>>>> 880dbc0b
}<|MERGE_RESOLUTION|>--- conflicted
+++ resolved
@@ -167,215 +167,4 @@
       </section>
     </div>
   )
-<<<<<<< HEAD
-=======
-}
-
-export async function joinLobbyRoom(
-  dispatch,
-  client: Client,
-  onLeave: (code: number) => void,
-  setProfileRetries?: (value: React.SetStateAction<number>) => void
-): Promise<Room<ICustomLobbyState>> {
-  if (!firebase.apps.length) {
-    firebase.initializeApp(FIREBASE_CONFIG)
-  }
-  return new Promise((resolve, reject) => {
-    firebase.auth().onAuthStateChanged(async (user) => {
-      if (user) {
-        dispatch(logIn(user))
-        try {
-          const token = await user.getIdToken()
-
-          let lobby: Room<ICustomLobbyState> | undefined
-          const reconnectToken: string = localStore.get(LocalStoreKeys.RECONNECTION_LOBBY)?.reconnectionToken
-          if (reconnectToken) {
-            try {
-              const lobbyRoom: Room<ICustomLobbyState> = await client.reconnect(reconnectToken)
-              if (lobbyRoom.name === "lobby") {
-                lobby = lobbyRoom
-              } else if (lobbyRoom.connection.isOpen) {
-                lobbyRoom.connection.close()
-              }
-            } catch (error) {
-              logger.log(error)
-              localStore.delete(LocalStoreKeys.RECONNECTION_LOBBY)
-            }
-          }
-          const room: Room<ICustomLobbyState> = lobby ?? await client.join("lobby", {
-            idToken: token
-          })
-
-          room.onLeave(onLeave)
-
-          room.state.messages.onAdd((m) => {
-            dispatch(pushMessage(m))
-          })
-          room.state.messages.onRemove((m) => {
-            dispatch(removeMessage(m))
-          })
-
-          room.state.listen("ccu", (value) => {
-            dispatch(setCcu(value))
-          })
-
-          room.state.tournaments.onAdd((tournament) => {
-            dispatch(addTournament(tournament))
-            const fields: NonFunctionPropNames<TournamentSchema>[] = [
-              "id",
-              "name",
-              "startDate"
-            ]
-
-            fields.forEach((field) => {
-              tournament.listen(field, (value) => {
-                dispatch(
-                  changeTournament({
-                    tournamentId: tournament.id,
-                    field: field,
-                    value: value
-                  })
-                )
-              })
-            })
-
-            tournament.players.onAdd((player, userId) => {
-              dispatch(updateTournament()) // TOFIX: force redux reactivity
-              const fields: NonFunctionPropNames<TournamentPlayerSchema>[] = [
-                "eliminated"
-              ]
-              fields.forEach((field) => {
-                player.listen(field, (value) => {
-                  dispatch(
-                    changeTournamentPlayer({
-                      tournamentId: tournament.id,
-                      playerId: userId,
-                      field: field,
-                      value: value
-                    })
-                  )
-                })
-              })
-            })
-
-            tournament.players.onRemove((player, userId) => {
-              dispatch(updateTournament()) // TOFIX: force redux reactivity
-            })
-
-            tournament.brackets.onAdd((bracket, bracketId) => {
-              dispatch(
-                addTournamentBracket({
-                  tournamendId: tournament.id,
-                  bracketId,
-                  bracket
-                })
-              )
-
-              const fields: NonFunctionPropNames<TournamentBracketSchema>[] = [
-                "name",
-                "finished"
-              ]
-              fields.forEach((field) => {
-                bracket.listen(field, (value) => {
-                  dispatch(
-                    changeTournamentBracket({
-                      tournamentId: tournament.id,
-                      bracketId,
-                      field,
-                      value
-                    })
-                  )
-                })
-              })
-
-              bracket.playersId.onChange(() => {
-                dispatch(
-                  changeTournamentBracket({
-                    tournamentId: tournament.id,
-                    bracketId,
-                    field: "playersId",
-                    value: bracket.playersId
-                  })
-                )
-              })
-            })
-
-            tournament.brackets.onRemove((bracket, bracketId) => {
-              dispatch(
-                removeTournamentBracket({
-                  tournamendId: tournament.id,
-                  bracketId
-                })
-              )
-            })
-          })
-
-          room.state.tournaments.onRemove((tournament) => {
-            dispatch(removeTournament(tournament))
-          })
-
-          room.state.listen("nextSpecialGame", (specialGame) => {
-            dispatch(setNextSpecialGame(specialGame))
-          })
-
-          room.onMessage(Transfer.BANNED, (message) => {
-            alert(message)
-          })
-
-          room.onMessage(Transfer.BOT_DATABASE_LOG, (message) => {
-            dispatch(pushBotLog(message))
-          })
-
-          room.onMessage(Transfer.ROOMS, (rooms: RoomAvailable[]) => {
-            rooms.forEach((room) => dispatch(addRoom(room)))
-          })
-
-          room.onMessage(Transfer.ADD_ROOM, ([, room]) => {
-            if (room.name === "preparation" || room.name === "game") {
-              dispatch(addRoom(room))
-            }
-          })
-
-          room.onMessage(Transfer.REMOVE_ROOM, (roomId: string) =>
-            dispatch(removeRoom(roomId))
-          )
-
-          room.onMessage(Transfer.USER_PROFILE, (user: IUserMetadata) => {
-            if (user) {
-              dispatch(setProfile(user))
-            } else if (setProfileRetries) {
-              setProfileRetries(x => x + 1)
-            }
-          })
-
-          room.onMessage(Transfer.USER, (user: IUserMetadata) =>
-            dispatch(setSearchedUser(user))
-          )
-
-          room.onMessage(
-            Transfer.BOOSTER_CONTENT,
-            (boosterContent: PkmWithConfig[]) => {
-              dispatch(setBoosterContent(boosterContent))
-            }
-          )
-
-          room.onMessage(
-            Transfer.SUGGESTIONS,
-            (suggestions: ISuggestionUser[]) => {
-              dispatch(setSuggestions(suggestions))
-            }
-          )
-
-          dispatch(joinLobby(room))
-
-          resolve(room)
-        } catch (error) {
-          reject(error)
-        }
-      } else {
-        reject(CloseCodes.USER_NOT_AUTHENTICATED)
-      }
-    })
-  })
->>>>>>> 880dbc0b
 }