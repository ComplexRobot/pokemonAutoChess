--- conflicted
+++ resolved
@@ -88,15 +88,8 @@
   }
 
   useEffect(() => {
-    logger.log("useEffect")
     const client = store.getState().network.client
-<<<<<<< HEAD
-    logger.log(lobbyJoined)
-    if (!lobbyJoined) {
-      logger.log("calling joinLobbyRoom")
-=======
     if (!lobbyJoined.current) {
->>>>>>> 358ffd2c
       joinLobbyRoom(dispatch, client, onLeave).catch((err) => {
         logger.error(err)
         const errorMessage = CloseCodesMessages[err] ?? "UNKNOWN_ERROR"
@@ -105,12 +98,7 @@
         }
         navigate("/")
       })
-<<<<<<< HEAD
-      logger.log("setting lobbyJoined")
-      setLobbyJoined(true)
-=======
       lobbyJoined.current = true
->>>>>>> 358ffd2c
     }
   }, [dispatch, lobbyJoined])
 
@@ -259,20 +247,16 @@
             const reconnectToken: string = localStore.get(LocalStoreKeys.RECONNECTION_LOBBY)
             if (reconnectToken) {
               try {
-                logger.log("attempting lobby reconnect")
                 lobby = await client.reconnect(reconnectToken)
-                logger.log("successful lobby reconnect")
               } catch (error) {
-                logger.log("reconnect error: " + error)
                 localStore.delete(LocalStoreKeys.RECONNECTION_LOBBY)
               }
             }
           }
-          logger.log(Date.now() + ": starting lobby process")
-          logger.log(lobby)
           const room: Room<ICustomLobbyState> = lobby ?? await client.join("lobby", {
             idToken: token
           })
+          // store key for 5 minutes, but can still only rejoin within 30 seconds of leaving
           localStore.set(LocalStoreKeys.RECONNECTION_LOBBY, room.reconnectionToken, 60 * 5)
 
           room.onLeave(onLeave)
@@ -410,7 +394,6 @@
           )
 
           room.onMessage(Transfer.USER_PROFILE, (user: IUserMetadata) => {
-            logger.log(user)
             dispatch(setProfile(user))
           })
 
