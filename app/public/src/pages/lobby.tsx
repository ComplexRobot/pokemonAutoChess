--- conflicted
+++ resolved
@@ -241,12 +241,8 @@
         try {
           const token = await user.getIdToken()
 
-<<<<<<< HEAD
+          let lobby: Room<ICustomLobbyState> | undefined
           const reconnectToken: string = localStore.get(LocalStoreKeys.RECONNECTION_LOBBY)?.reconnectionToken
-=======
-          let lobby: Room<ICustomLobbyState> | undefined
-          const reconnectToken: string = localStore.get(LocalStoreKeys.RECONNECTION_TOKEN)
->>>>>>> d887eadf
           if (reconnectToken) {
             try {
               const lobbyRoom: Room<ICustomLobbyState> = await client.reconnect(reconnectToken)
