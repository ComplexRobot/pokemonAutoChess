import { Item } from "../types/enum/Item"
import { Effect } from "../types/enum/Effect"
import { AttackType, Rarity } from "../types/enum/Game"
import { Weather } from "../types/enum/Weather"
import Board from "./board"
import PokemonEntity from "./pokemon-entity"
import PokemonState from "./pokemon-state"
import { Synergy } from "../types/enum/Synergy"
import { AbilityStrategy, Ability } from "../types/enum/Ability"
import PokemonFactory from "../models/pokemon-factory"
import { Pkm } from "../types/enum/Pokemon"
import {
  chance,
  pickRandomIn,
  randomBetween,
  shuffleArray
} from "../utils/random"
import { effectInLine, OrientationArray } from "../utils/orientation"
import { logger } from "../utils/logger"
import { DEFAULT_ATK_SPEED } from "../types/Config"
import { max, min } from "../utils/number"
import { distanceC } from "../utils/distance"
import { Transfer } from "../types"
import { Passive } from "../types/enum/Passive"

export class AttackStrategy {
  process(
    pokemon: PokemonEntity,
    state: PokemonState,
    board: Board,
    target: PokemonEntity,
    crit: boolean
  ) {
    pokemon.mana = 0
    pokemon.count.ult += 1
    pokemon.simulation.room.broadcast(Transfer.ABILITY, {
      id: pokemon.simulation.id,
      skill: pokemon.skill,
      positionX: pokemon.positionX,
      positionY: pokemon.positionY,
      targetX: target.positionX,
      targetY: target.positionY,
      orientation: pokemon.orientation
    })

    if (pokemon.types.includes(Synergy.SOUND)) {
      pokemon.count.soundCount++
      board.forEach((x: number, y: number, ally: PokemonEntity | undefined) => {
        if (ally && pokemon.team === ally.team) {
          ally.status.sleep = false
          if (
            pokemon.effects.includes(Effect.LARGO) ||
            pokemon.effects.includes(Effect.ALLEGRO) ||
            pokemon.effects.includes(Effect.PRESTO)
          ) {
            ally.addAttack(1, false)
          }
          if (
            pokemon.effects.includes(Effect.ALLEGRO) ||
            pokemon.effects.includes(Effect.PRESTO)
          ) {
            ally.addAttackSpeed(5, false)
          }
          if (pokemon.effects.includes(Effect.PRESTO)) {
            ally.setMana(ally.mana + 3)
          }
        }
      })
    }

    board.forEach((x, y, pkm) => {
      if (
        pkm?.passive === Passive.WATER_SPRING &&
        pkm &&
        pkm.team !== pokemon.team &&
        pkm.id !== pokemon.id
      ) {
        pkm.setMana(pkm.mana + 5)
        pkm.simulation.room.broadcast(Transfer.ABILITY, {
          id: pokemon.simulation.id,
          skill: pkm.skill,
          positionX: pkm.positionX,
          positionY: pkm.positionY
        })
      }
    })

    if (pokemon.items.has(Item.AQUA_EGG)) {
      pokemon.setMana(pokemon.mana + 20)
    }

    if (pokemon.items.has(Item.STAR_DUST)) {
      pokemon.handleShield(Math.round(0.6 * pokemon.maxMana), pokemon, false)
      pokemon.count.starDustCount++
    }

    if (crit) {
      pokemon.onCritical(target, board)
    }

    if (target.status.magicBounce) {
      pokemon.status.triggerSilence(4000, pokemon, target, board)
      pokemon.handleSpecialDamage(
        target.speDef,
        board,
        AttackType.SPECIAL,
        target,
        false
      )
    }
  }
}

export class BlueFlareStrategy extends AttackStrategy {
  process(
    pokemon: PokemonEntity,
    state: PokemonState,
    board: Board,
    target: PokemonEntity,
    crit: boolean
  ) {
    super.process(pokemon, state, board, target, crit)
    let damage = 50
    let multiplier = 0
    if (pokemon.effects.includes(Effect.BLAZE)) {
      multiplier = 1
    } else if (pokemon.effects.includes(Effect.VICTORY_STAR)) {
      multiplier = 2
    } else if (pokemon.effects.includes(Effect.DROUGHT)) {
      multiplier = 3
    } else if (pokemon.effects.includes(Effect.DESOLATE_LAND)) {
      multiplier = 4
    }
    damage += multiplier * 20

    const cells = board.getAdjacentCells(target.positionX, target.positionY)

    target.handleSpecialDamage(damage, board, AttackType.SPECIAL, pokemon, crit)

    cells.forEach((cell) => {
      if (cell.value && cell.value.team !== pokemon.team) {
        cell.value.handleSpecialDamage(
          damage,
          board,
          AttackType.SPECIAL,
          pokemon,
          crit
        )
      }
    })
  }
}

export class FusionBoltStrategy extends AttackStrategy {
  process(
    pokemon: PokemonEntity,
    state: PokemonState,
    board: Board,
    target: PokemonEntity,
    crit: boolean
  ) {
    super.process(pokemon, state, board, target, crit)
    let damage = 50
    let multiplier = 0
    if (pokemon.effects.includes(Effect.RISING_VOLTAGE)) {
      multiplier = 1
    } else if (pokemon.effects.includes(Effect.OVERDRIVE)) {
      multiplier = 2
    }
    damage += multiplier * 40

    const cells = board.getAdjacentCells(target.positionX, target.positionY)

    target.handleSpecialDamage(damage, board, AttackType.SPECIAL, pokemon, crit)

    cells.forEach((cell) => {
      if (cell.value && cell.value.team !== pokemon.team) {
        cell.value.handleSpecialDamage(
          damage,
          board,
          AttackType.SPECIAL,
          pokemon,
          crit
        )
      }
    })
  }
}

export class BeatUpStrategy extends AttackStrategy {
  process(
    pokemon: PokemonEntity,
    state: PokemonState,
    board: Board,
    target: PokemonEntity,
    crit: boolean
  ) {
    super.process(pokemon, state, board, target, crit)
    for (let i = 0; i < pokemon.stars; i++) {
      const houndour = PokemonFactory.createPokemonFromName(Pkm.HOUNDOUR)
      const coord = pokemon.simulation.getClosestAvailablePlaceOnBoard(
        pokemon,
        pokemon.team
      )
      pokemon.simulation.addPokemon(
        houndour,
        coord.x,
        coord.y,
        pokemon.team,
        true
      )
    }
  }
}

export class PaydayStrategy extends AttackStrategy {
  process(
    pokemon: PokemonEntity,
    state: PokemonState,
    board: Board,
    target: PokemonEntity,
    crit: boolean
  ) {
    super.process(pokemon, state, board, target, crit)
    const damage = pokemon.stars === 2 ? 60 : pokemon.stars === 3 ? 120 : 30

    const { death } = target.handleSpecialDamage(
      damage,
      board,
      AttackType.SPECIAL,
      pokemon,
      crit
    )
    if (death && pokemon.team === 0 && pokemon.simulation.player) {
      pokemon.simulation.player.money += pokemon.stars
      pokemon.count.moneyCount++
    }
  }
}

export class MindBlownStrategy extends AttackStrategy {
  process(
    pokemon: PokemonEntity,
    state: PokemonState,
    board: Board,
    target: PokemonEntity,
    crit: boolean
  ) {
    super.process(pokemon, state, board, target, crit)
    target.count.mindBlownCount++
    target.handleSpecialDamage(
      pokemon.life / 2,
      board,
      AttackType.SPECIAL,
      pokemon,
      crit
    )
  }
}

export class SoftBoiledStrategy extends AttackStrategy {
  process(
    pokemon: PokemonEntity,
    state: PokemonState,
    board: Board,
    target: PokemonEntity,
    crit: boolean
  ) {
    super.process(pokemon, state, board, target, crit)
    let shield = 30
    if (pokemon.stars == 2) {
      shield = 60
    } else if (pokemon.stars == 3) {
      shield = 120
    }
    board.forEach((x: number, y: number, tg: PokemonEntity | undefined) => {
      if (tg && pokemon.team == tg.team) {
        pokemon.simulation.room.broadcast(Transfer.ABILITY, {
          id: pokemon.simulation.id,
          skill: pokemon.skill,
          positionX: tg.positionX,
          positionY: tg.positionX,
          orientation: pokemon.orientation
        })
        tg.handleShield(shield, pokemon, true)
        tg.status.clearNegativeStatus()
      }
    })
  }
}

export class EarthquakeStrategy extends AttackStrategy {
  process(
    pokemon: PokemonEntity,
    state: PokemonState,
    board: Board,
    target: PokemonEntity,
    crit: boolean
  ) {
    super.process(pokemon, state, board, target, crit)
    let damage = 30
    if (pokemon.stars === 2) {
      damage = 60
    }
    if (pokemon.stars === 3 || pokemon.rarity === Rarity.MYTHICAL) {
      damage = 120
    }
    board.forEach((x: number, y: number, tg: PokemonEntity | undefined) => {
      if (
        (tg && pokemon.team !== tg.team && pokemon.positionY === y) ||
        (tg && pokemon.team !== tg.team && pokemon.positionX === x)
      ) {
        tg.handleSpecialDamage(damage, board, AttackType.SPECIAL, pokemon, crit)
        tg.count.earthquakeCount++
      }
    })
  }
}

export class SongOfDesireStrategy extends AttackStrategy {
  process(
    pokemon: PokemonEntity,
    state: PokemonState,
    board: Board,
    target: PokemonEntity,
    crit: boolean
  ) {
    super.process(pokemon, state, board, target, crit)
    const duration = 6000 * (1 + pokemon.ap / 100)

    target.status.triggerConfusion(duration, target)
  }
}

export class SlackOffStrategy extends AttackStrategy {
  process(
    pokemon: PokemonEntity,
    state: PokemonState,
    board: Board,
    target: PokemonEntity,
    crit: boolean
  ) {
    super.process(pokemon, state, board, target, crit)
    pokemon.status.clearNegativeStatus()
    const healFactor =
      pokemon.stars === 3 || pokemon.rarity === Rarity.MYTHICAL
        ? 0.5
        : pokemon.stars === 2
        ? 0.4
        : 0.3
    pokemon.handleHeal(pokemon.hp * healFactor, pokemon, 0.5)
    pokemon.status.triggerSleep(5000, pokemon)
  }
}

export class ConfusingMindStrategy extends AttackStrategy {
  process(
    pokemon: PokemonEntity,
    state: PokemonState,
    board: Board,
    target: PokemonEntity,
    crit: boolean
  ) {
    super.process(pokemon, state, board, target, crit)
    const cells = board.getAdjacentCells(target.positionX, target.positionY)
    const damage = 40
    const confusionDuration = 3

    target.handleSpecialDamage(damage, board, AttackType.SPECIAL, pokemon, crit)
    target.status.triggerConfusion(confusionDuration * 1000, target)

    cells.forEach((cell) => {
      if (cell.value && cell.value.team !== pokemon.team) {
        cell.value.handleSpecialDamage(
          damage,
          board,
          AttackType.SPECIAL,
          pokemon,
          crit
        )
        cell.value.status.triggerConfusion(confusionDuration * 1000, cell.value)
      }
    })
  }
}

export class KnowledgeThiefStrategy extends AttackStrategy {
  process(
    pokemon: PokemonEntity,
    state: PokemonState,
    board: Board,
    target: PokemonEntity,
    crit: boolean
  ) {
    super.process(pokemon, state, board, target, crit)
    if (
      target.skill !== Ability.KNOWLEDGE_THIEF &&
      target.skill !== Ability.MIMIC
    ) {
      AbilityStrategy[target.skill].process(pokemon, state, board, target, crit)
    }
  }
}

export class WonderGuardStrategy extends AttackStrategy {
  process(
    pokemon: PokemonEntity,
    state: PokemonState,
    board: Board,
    target: PokemonEntity,
    crit: boolean
  ) {
    super.process(pokemon, state, board, target, crit)
    const cells = board.getAdjacentCells(pokemon.positionX, pokemon.positionY)
    let damage = 30
    if (pokemon.stars == 2) {
      damage = 60
    }
    if (pokemon.stars == 3 || pokemon.rarity === Rarity.MYTHICAL) {
      damage = 120
    }

    cells.forEach((cell) => {
      if (cell.value && pokemon.team != cell.value.team) {
        const duration = Math.round(3000 * (1 + pokemon.ap / 100))
        cell.value.status.triggerParalysis(duration, cell.value)
        cell.value.handleSpecialDamage(
          damage,
          board,
          AttackType.SPECIAL,
          pokemon,
          crit
        )
      }
    })
  }
}

export class IllusionStrategy extends AttackStrategy {
  process(
    pokemon: PokemonEntity,
    state: PokemonState,
    board: Board,
    target: PokemonEntity,
    crit: boolean
  ) {
    super.process(pokemon, state, board, target, crit)
    const heal =
      pokemon.stars === 3 || pokemon.rarity === Rarity.MYTHICAL
        ? 70
        : pokemon.stars === 2
        ? 50
        : 30
    pokemon.handleHeal(heal, pokemon, 0.5)
    if (target) {
      pokemon.index = target.index
      pokemon.atk = Math.max(pokemon.atk, target.atk)
      pokemon.range = target.range + (pokemon.items.has(Item.WIDE_LENS) ? 2 : 0)
      pokemon.def = Math.max(pokemon.def, target.def)
      pokemon.speDef = Math.max(pokemon.speDef, target.speDef)
    }
  }
}

export class JudgementStrategy extends AttackStrategy {
  process(
    pokemon: PokemonEntity,
    state: PokemonState,
    board: Board,
    target: PokemonEntity,
    crit: boolean
  ) {
    super.process(pokemon, state, board, target, crit)
    let synergyLevelsCount = 0
    const synergies = pokemon.simulation.player?.synergies
    if (synergies) {
      pokemon.types.forEach((type) => {
        synergyLevelsCount += synergies.get(type) ?? 0
      })
    }
    const damage = 10 * synergyLevelsCount
    target.handleSpecialDamage(damage, board, AttackType.SPECIAL, pokemon, crit)
  }
}

export class ElectricSurgeStrategy extends AttackStrategy {
  process(
    pokemon: PokemonEntity,
    state: PokemonState,
    board: Board,
    target: PokemonEntity,
    crit: boolean
  ) {
    super.process(pokemon, state, board, target, crit)
    const buff = 10
    board.forEach((x: number, y: number, ally: PokemonEntity | undefined) => {
      if (
        ally &&
        pokemon.team == ally.team &&
        ally.types.includes(Synergy.ELECTRIC)
      ) {
        ally.addAttackSpeed(buff, true)
      }
    })
  }
}

export class PsychicSurgeStrategy extends AttackStrategy {
  process(
    pokemon: PokemonEntity,
    state: PokemonState,
    board: Board,
    target: PokemonEntity,
    crit: boolean
  ) {
    super.process(pokemon, state, board, target, crit)
    const buff = 5
    board.forEach((x: number, y: number, ally: PokemonEntity | undefined) => {
      if (
        ally &&
        ally !== pokemon &&
        pokemon.team == ally.team &&
        ally.types.includes(Synergy.PSYCHIC)
      ) {
        ally.addAbilityPower(buff, true)
      }
    })
  }
}

export class MistySurgeStrategy extends AttackStrategy {
  process(
    pokemon: PokemonEntity,
    state: PokemonState,
    board: Board,
    target: PokemonEntity,
    crit: boolean
  ) {
    super.process(pokemon, state, board, target, crit)
    const buff = 5
    board.forEach((x: number, y: number, ally: PokemonEntity | undefined) => {
      if (
        ally &&
        pokemon.team == ally.team &&
        ally.types.includes(Synergy.FAIRY)
      ) {
        ally.addSpecialDefense(buff, true)
      }
    })
  }
}

export class GrassySurgeStrategy extends AttackStrategy {
  process(
    pokemon: PokemonEntity,
    state: PokemonState,
    board: Board,
    target: PokemonEntity,
    crit: boolean
  ) {
    super.process(pokemon, state, board, target, crit)
    const buff = 5
    board.forEach((x: number, y: number, ally: PokemonEntity | undefined) => {
      if (
        ally &&
        pokemon.team == ally.team &&
        ally.types.includes(Synergy.GRASS)
      ) {
        ally.addAttack(buff, true)
      }
    })
  }
}

export class ShadowBallStrategy extends AttackStrategy {
  process(
    pokemon: PokemonEntity,
    state: PokemonState,
    board: Board,
    target: PokemonEntity,
    crit: boolean
  ) {
    super.process(pokemon, state, board, target, crit)
    const damage = pokemon.stars === 3 ? 180 : pokemon.stars === 2 ? 90 : 45

    const cells = board.getAdjacentCells(target.positionX, target.positionY)
    target.handleSpecialDamage(damage, board, AttackType.SPECIAL, pokemon, crit)
    target.setMana(target.mana - 15)
    target.count.manaBurnCount++
    cells.forEach((cell) => {
      if (cell.value && cell.value.team !== pokemon.team) {
        cell.value.handleSpecialDamage(
          damage,
          board,
          AttackType.SPECIAL,
          pokemon,
          crit
        )
        cell.value.setMana(cell.value.mana - 15)
        cell.value.count.manaBurnCount++
      }
    })
  }
}

export class ChatterStrategy extends AttackStrategy {
  process(
    pokemon: PokemonEntity,
    state: PokemonState,
    board: Board,
    target: PokemonEntity,
    crit: boolean
  ) {
    super.process(pokemon, state, board, target, crit)
    const damage = 10
    const confusionChance = max(1)(0.3 * (1 + pokemon.ap / 100))
    board.forEach((x: number, y: number, tg: PokemonEntity | undefined) => {
      if (tg && pokemon.team != tg.team) {
        tg.handleSpecialDamage(damage, board, AttackType.SPECIAL, pokemon, crit)
        if (chance(confusionChance)) {
          tg.status.triggerConfusion(1000, tg)
        }
      }
    })
  }
}

export class CorruptedNatureStrategy extends AttackStrategy {
  process(
    pokemon: PokemonEntity,
    state: PokemonState,
    board: Board,
    target: PokemonEntity,
    crit: boolean
  ) {
    super.process(pokemon, state, board, target, crit)
    let damage = 20
    if (pokemon.stars == 2) {
      damage = 40
    } else if (pokemon.stars == 3) {
      damage = 80
    }
    const cells = board.getAdjacentCells(target.positionX, target.positionY)
    cells.forEach((cell) => {
      if (cell.value && cell.value.team !== pokemon.team) {
        cell.value.status.triggerWound(5000, cell.value, pokemon, board)
        cell.value.handleSpecialDamage(
          damage,
          board,
          AttackType.SPECIAL,
          pokemon,
          crit
        )
      }
    })
  }
}

export class CrabHammerStrategy extends AttackStrategy {
  process(
    pokemon: PokemonEntity,
    state: PokemonState,
    board: Board,
    target: PokemonEntity,
    crit: boolean
  ) {
    super.process(pokemon, state, board, target, crit)
    let damage = 40
    if (pokemon.stars == 2) {
      damage = 80
    } else if (pokemon.stars == 3) {
      damage = 120
    }
    if (pokemon.items.has(Item.REAPER_CLOTH)) {
      crit = chance((3 * pokemon.critChance) / 100)
    }
    let attackType = AttackType.SPECIAL
    if (target.life / target.hp < 0.3) {
      damage = target.life
      attackType = AttackType.TRUE
    }
    target.handleSpecialDamage(damage, board, attackType, pokemon, crit)
  }
}

export class DiamondStormStrategy extends AttackStrategy {
  process(
    pokemon: PokemonEntity,
    state: PokemonState,
    board: Board,
    target: PokemonEntity,
    crit: boolean
  ) {
    super.process(pokemon, state, board, target, crit)
    const damage = Math.round(2 * pokemon.def * (1 + pokemon.ap / 100))
    const cells = board.getAdjacentCells(pokemon.positionX, pokemon.positionY)
    cells.forEach((cell) => {
      if (cell.value && cell.value.team !== pokemon.team) {
        cell.value.handleSpecialDamage(
          damage,
          board,
          AttackType.SPECIAL,
          pokemon,
          crit
        )
      }
    })
  }
}

export class DracoEnergyStrategy extends AttackStrategy {
  process(
    pokemon: PokemonEntity,
    state: PokemonState,
    board: Board,
    target: PokemonEntity,
    crit: boolean
  ) {
    super.process(pokemon, state, board, target, crit)
    target.handleSpecialDamage(
      pokemon.life,
      board,
      AttackType.SPECIAL,
      pokemon,
      crit
    )
  }
}

export class DynamaxCannonStrategy extends AttackStrategy {
  process(
    pokemon: PokemonEntity,
    state: PokemonState,
    board: Board,
    target: PokemonEntity,
    crit: boolean
  ) {
    super.process(pokemon, state, board, target, crit)

    board.forEach((x: number, y: number, tg: PokemonEntity | undefined) => {
      if (tg && pokemon.team != tg.team && x == target.positionX) {
        tg.handleSpecialDamage(
          Math.ceil(tg.life * 0.8),
          board,
          AttackType.SPECIAL,
          pokemon,
          crit
        )
      }
    })
  }
}

export class DynamicPunchStrategy extends AttackStrategy {
  process(
    pokemon: PokemonEntity,
    state: PokemonState,
    board: Board,
    target: PokemonEntity,
    crit: boolean
  ) {
    super.process(pokemon, state, board, target, crit)
    let duration = 1500
    let damage = 20
    if (pokemon.stars == 2) {
      damage = 40
      duration = 3000
    } else if (pokemon.stars == 3) {
      damage = 80
      duration = 6000
    }
    target.status.triggerConfusion(duration, target)
    target.handleSpecialDamage(damage, board, AttackType.SPECIAL, pokemon, crit)
  }
}

export class ElectroBoostStrategy extends AttackStrategy {
  process(
    pokemon: PokemonEntity,
    state: PokemonState,
    board: Board,
    target: PokemonEntity,
    crit: boolean
  ) {
    super.process(pokemon, state, board, target, crit)
    board.forEach((x, y, tg) => {
      if (
        tg &&
        pokemon.team == tg.team &&
        tg.types.includes(Synergy.ELECTRIC)
      ) {
        tg.status.triggerRuneProtect(5000)
      }
    })
  }
}

export class AuroraVeilStrategy extends AttackStrategy {
  process(
    pokemon: PokemonEntity,
    state: PokemonState,
    board: Board,
    target: PokemonEntity,
    crit: boolean
  ) {
    super.process(pokemon, state, board, target, crit)
    let duration = 1250
    if (pokemon.stars === 2) {
      duration = 2500
    }
    if (pokemon.stars === 3 || pokemon.rarity === Rarity.MYTHICAL) {
      duration = 3500
    }
    board.forEach((x, y, tg) => {
      if (tg && pokemon.team == tg.team) {
        tg.status.triggerRuneProtect(duration)
      }
    })
  }
}

export class AquaJetStrategy extends AttackStrategy {
  process(
    pokemon: PokemonEntity,
    state: PokemonState,
    board: Board,
    target: PokemonEntity,
    crit: boolean
  ) {
    super.process(pokemon, state, board, target, crit)
    let damage = 20
    if (pokemon.stars === 2) {
      damage = 40
    }
    if (pokemon.stars === 3 || pokemon.rarity === Rarity.MYTHICAL) {
      damage = 80
    }
    const farthestCoordinate = state.getFarthestTargetCoordinateAvailablePlace(
      pokemon,
      board
    )
    if (farthestCoordinate) {
      const cells = board.getCellsBetween(
        pokemon.positionX,
        pokemon.positionY,
        farthestCoordinate.x,
        farthestCoordinate.y
      )
      cells.forEach((cell) => {
        if (cell.value && cell.value.team != pokemon.team) {
          cell.value.handleSpecialDamage(
            damage,
            board,
            AttackType.SPECIAL,
            pokemon,
            crit
          )
        }
      })

      pokemon.moveTo(farthestCoordinate.x, farthestCoordinate.y, board)
    }
  }
}

export class ElectroWebStrategy extends AttackStrategy {
  process(
    pokemon: PokemonEntity,
    state: PokemonState,
    board: Board,
    target: PokemonEntity,
    crit: boolean
  ) {
    super.process(pokemon, state, board, target, crit)
    let steal = 15
    if (pokemon.stars == 2) {
      steal = 30
    } else if (pokemon.stars == 3) {
      steal = 60
    }
    board
      .getAdjacentCells(pokemon.positionX, pokemon.positionY)
      .forEach((cell) => {
        if (cell.value && cell.value.team !== pokemon.team) {
          cell.value.addAttackSpeed(-steal)
          pokemon.addAttackSpeed(steal)
        }
      })
  }
}

export class FireTrickStrategy extends AttackStrategy {
  process(
    pokemon: PokemonEntity,
    state: PokemonState,
    board: Board,
    target: PokemonEntity,
    crit: boolean
  ) {
    super.process(pokemon, state, board, target, crit)
    let damage = 20
    if (pokemon.stars == 2) {
      damage = 40
    } else if (pokemon.stars == 3) {
      damage = 80
    }
    target.handleSpecialDamage(damage, board, AttackType.SPECIAL, pokemon, crit)
    const teleportationCell = board.getTeleportationCell(
      target.positionX,
      target.positionY
    )
    if (teleportationCell) {
      target.moveTo(teleportationCell.x, teleportationCell.y, board)
    }
  }
}

export class FlameChargeStrategy extends AttackStrategy {
  process(
    pokemon: PokemonEntity,
    state: PokemonState,
    board: Board,
    target: PokemonEntity,
    crit: boolean
  ) {
    super.process(pokemon, state, board, target, crit)
    let damage = 20
    if (pokemon.stars === 2) {
      damage = 40
    }
    if (pokemon.stars === 3 || pokemon.rarity === Rarity.MYTHICAL) {
      damage = 80
    }
    const farthestCoordinate = state.getFarthestTargetCoordinateAvailablePlace(
      pokemon,
      board
    )
    if (farthestCoordinate) {
      const cells = board.getCellsBetween(
        pokemon.positionX,
        pokemon.positionY,
        farthestCoordinate.x,
        farthestCoordinate.y
      )
      cells.forEach((cell) => {
        if (cell.value && cell.value.team != pokemon.team) {
          cell.value.handleSpecialDamage(
            damage,
            board,
            AttackType.SPECIAL,
            pokemon,
            crit
          )
        }
      })

      pokemon.moveTo(farthestCoordinate.x, farthestCoordinate.y, board)
    }
  }
}

export class LeechSeedStrategy extends AttackStrategy {
  process(
    pokemon: PokemonEntity,
    state: PokemonState,
    board: Board,
    target: PokemonEntity,
    crit: boolean
  ) {
    super.process(pokemon, state, board, target, crit)
    let duration = 3000
    let heal = 20
    if (pokemon.stars == 2) {
      duration = 6000
      heal = 40
    } else if (pokemon.stars == 3) {
      duration = 6000
      heal = 80
    }
    pokemon.handleHeal(heal, pokemon, 1)
    target.status.triggerPoison(duration, target, pokemon, board)
  }
}

export class LockOnStrategy extends AttackStrategy {
  process(
    pokemon: PokemonEntity,
    state: PokemonState,
    board: Board,
    target: PokemonEntity,
    crit: boolean
  ) {
    super.process(pokemon, state, board, target, crit)
    target.status.triggerArmorReduction(8000)
  }
}

export class PsychUpStrategy extends AttackStrategy {
  process(
    pokemon: PokemonEntity,
    state: PokemonState,
    board: Board,
    target: PokemonEntity,
    crit: boolean
  ) {
    super.process(pokemon, state, board, target, crit)
    let damage = 10
    let duration = 2000
    if (pokemon.stars == 2) {
      damage = 20
      duration = 4000
    } else if (pokemon.stars == 3) {
      damage = 80
      duration = 8000
    }
    target.handleSpecialDamage(damage, board, AttackType.SPECIAL, pokemon, crit)
    target.status.triggerSilence(duration, target, pokemon, board)
    const cells = board.getAdjacentCells(target.positionX, target.positionY)
    cells.forEach((cell) => {
      if (cell && cell.value && cell.value.team !== pokemon.team) {
        cell.value.status.triggerSilence(duration, cell.value, pokemon, board)
      }
    })
  }
}

export class RazorWindStrategy extends AttackStrategy {
  process(
    pokemon: PokemonEntity,
    state: PokemonState,
    board: Board,
    target: PokemonEntity,
    crit: boolean
  ) {
    super.process(pokemon, state, board, target, crit)
    const damage =
      pokemon.stars === 3 || pokemon.rarity === Rarity.MYTHICAL
        ? 80
        : pokemon.stars === 2
        ? 40
        : 20
    target.handleSpecialDamage(damage, board, AttackType.SPECIAL, pokemon, crit)
    target.status.triggerParalysis(7000, target)
    const cells = board.getAdjacentCells(target.positionX, target.positionY)
    cells.forEach((cell) => {
      if (cell && cell.value && cell.value.team !== pokemon.team) {
        cell.value.status.triggerParalysis(7000, cell.value)
      }
    })
  }
}

export class TwistingNeitherStrategy extends AttackStrategy {
  process(
    pokemon: PokemonEntity,
    state: PokemonState,
    board: Board,
    target: PokemonEntity,
    crit: boolean
  ) {
    super.process(pokemon, state, board, target, crit)
    const cells = board.getCellsInRadius(
      pokemon.positionX,
      pokemon.positionY,
      2
    )
    cells.forEach((cell) => {
      if (cell && cell.value && cell.value.team !== pokemon.team) {
        cell.value.handleSpecialDamage(
          80,
          board,
          AttackType.SPECIAL,
          pokemon,
          crit
        )
        const teleportationCell = board.getTeleportationCell(
          cell.value.positionX,
          cell.value.positionY
        )
        if (teleportationCell) {
          cell.value.moveTo(teleportationCell.x, teleportationCell.y, board)
        } else {
          logger.error("unable to teleport pokemon", cell.value)
        }
      }
    })
  }
}

export class DarkVoidStrategy extends AttackStrategy {
  process(
    pokemon: PokemonEntity,
    state: PokemonState,
    board: Board,
    target: PokemonEntity,
    crit: boolean
  ) {
    super.process(pokemon, state, board, target, crit)
    const damage = 30
    board.forEach((x: number, y: number, tg: PokemonEntity | undefined) => {
      if (tg && pokemon.team != tg.team) {
        tg.handleSpecialDamage(damage, board, AttackType.SPECIAL, pokemon, crit)
        if (tg.status.silence) {
          tg.status.triggerSleep(2000, tg)
        }
      }
    })
  }
}

export class OverheatStrategy extends AttackStrategy {
  process(
    pokemon: PokemonEntity,
    state: PokemonState,
    board: Board,
    target: PokemonEntity,
    crit: boolean
  ) {
    super.process(pokemon, state, board, target, crit)
    board.forEach((x: number, y: number, tg: PokemonEntity | undefined) => {
      if (tg && pokemon.team != tg.team) {
        let damage = 30
        if (tg.status.burn) {
          damage *= 2
        }
        tg.handleSpecialDamage(damage, board, AttackType.SPECIAL, pokemon, crit)
      }
    })
  }
}

export class HypnosisStrategy extends AttackStrategy {
  process(
    pokemon: PokemonEntity,
    state: PokemonState,
    board: Board,
    target: PokemonEntity,
    crit: boolean
  ) {
    super.process(pokemon, state, board, target, crit)
    const farthestTarget = state.getFarthestTargetCoordinate(pokemon, board)
    if (farthestTarget) {
      const x = farthestTarget.x
      const y = farthestTarget.y
      let duration =
        pokemon.stars === 3 ? 6000 : pokemon.stars === 2 ? 3000 : 1500
      const tg = board.getValue(x, y)
      if (tg) {
        duration *= 1 + pokemon.ap / 200
        tg.status.triggerSleep(duration, tg)
      }
    }
  }
}

export class KingShieldStrategy extends AttackStrategy {
  process(
    pokemon: PokemonEntity,
    state: PokemonState,
    board: Board,
    target: PokemonEntity,
    crit: boolean
  ) {
    super.process(pokemon, state, board, target, crit)
    let timer = 0
    switch (pokemon.stars) {
      case 1:
        timer = 1000
        break
      case 2:
        timer = 2000
        break
      case 3:
        timer = 4000
        break
      default:
        break
    }
    pokemon.status.triggerProtect(timer)
    const farthestTarget = state.getFarthestTargetCoordinate(pokemon, board)
    if (farthestTarget) {
      const x = farthestTarget.x
      const y = farthestTarget.y
      const oldX = pokemon.positionX
      const oldY = pokemon.positionY

      const tg = board.getValue(x, y)

      if (tg) {
        tg.positionX = oldX
        tg.positionY = oldY
      }
      pokemon.moveTo(x, y, board)
    }
  }
}

export class ExplosionStrategy extends AttackStrategy {
  process(
    pokemon: PokemonEntity,
    state: PokemonState,
    board: Board,
    target: PokemonEntity,
    crit: boolean
  ) {
    super.process(pokemon, state, board, target, crit)
    let damage = 0
    switch (pokemon.stars) {
      case 1:
        damage = 50
        break
      case 2:
        damage = 100
        break
      case 3:
        damage = 200
        break
      default:
        break
    }

    const cells = board.getAdjacentCells(pokemon.positionX, pokemon.positionY)

    cells.forEach((cell) => {
      if (cell.value && pokemon.team != cell.value.team) {
        cell.value.handleSpecialDamage(
          damage,
          board,
          AttackType.SPECIAL,
          pokemon,
          crit
        )
      }
    })

    pokemon.handleSpecialDamage(
      damage,
      board,
      AttackType.SPECIAL,
      pokemon,
      crit
    )
  }
}

export class ClangorousSoulStrategy extends AttackStrategy {
  process(
    pokemon: PokemonEntity,
    state: PokemonState,
    board: Board,
    target: PokemonEntity,
    crit: boolean
  ) {
    super.process(pokemon, state, board, target, crit)
    let buffAtk = 0
    let buffDef = 0
    switch (pokemon.stars) {
      case 1:
        buffAtk = 2
        buffDef = 1
        break
      case 2:
        buffAtk = 4
        buffDef = 2
        break
      case 3:
        buffAtk = 8
        buffDef = 4
        break
      default:
        break
    }

    const cells = board.getAdjacentCells(pokemon.positionX, pokemon.positionY)

    pokemon.addAttack(buffAtk, true)
    pokemon.addDefense(buffDef, true)
    pokemon.addSpecialDefense(buffDef, true)

    cells.forEach((cell) => {
      if (cell.value && pokemon.team == cell.value.team) {
        cell.value.addAttack(buffAtk, true)
        cell.value.addDefense(buffDef, true)
        cell.value.addSpecialDefense(buffDef, true)
      }
    })
  }
}

export class LiquidationStrategy extends AttackStrategy {
  process(
    pokemon: PokemonEntity,
    state: PokemonState,
    board: Board,
    target: PokemonEntity,
    crit: boolean
  ) {
    super.process(pokemon, state, board, target, crit)
    let damage = 0
    let reduce = 0
    switch (pokemon.stars) {
      case 1:
        damage = 20
        reduce = 1
        break
      case 2:
        damage = 40
        reduce = 2
        break
      case 3:
        damage = 80
        reduce = 4
        break
      default:
        break
    }

    target.handleSpecialDamage(damage, board, AttackType.SPECIAL, pokemon, crit)
    target.addDefense(-reduce, true)
  }
}

export class BonemerangStrategy extends AttackStrategy {
  process(
    pokemon: PokemonEntity,
    state: PokemonState,
    board: Board,
    target: PokemonEntity,
    crit: boolean
  ) {
    super.process(pokemon, state, board, target, crit)
    let damage = 0
    switch (pokemon.stars) {
      case 1:
        damage = 40
        break
      case 2:
        damage = 80
        break
      case 3:
        damage = 160
        break
      default:
        break
    }

    board.forEach((x: number, y: number, tg: PokemonEntity | undefined) => {
      if (tg && pokemon.team != tg.team && x == target.positionX) {
        tg.handleSpecialDamage(damage, board, AttackType.SPECIAL, pokemon, crit)
      }
    })
  }
}

export class AuroraBeamStrategy extends AttackStrategy {
  process(
    pokemon: PokemonEntity,
    state: PokemonState,
    board: Board,
    target: PokemonEntity,
    crit: boolean
  ) {
    super.process(pokemon, state, board, target, crit)
    let damage = 0
    switch (pokemon.stars) {
      case 1:
        damage = 30
        break
      case 2:
        damage = 60
        break
      case 3:
        damage = 120
        break
      default:
        break
    }

    effectInLine(board, pokemon, target, (targetInLine) => {
      if (targetInLine != null && targetInLine.team !== pokemon.team) {
        targetInLine.handleSpecialDamage(
          damage,
          board,
          AttackType.SPECIAL,
          pokemon,
          crit
        )
        let freezeChance = 0
<<<<<<< HEAD
        if (pokemon.effects.includes(Effect.FROSTY)) {
          freezeChance += 0.1
=======
        if (pokemon.effects.includes(Effect.CHILLY)) {
          freezeChance = 0.1
        } else if (pokemon.effects.includes(Effect.FROSTY)) {
          freezeChance = 0.2
        } else if (pokemon.effects.includes(Effect.FREEZING)) {
          freezeChance = 0.3
        } else if (pokemon.effects.includes(Effect.SHEER_COLD)) {
          freezeChance = 0.4
>>>>>>> cb0f1c08
        }
        if (chance(freezeChance)) {
          targetInLine.status.triggerFreeze(2000, target)
        }
      }
    })
  }
}

export class GrowlStrategy extends AttackStrategy {
  process(
    pokemon: PokemonEntity,
    state: PokemonState,
    board: Board,
    target: PokemonEntity,
    crit: boolean
  ) {
    super.process(pokemon, state, board, target, crit)
    let d = 0
    switch (pokemon.stars) {
      case 1:
        d = 3000
        break
      case 2:
        d = 6000
        break
      case 3:
        d = 9000
        break
      default:
        break
    }
    board.forEach((x: number, y: number, tg: PokemonEntity | undefined) => {
      if (tg && pokemon.team != tg.team) {
        tg.status.triggerWound(d, tg, pokemon, board)
      }
    })
  }
}

export class RelicSongStrategy extends AttackStrategy {
  process(
    pokemon: PokemonEntity,
    state: PokemonState,
    board: Board,
    target: PokemonEntity,
    crit: boolean
  ) {
    super.process(pokemon, state, board, target, crit)
    const duration = Math.round(2000 * (1 + pokemon.ap / 200))
    board.forEach((x: number, y: number, tg: PokemonEntity | undefined) => {
      if (tg && pokemon.team != tg.team) {
        tg.status.triggerSleep(duration, tg)
        pokemon.simulation.room.broadcast(Transfer.ABILITY, {
          id: pokemon.simulation.id,
          skill: pokemon.skill,
          positionX: tg.positionX,
          positionY: tg.positionX,
          orientation: tg.orientation
        })
      }
    })
  }
}

export class DisarmingVoiceStrategy extends AttackStrategy {
  process(
    pokemon: PokemonEntity,
    state: PokemonState,
    board: Board,
    target: PokemonEntity,
    crit: boolean
  ) {
    super.process(pokemon, state, board, target, crit)
    let heal = 0
    switch (pokemon.stars) {
      case 1:
        heal = 10
        break
      case 2:
        heal = 20
        break
      case 3:
        heal = 40
        break
      default:
        break
    }
    heal = Math.round(heal * (1 + pokemon.ap / 200))
    board.forEach((x: number, y: number, tg: PokemonEntity | undefined) => {
      if (tg && pokemon.team === tg.team && tg.id !== pokemon.id) {
        tg.setMana(tg.mana + heal)
        pokemon.simulation.room.broadcast(Transfer.ABILITY, {
          id: pokemon.simulation.id,
          skill: pokemon.skill,
          positionX: tg.positionX,
          positionY: tg.positionY,
          orientation: tg.orientation
        })
      }
    })
  }
}
export class HighJumpKickStrategy extends AttackStrategy {
  process(
    pokemon: PokemonEntity,
    state: PokemonState,
    board: Board,
    target: PokemonEntity,
    crit: boolean
  ) {
    super.process(pokemon, state, board, target, crit)
    let damage = 0
    switch (pokemon.stars) {
      case 1:
        damage = 50
        break
      case 2:
        damage = 100
        break
      case 3:
        damage = 200
        break
      default:
        break
    }
    pokemon.setMana(target.mana)
    target.setMana(0)
    target.count.manaBurnCount++
    target.handleSpecialDamage(damage, board, AttackType.SPECIAL, pokemon, crit)
  }
}

export class GrassWhistleStrategy extends AttackStrategy {
  process(
    pokemon: PokemonEntity,
    state: PokemonState,
    board: Board,
    target: PokemonEntity,
    crit: boolean
  ) {
    super.process(pokemon, state, board, target, crit)
    let n = 0
    switch (pokemon.stars) {
      case 1:
        n = 1
        break
      case 2:
        n = 2
        break
      case 3:
        n = 4
        break
      default:
        break
    }
    board.forEach((x: number, y: number, tg: PokemonEntity | undefined) => {
      if (tg && pokemon.team != tg.team && n > 0) {
        tg.status.triggerSleep(2000, tg)
        n--
      }
    })
  }
}

export class TriAttackStrategy extends AttackStrategy {
  process(
    pokemon: PokemonEntity,
    state: PokemonState,
    board: Board,
    target: PokemonEntity,
    crit: boolean
  ) {
    super.process(pokemon, state, board, target, crit)
    let duration = 2000,
      damage = 25
    if (pokemon.stars === 2) {
      duration = 3000
      damage = 50
    }
    if (pokemon.stars === 3 || pokemon.rarity === Rarity.MYTHICAL) {
      duration = 5000
      damage = 100
    }
    target.status.triggerFreeze(duration, target)
    target.status.triggerWound(duration, target, pokemon, board)
    target.status.triggerBurn(duration, target, pokemon, board)
    target.handleSpecialDamage(damage, board, AttackType.SPECIAL, pokemon, crit)
  }
}

export class EchoStrategy extends AttackStrategy {
  process(
    pokemon: PokemonEntity,
    state: PokemonState,
    board: Board,
    target: PokemonEntity,
    crit: boolean
  ) {
    super.process(pokemon, state, board, target, crit)

    let damage = 0
    let additional = 0

    switch (pokemon.stars) {
      case 1:
        damage = 3
        additional = 3
        break
      case 2:
        damage = 6
        additional = 6
        break
      case 3:
        damage = 9
        additional = 9
        break
      default:
        break
    }

    board.forEach((x: number, y: number, tg: PokemonEntity | undefined) => {
      if (tg && pokemon.team != tg.team) {
        tg.handleSpecialDamage(
          damage + pokemon.echo * additional,
          board,
          AttackType.SPECIAL,
          pokemon,
          crit
        )
      }
    })

    pokemon.echo++
  }
}

export class FutureSightStrategy extends AttackStrategy {
  process(
    pokemon: PokemonEntity,
    state: PokemonState,
    board: Board,
    target: PokemonEntity,
    crit: boolean
  ) {
    super.process(pokemon, state, board, target, crit)

    let damage = 0
    let count = 0

    switch (pokemon.stars) {
      case 1:
        damage = 15
        count = 5
        break
      case 2:
        damage = 30
        count = 5
        break
      case 3:
        damage = 60
        count = 5
        break
      default:
        break
    }

    board.forEach((x: number, y: number, tg: PokemonEntity | undefined) => {
      if (tg && pokemon.team != tg.team && count > 0) {
        tg.handleSpecialDamage(damage, board, AttackType.SPECIAL, pokemon, crit)
        count--
        tg.count.futureSightCount++
      }
    })
  }
}

export class PetalDanceStrategy extends AttackStrategy {
  process(
    pokemon: PokemonEntity,
    state: PokemonState,
    board: Board,
    target: PokemonEntity,
    crit: boolean
  ) {
    super.process(pokemon, state, board, target, crit)

    let damage = 0
    let count = 0

    switch (pokemon.stars) {
      case 1:
        damage = 15
        count = 2
        break
      case 2:
        damage = 30
        count = 4
        break
      case 3:
        damage = 60
        count = 6
        break
      default:
        break
    }

    board.forEach((x: number, y: number, tg: PokemonEntity | undefined) => {
      if (tg && pokemon.team != tg.team && count > 0) {
        tg.handleSpecialDamage(damage, board, AttackType.SPECIAL, pokemon, crit)
        count--
        tg.count.petalDanceCount++
      }
    })
  }
}

export class HyperVoiceStrategy extends AttackStrategy {
  process(
    pokemon: PokemonEntity,
    state: PokemonState,
    board: Board,
    target: PokemonEntity,
    crit: boolean
  ) {
    super.process(pokemon, state, board, target, crit)

    let damage = 0
    let confusion = 0

    switch (pokemon.stars) {
      case 1:
        damage = 50
        confusion = 1
        break
      case 2:
        damage = 100
        confusion = 2
        break
      case 3:
        damage = 200
        confusion = 3
        break
      default:
        break
    }

    board.forEach((x: number, y: number, tg: PokemonEntity | undefined) => {
      if (tg && pokemon.team != tg.team && target.positionY == y) {
        tg.handleSpecialDamage(damage, board, AttackType.SPECIAL, pokemon, crit)
        tg.status.triggerConfusion(confusion * 1000, tg)
      }
    })
  }
}
export class ShadowCloneStrategy extends AttackStrategy {
  process(
    pokemon: PokemonEntity,
    state: PokemonState,
    board: Board,
    target: PokemonEntity,
    crit: boolean
  ) {
    super.process(pokemon, state, board, target, crit)
    const farthestCoordinate = state.getFarthestTargetCoordinateAvailablePlace(
      pokemon,
      board
    )

    if (farthestCoordinate) {
      const clone = pokemon.simulation.addPokemonEntity(
        pokemon,
        farthestCoordinate.x,
        farthestCoordinate.y,
        pokemon.team
      )
      clone.life = 0.8 * pokemon.life
      clone.handleShield(30, clone, true)
      clone.isClone = true
    }
  }
}

export class VoltSwitchStrategy extends AttackStrategy {
  process(
    pokemon: PokemonEntity,
    state: PokemonState,
    board: Board,
    target: PokemonEntity,
    crit: boolean
  ) {
    super.process(pokemon, state, board, target, crit)

    let damage = 30
    if (pokemon.stars === 2) {
      damage = 60
    }
    if (pokemon.stars === 3 || pokemon.rarity === Rarity.MYTHICAL) {
      damage = 120
    }

    const farthestCoordinate = state.getFarthestTargetCoordinateAvailablePlace(
      pokemon,
      board
    )

    if (farthestCoordinate) {
      const cells = board.getCellsBetween(
        pokemon.positionX,
        pokemon.positionY,
        farthestCoordinate.x,
        farthestCoordinate.y
      )
      cells.forEach((cell) => {
        if (cell.value && cell.value.team != pokemon.team) {
          cell.value.handleSpecialDamage(
            damage,
            board,
            AttackType.SPECIAL,
            pokemon,
            crit
          )
        }
      })

      pokemon.moveTo(farthestCoordinate.x, farthestCoordinate.y, board)
    }
  }
}

export class HeadSmashStrategy extends AttackStrategy {
  process(
    pokemon: PokemonEntity,
    state: PokemonState,
    board: Board,
    target: PokemonEntity,
    crit: boolean
  ) {
    super.process(pokemon, state, board, target, crit)

    let damage, recoil
    if (pokemon.stars === 3 || pokemon.rarity === Rarity.MYTHICAL) {
      damage = 150
      recoil = 15
    } else if (pokemon.stars === 2) {
      damage = 80
      recoil = 10
    } else {
      damage = 40
      recoil = 5
    }

    if (target.status.sleep || target.status.freeze) {
      target.handleSpecialDamage(
        target.life,
        board,
        AttackType.TRUE,
        pokemon,
        crit
      )
    } else {
      target.handleSpecialDamage(
        damage,
        board,
        AttackType.SPECIAL,
        pokemon,
        crit
      )
    }
    pokemon.handleSpecialDamage(recoil, board, AttackType.TRUE, pokemon, crit)
  }
}

export class RockSmashStrategy extends AttackStrategy {
  process(
    pokemon: PokemonEntity,
    state: PokemonState,
    board: Board,
    target: PokemonEntity,
    crit: boolean
  ) {
    super.process(pokemon, state, board, target, crit)

    let d = 0
    let s = 0
    switch (pokemon.stars) {
      case 1:
        d = 20
        s = 3000
        break
      case 2:
        d = 40
        s = 6000
        break
      case 3:
        d = 80
        s = 9000
        break
      default:
        break
    }

    target.handleSpecialDamage(d, board, AttackType.SPECIAL, pokemon, crit)
    target.status.triggerSilence(s, target, pokemon, board)
  }
}

export class RockTombStrategy extends AttackStrategy {
  process(
    pokemon: PokemonEntity,
    state: PokemonState,
    board: Board,
    target: PokemonEntity,
    crit: boolean
  ) {
    super.process(pokemon, state, board, target, crit)

    let damage = 30
    let debuff = 10
    if (pokemon.stars === 2) {
      damage = 60
      debuff = 20
    }
    if (pokemon.stars === 3 || pokemon.rarity === Rarity.MYTHICAL) {
      damage = 120
      debuff = 40
    }

    target.handleSpecialDamage(damage, board, AttackType.SPECIAL, pokemon, crit)
    target.addAttackSpeed(-debuff, false)
  }
}

export class RoarOfTimeStrategy extends AttackStrategy {
  process(
    pokemon: PokemonEntity,
    state: PokemonState,
    board: Board,
    target: PokemonEntity,
    crit: boolean
  ) {
    super.process(pokemon, state, board, target, crit)

    let candidate = pokemon
    board.forEach((x: number, y: number, pkm: PokemonEntity | undefined) => {
      if (
        pkm &&
        pokemon.team == pkm.team &&
        pkm.items.size > candidate.items.size &&
        !pkm.status.resurection
      ) {
        candidate = pkm
      }
    })

    candidate.status.resurection = true
  }
}

export class HealBlockStrategy extends AttackStrategy {
  process(
    pokemon: PokemonEntity,
    state: PokemonState,
    board: Board,
    target: PokemonEntity,
    crit: boolean
  ) {
    super.process(pokemon, state, board, target, crit)

    let timer = 0
    switch (pokemon.stars) {
      case 1:
        timer = 5000
        break
      case 2:
        timer = 10000
        break
      case 3:
        timer = 15000
        break
      default:
        break
    }
    const cells = board.getAdjacentCells(pokemon.positionX, pokemon.positionY)

    cells.forEach((cell) => {
      if (cell.value && pokemon.team != cell.value.team) {
        cell.value.status.triggerWound(timer, cell.value, pokemon, board)
      }
    })
  }
}

export class SpikeArmorStrategy extends AttackStrategy {
  process(
    pokemon: PokemonEntity,
    state: PokemonState,
    board: Board,
    target: PokemonEntity,
    crit: boolean
  ) {
    super.process(pokemon, state, board, target, crit)
    const duration =
<<<<<<< HEAD
      pokemon.stars === 3 || pokemon.rarity === Rarity.MYTHICAL ? 10000 : pokemon.stars === 2 ? 5000 : 3000
=======
      pokemon.stars === 3 || pokemon.rarity === Rarity.MYTHICAL
        ? 10000
        : pokemon.stars === 2
        ? 5000
        : 3000
>>>>>>> cb0f1c08
    pokemon.status.triggerSpikeArmor(duration)
  }
}

export class OriginPulseStrategy extends AttackStrategy {
  process(
    pokemon: PokemonEntity,
    state: PokemonState,
    board: Board,
    target: PokemonEntity,
    crit: boolean
  ) {
    super.process(pokemon, state, board, target, crit)
    const damage = 120
    board.forEach((x: number, y: number, tg: PokemonEntity | undefined) => {
      if (tg && pokemon.team != tg.team && target.positionY == y) {
        tg.handleSpecialDamage(damage, board, AttackType.SPECIAL, pokemon, crit)
      }
    })
  }
}

export class SeedFlareStrategy extends AttackStrategy {
  process(
    pokemon: PokemonEntity,
    state: PokemonState,
    board: Board,
    target: PokemonEntity,
    crit: boolean
  ) {
    super.process(pokemon, state, board, target, crit)
    const damage = 30

    board.forEach((x: number, y: number, tg: PokemonEntity | undefined) => {
      if (tg && pokemon.team != tg.team) {
        tg.addSpecialDefense(-2, true)
        tg.handleSpecialDamage(damage, board, AttackType.SPECIAL, pokemon, crit)
      }
    })
  }
}

export class NightmareStrategy extends AttackStrategy {
  process(
    pokemon: PokemonEntity,
    state: PokemonState,
    board: Board,
    target: PokemonEntity,
    crit: boolean
  ) {
    super.process(pokemon, state, board, target, crit)
    let duration =
      pokemon.stars === 3 || pokemon.rarity === Rarity.MYTHICAL
        ? 8000
        : pokemon.stars === 2
        ? 4000
        : 2000
    duration = Math.round(duration * (1 + pokemon.ap / 200))

    board.forEach((x: number, y: number, value: PokemonEntity | undefined) => {
      if (value && pokemon.team != value.team) {
        value.status.triggerPoison(duration, value, pokemon, board)
      }
    })
  }
}

export class BurnStrategy extends AttackStrategy {
  process(
    pokemon: PokemonEntity,
    state: PokemonState,
    board: Board,
    target: PokemonEntity,
    crit: boolean
  ) {
    super.process(pokemon, state, board, target, crit)
    let duration = 5000
    if (pokemon.stars === 2) {
      duration = 10000
    }
    if (pokemon.stars === 3 || pokemon.rarity === Rarity.MYTHICAL) {
      duration = 20000
    }
    board.forEach((x: number, y: number, value: PokemonEntity | undefined) => {
      if (value && pokemon.team != value.team) {
        value.status.triggerBurn(duration, value, pokemon, board)
      }
    })
  }
}

export class SilenceStrategy extends AttackStrategy {
  process(
    pokemon: PokemonEntity,
    state: PokemonState,
    board: Board,
    target: PokemonEntity,
    crit: boolean
  ) {
    super.process(pokemon, state, board, target, crit)
    let timer = 0
    switch (pokemon.stars) {
      case 1:
        timer = 2000
        break
      case 2:
        timer = 4000
        break
      case 3:
        timer = 8000
        break
      default:
        break
    }
    board.forEach((x: number, y: number, value: PokemonEntity | undefined) => {
      if (value && pokemon.team != value.team) {
        value.status.triggerSilence(timer, value, pokemon, board)
      }
    })
  }
}

export class PoisonStrategy extends AttackStrategy {
  process(
    pokemon: PokemonEntity,
    state: PokemonState,
    board: Board,
    target: PokemonEntity,
    crit: boolean
  ) {
    super.process(pokemon, state, board, target, crit)
    let duration = 0
    let count = 1

    switch (pokemon.stars) {
      case 1:
        duration = 3000
        count = 1
        break
      case 2:
        duration = 6000
        count = 2
        break
      case 3:
        duration = 9000
        count = 3
        break
      default:
        break
    }

    duration = Math.round(duration * (1 + pokemon.ap / 200))

    const closestEnemies = new Array<PokemonEntity>()
    board.forEach((x: number, y: number, enemy: PokemonEntity | undefined) => {
      if (enemy && pokemon.team !== enemy.team) {
        closestEnemies.push(enemy)
      }
    })
    closestEnemies.sort((a, b) => {
      const distanceA = distanceC(
        a.positionX,
        a.positionY,
        pokemon.positionX,
        pokemon.positionY
      )
      const distanceB = distanceC(
        b.positionX,
        b.positionY,
        pokemon.positionX,
        pokemon.positionY
      )
      return distanceA - distanceB
    })

    for (let i = 0; i < count; i++) {
      const enemy = closestEnemies[i]
      if (enemy) {
        enemy.status.triggerPoison(duration, enemy, pokemon, board)
      }
    }
  }
}

export class FreezeStrategy extends AttackStrategy {
  process(
    pokemon: PokemonEntity,
    state: PokemonState,
    board: Board,
    target: PokemonEntity,
    crit: boolean
  ) {
    super.process(pokemon, state, board, target, crit)
    let timer = 1000
    if (pokemon.stars === 2) {
      timer = 2000
    }
    if (pokemon.stars === 3 || pokemon.rarity === Rarity.MYTHICAL) {
      timer = 3000
    }
    board.forEach((x: number, y: number, value: PokemonEntity | undefined) => {
      if (value && pokemon.team != value.team) {
        value.status.triggerFreeze(timer, value)
      }
    })
  }
}

export class ProtectStrategy extends AttackStrategy {
  process(
    pokemon: PokemonEntity,
    state: PokemonState,
    board: Board,
    target: PokemonEntity,
    crit: boolean
  ) {
    super.process(pokemon, state, board, target, crit)
    const duration = Math.round(5000 * (1 + pokemon.ap / 200))
    pokemon.status.triggerProtect(duration)
  }
}

export class SleepStrategy extends AttackStrategy {
  process(
    pokemon: PokemonEntity,
    state: PokemonState,
    board: Board,
    target: PokemonEntity,
    crit: boolean
  ) {
    super.process(pokemon, state, board, target, crit)
    let timer = 0
    switch (pokemon.stars) {
      case 1:
        timer = 1500
        break
      case 2:
        timer = 3000
        break
      case 3:
        timer = 4500
        break
      default:
        break
    }

    const count = 2
    const rank = new Array<PokemonEntity>()
    board.forEach((x: number, y: number, tg: PokemonEntity | undefined) => {
      if (tg && pokemon.team != tg.team) {
        rank.push(tg)
      }
    })
    rank.sort((a, b) => {
      if (a.team === 0) {
        return a.positionY - b.positionY
      } else {
        return b.positionY - a.positionY
      }
    })
    for (let i = 0; i < count; i++) {
      const tg = rank[i]
      if (tg) {
        tg.status.triggerSleep(timer, tg)
      }
    }
  }
}

export class ConfusionStrategy extends AttackStrategy {
  process(
    pokemon: PokemonEntity,
    state: PokemonState,
    board: Board,
    target: PokemonEntity,
    crit: boolean
  ) {
    super.process(pokemon, state, board, target, crit)
    let timer = 0,
      damage = 0
    switch (pokemon.stars) {
      case 1:
        timer = 3000
        damage = 75
        break
      case 2:
        timer = 5000
        damage = 150
        break
      case 3:
        timer = 7000
        damage = 300
        break
      default:
        break
    }

    if (target.status.confusion) {
      target.handleSpecialDamage(
        damage,
        board,
        AttackType.SPECIAL,
        pokemon,
        crit
      )
    } else {
      target.status.triggerConfusion(timer, target)
    }
  }
}

export class FireBlastStrategy extends AttackStrategy {
  process(
    pokemon: PokemonEntity,
    state: PokemonState,
    board: Board,
    target: PokemonEntity,
    crit: boolean
  ) {
    super.process(pokemon, state, board, target, crit)
    let damage = 30
    if (pokemon.stars === 2) {
      damage = 60
    }
    if (pokemon.stars === 3 || pokemon.rarity === Rarity.MYTHICAL) {
      damage = 120
    }
    target.handleSpecialDamage(damage, board, AttackType.SPECIAL, pokemon, crit)
  }
}

export class SeismicTossStrategy extends AttackStrategy {
  process(
    pokemon: PokemonEntity,
    state: PokemonState,
    board: Board,
    target: PokemonEntity,
    crit: boolean
  ) {
    super.process(pokemon, state, board, target, crit)
    let damage = 7
    if (pokemon.stars === 2) {
      damage = 14
    }
    if (pokemon.stars === 3 || pokemon.rarity === Rarity.MYTHICAL) {
      damage = 28
    }

    let totalDamage = 0
    board.forEach((x: number, y: number, value: PokemonEntity | undefined) => {
      if (value && pokemon.team == value.team) {
        totalDamage += damage
      }
    })
    target.handleSpecialDamage(
      totalDamage,
      board,
      AttackType.TRUE,
      pokemon,
      crit
    )
  }
}

export class GuillotineStrategy extends AttackStrategy {
  process(
    pokemon: PokemonEntity,
    state: PokemonState,
    board: Board,
    target: PokemonEntity,
    crit: boolean
  ) {
    super.process(pokemon, state, board, target, crit)
    const damage = pokemon.atk * pokemon.stars
    const { death } = target.handleSpecialDamage(
      damage,
      board,
      AttackType.SPECIAL,
      pokemon,
      crit
    )
    if (death) {
      pokemon.setMana(pokemon.maxMana)
    }
  }
}

export class RockSlideStrategy extends AttackStrategy {
  process(
    pokemon: PokemonEntity,
    state: PokemonState,
    board: Board,
    target: PokemonEntity,
    crit: boolean
  ) {
    super.process(pokemon, state, board, target, crit)
    let damage = 30
    if (pokemon.stars === 2) {
      damage = 60
    }
    if (pokemon.stars === 3 || pokemon.rarity === Rarity.MYTHICAL) {
      damage = 120
    }

    if (target.types.includes(Synergy.FLYING)) {
      damage = damage * 2
    }
    target.handleSpecialDamage(damage, board, AttackType.SPECIAL, pokemon, crit)
  }
}

export class WheelOfFireStrategy extends AttackStrategy {
  process(
    pokemon: PokemonEntity,
    state: PokemonState,
    board: Board,
    target: PokemonEntity,
    crit: boolean
  ) {
    super.process(pokemon, state, board, target, crit)
    let damage = 20
    if (pokemon.stars === 2) {
      damage = 40
    }
    if (pokemon.stars === 3 || pokemon.rarity === Rarity.MYTHICAL) {
      damage = 80
    }

    const coord = state.getFarthestTargetCoordinate(pokemon, board)

    if (coord) {
      const cells = board.getCellsBetween(
        pokemon.positionX,
        pokemon.positionY,
        coord.x,
        coord.y
      )
      cells.forEach((cell) => {
        if (cell.value && cell.value.team != pokemon.team) {
          cell.value.handleSpecialDamage(
            damage,
            board,
            AttackType.SPECIAL,
            pokemon,
            crit
          )
        }
      })
    }
  }
}

export class HeatWaveStrategy extends AttackStrategy {
  process(
    pokemon: PokemonEntity,
    state: PokemonState,
    board: Board,
    target: PokemonEntity,
    crit: boolean
  ) {
    super.process(pokemon, state, board, target, crit)
    let damage = 0
    switch (pokemon.stars) {
      case 1:
        damage = 20
        break
      case 2:
        damage = 40
        break
      case 3:
        damage = 80
        break
      default:
        break
    }

    effectInLine(board, pokemon, target, (targetInLine) => {
      if (targetInLine != null && targetInLine.team != pokemon.team) {
        targetInLine.handleSpecialDamage(
          damage,
          board,
          AttackType.SPECIAL,
          pokemon,
          crit
        )
      }
    })
  }
}

export class HydroPumpStrategy extends AttackStrategy {
  process(
    pokemon: PokemonEntity,
    state: PokemonState,
    board: Board,
    target: PokemonEntity,
    crit: boolean
  ) {
    super.process(pokemon, state, board, target, crit)
    let damage = 0
    switch (pokemon.stars) {
      case 1:
        damage = 25
        break
      case 2:
        damage = 50
        break
      case 3:
        damage = 100
        break
      default:
        break
    }

    effectInLine(board, pokemon, target, (targetInLine) => {
      if (targetInLine != null && targetInLine.team !== pokemon.team) {
        targetInLine.handleSpecialDamage(
          damage,
          board,
          AttackType.SPECIAL,
          pokemon,
          crit
        )
      }
    })
  }
}

export class SolarBeamStrategy extends AttackStrategy {
  process(
    pokemon: PokemonEntity,
    state: PokemonState,
    board: Board,
    target: PokemonEntity,
    crit: boolean
  ) {
    super.process(pokemon, state, board, target, crit)
    let damage = pokemon.stars === 3 ? 120 : pokemon.stars === 2 ? 60 : 30
    if (pokemon.simulation.weather === Weather.SUN) {
      damage = damage * 2
      pokemon.setMana(pokemon.mana + 40)
    }
    effectInLine(board, pokemon, target, (targetInLine) => {
      if (targetInLine != null && targetInLine.team !== pokemon.team) {
        if (pokemon.simulation.weather === Weather.SUN) {
          targetInLine.status.triggerBurn(3000, targetInLine, pokemon, board)
        }

        targetInLine.handleSpecialDamage(
          damage,
          board,
          AttackType.SPECIAL,
          pokemon,
          crit
        )
      }
    })
  }
}

export class ThunderStrategy extends AttackStrategy {
  process(
    pokemon: PokemonEntity,
    state: PokemonState,
    board: Board,
    target: PokemonEntity,
    crit: boolean
  ) {
    super.process(pokemon, state, board, target, crit)
    let damage = 0
    switch (pokemon.stars) {
      case 1:
        damage = 30
        break
      case 2:
        damage = 60
        break
      case 3:
        damage = 120
        break
      default:
        break
    }
    target.handleSpecialDamage(damage, board, AttackType.SPECIAL, pokemon, crit)
  }
}

export class DracoMeteorStrategy extends AttackStrategy {
  process(
    pokemon: PokemonEntity,
    state: PokemonState,
    board: Board,
    target: PokemonEntity,
    crit: boolean
  ) {
    super.process(pokemon, state, board, target, crit)
    const damage = 50
    board.forEach((x: number, y: number, tg: PokemonEntity | undefined) => {
      if (tg && pokemon.team != tg.team) {
        tg.handleSpecialDamage(damage, board, AttackType.SPECIAL, pokemon, crit)
      }
    })
  }
}

export class BlazeKickStrategy extends AttackStrategy {
  process(
    pokemon: PokemonEntity,
    state: PokemonState,
    board: Board,
    target: PokemonEntity,
    crit: boolean
  ) {
    super.process(pokemon, state, board, target, crit)
    let damage = 0
    switch (pokemon.stars) {
      case 1:
        damage = 30
        break
      case 2:
        damage = 60
        break
      case 3:
        damage = 120
        break
      default:
        break
    }
    target.handleSpecialDamage(damage, board, AttackType.SPECIAL, pokemon, crit)
  }
}

export class WishStrategy extends AttackStrategy {
  process(
    pokemon: PokemonEntity,
    state: PokemonState,
    board: Board,
    target: PokemonEntity,
    crit: boolean
  ) {
    super.process(pokemon, state, board, target, crit)
    const heal = 50
    let count = pokemon.rarity === Rarity.MYTHICAL ? 3 : pokemon.stars

    board.forEach((x: number, y: number, ally: PokemonEntity | undefined) => {
      if (
        ally &&
        pokemon.team == ally.team &&
        count > 0 &&
        ally.life < ally.hp
      ) {
        ally.handleHeal(heal, pokemon, 1)
        count -= 1
      }
    })
  }
}

export class CalmMindStrategy extends AttackStrategy {
  process(
    pokemon: PokemonEntity,
    state: PokemonState,
    board: Board,
    target: PokemonEntity,
    crit: boolean
  ) {
    super.process(pokemon, state, board, target, crit)
    const buff = 1
    pokemon.addAttack(buff * pokemon.baseAtk, true)
  }
}

export class ComsicPowerStrategy extends AttackStrategy {
  process(
    pokemon: PokemonEntity,
    state: PokemonState,
    board: Board,
    target: PokemonEntity,
    crit: boolean
  ) {
    super.process(pokemon, state, board, target, crit)
    const cells = board.getAdjacentCells(pokemon.positionX, pokemon.positionY)
    const ap =
      pokemon.stars === 3 || pokemon.rarity === Rarity.MYTHICAL
        ? 30
        : pokemon.stars === 2
        ? 20
        : 10
    pokemon.addAbilityPower(ap, false)
    cells.forEach((cell) => {
      if (cell.value && pokemon.team === cell.value.team) {
        cell.value.addAbilityPower(ap, false)
      }
    })
  }
}

export class IronDefenseStrategy extends AttackStrategy {
  process(
    pokemon: PokemonEntity,
    state: PokemonState,
    board: Board,
    target: PokemonEntity,
    crit: boolean
  ) {
    super.process(pokemon, state, board, target, crit)
    let buff = 3
    if (pokemon.stars === 2) {
      buff = 6
    }
    if (pokemon.stars === 3 || pokemon.rarity === Rarity.MYTHICAL) {
      buff = 12
    }
    pokemon.addDefense(buff, true)
    pokemon.addSpecialDefense(buff, true)
  }
}

export class SoakStrategy extends AttackStrategy {
  process(
    pokemon: PokemonEntity,
    state: PokemonState,
    board: Board,
    target: PokemonEntity,
    crit: boolean
  ) {
    super.process(pokemon, state, board, target, crit)
    let damage = 0
    switch (pokemon.stars) {
      case 1:
        damage = 20
        break
      case 2:
        damage = 40
        break
      case 3:
        damage = 80
        break
      default:
        break
    }

    board.forEach((x: number, y: number, ally: PokemonEntity | undefined) => {
      if (ally && pokemon.team == ally.team) {
        ally.setMana(ally.mana + 10)
      }
    })

    target.handleSpecialDamage(damage, board, AttackType.SPECIAL, pokemon, crit)
  }
}

export class IronTailStrategy extends AttackStrategy {
  process(
    pokemon: PokemonEntity,
    state: PokemonState,
    board: Board,
    target: PokemonEntity,
    crit: boolean
  ) {
    super.process(pokemon, state, board, target, crit)
    let damage = 20
    let buff = 1
    if (pokemon.stars === 2) {
      damage = 40
      buff = 3
    }
    if (pokemon.stars === 3 || pokemon.rarity === Rarity.MYTHICAL) {
      damage = 80
      buff = 5
    }
    pokemon.addDefense(buff, true)
    target.handleSpecialDamage(damage, board, AttackType.SPECIAL, pokemon, crit)
  }
}

export class BlastBurnStrategy extends AttackStrategy {
  process(
    pokemon: PokemonEntity,
    state: PokemonState,
    board: Board,
    target: PokemonEntity,
    crit: boolean
  ) {
    super.process(pokemon, state, board, target, crit)
    let damage = 0

    switch (pokemon.stars) {
      case 1:
        damage = 30
        break
      case 2:
        damage = 60
        break
      case 3:
        damage = 120
        break
      default:
        break
    }

    const cells = board.getAdjacentCells(pokemon.positionX, pokemon.positionY)

    cells.forEach((cell) => {
      if (cell.value && pokemon.team != cell.value.team) {
        cell.value.handleSpecialDamage(
          damage,
          board,
          AttackType.SPECIAL,
          pokemon,
          crit
        )
      }
    })
  }
}

export class ChargeStrategy extends AttackStrategy {
  process(
    pokemon: PokemonEntity,
    state: PokemonState,
    board: Board,
    target: PokemonEntity,
    crit: boolean
  ) {
    super.process(pokemon, state, board, target, crit)
    const buff = 0.2
    board.forEach((x: number, y: number, ally: PokemonEntity | undefined) => {
      if (
        ally &&
        pokemon.team == ally.team &&
        ally.types.includes(Synergy.ELECTRIC)
      ) {
        ally.addAttack(pokemon.baseAtk * buff, true)
      }
    })
  }
}

export class SmogStrategy extends AttackStrategy {
  process(
    pokemon: PokemonEntity,
    state: PokemonState,
    board: Board,
    target: PokemonEntity,
    crit: boolean
  ) {
    super.process(pokemon, state, board, target, crit)
    const buff = pokemon.stars === 3 ? 6 : pokemon.stars === 2 ? 4 : 2
    pokemon.addDefense(buff, true)
    const cells = board.getAdjacentCells(pokemon.positionX, pokemon.positionY)

    cells.forEach((cell) => {
      if (cell.value && pokemon.team != cell.value.team) {
        cell.value.status.triggerPoison(3000, cell.value, pokemon, board)
      }
    })
  }
}

export class DischargeStrategy extends AttackStrategy {
  process(
    pokemon: PokemonEntity,
    state: PokemonState,
    board: Board,
    target: PokemonEntity,
    crit: boolean
  ) {
    super.process(pokemon, state, board, target, crit)
    let damage = 0

    switch (pokemon.stars) {
      case 1:
        damage = 25
        break
      case 2:
        damage = 50
        break
      case 3:
        damage = 75
        break
      default:
        break
    }

    const cells = board.getAdjacentCells(pokemon.positionX, pokemon.positionY)

    cells.forEach((cell) => {
      if (cell.value && pokemon.team != cell.value.team) {
        cell.value.handleSpecialDamage(
          damage,
          board,
          AttackType.SPECIAL,
          pokemon,
          crit
        )
        cell.value.status.triggerParalysis(5000, cell.value)
      }
    })
  }
}

export class DiveStrategy extends AttackStrategy {
  process(
    pokemon: PokemonEntity,
    state: PokemonState,
    board: Board,
    target: PokemonEntity,
    crit: boolean
  ) {
    super.process(pokemon, state, board, target, crit)
    const damage =
      pokemon.stars === 3 || pokemon.rarity === Rarity.MYTHICAL
        ? 60
        : pokemon.stars === 2
        ? 30
        : 15
    const freezeDuration = 1500
    const mostSurroundedCoordinate =
      state.getMostSurroundedCoordianteAvailablePlace(pokemon, board)

    if (mostSurroundedCoordinate) {
      pokemon.moveTo(
        mostSurroundedCoordinate.x,
        mostSurroundedCoordinate.y,
        board
      )

      const cells = board.getAdjacentCells(pokemon.positionX, pokemon.positionY)

      cells.forEach((cell) => {
        if (cell.value && cell.value.team !== pokemon.team) {
          cell.value.handleSpecialDamage(
            damage,
            board,
            AttackType.SPECIAL,
            pokemon,
            crit
          )
          cell.value.status.triggerFreeze(freezeDuration, cell.value)
        }
      })
    }
  }
}

export class BiteStrategy extends AttackStrategy {
  process(
    pokemon: PokemonEntity,
    state: PokemonState,
    board: Board,
    target: PokemonEntity,
    crit: boolean
  ) {
    super.process(pokemon, state, board, target, crit)
    let damage = 0
    switch (pokemon.stars) {
      case 1:
        damage = 40
        break
      case 2:
        damage = 80
        break
      case 3:
        damage = 120
        break
      default:
        break
    }
    target.handleSpecialDamage(damage, board, AttackType.SPECIAL, pokemon, crit)
    pokemon.handleHeal(Math.floor(0.3 * damage), pokemon, 1)
  }
}

export class AppleAcidStrategy extends AttackStrategy {
  process(
    pokemon: PokemonEntity,
    state: PokemonState,
    board: Board,
    target: PokemonEntity,
    crit: boolean
  ) {
    super.process(pokemon, state, board, target, crit)
    let damage = 0
    switch (pokemon.stars) {
      case 1:
        damage = 30
        break
      case 2:
        damage = 50
        break
      case 3:
        damage = 70
        break
      default:
        break
    }
    pokemon.addSpecialDefense(-3, true)
    target.handleSpecialDamage(damage, board, AttackType.SPECIAL, pokemon, crit)
  }
}

export class SacredSwordStrategy extends AttackStrategy {
  process(
    pokemon: PokemonEntity,
    state: PokemonState,
    board: Board,
    target: PokemonEntity,
    crit: boolean
  ) {
    super.process(pokemon, state, board, target, crit)
    const damage = 90
    target.handleSpecialDamage(damage, board, AttackType.TRUE, pokemon, crit)
  }
}

export class XScissorStrategy extends AttackStrategy {
  process(
    pokemon: PokemonEntity,
    state: PokemonState,
    board: Board,
    target: PokemonEntity,
    crit: boolean
  ) {
    super.process(pokemon, state, board, target, crit)
    const damage = pokemon.stars === 3 ? 80 : pokemon.stars === 2 ? 40 : 20
    target.handleSpecialDamage(damage, board, AttackType.TRUE, pokemon, crit)
    target.handleSpecialDamage(damage, board, AttackType.TRUE, pokemon, crit) // twice
  }
}

export class DragonTailStrategy extends AttackStrategy {
  process(
    pokemon: PokemonEntity,
    state: PokemonState,
    board: Board,
    target: PokemonEntity,
    crit: boolean
  ) {
    super.process(pokemon, state, board, target, crit)
    let damage = 0
    switch (pokemon.stars) {
      case 1:
        damage = 30
        break
      case 2:
        damage = 60
        break
      case 3:
        damage = 120
        break
      default:
        break
    }
    target.handleSpecialDamage(damage, board, AttackType.SPECIAL, pokemon, crit)
    pokemon.addDefense(pokemon.stars, true)
    pokemon.addSpecialDefense(pokemon.stars, true)
  }
}

export class DragonBreathStrategy extends AttackStrategy {
  process(
    pokemon: PokemonEntity,
    state: PokemonState,
    board: Board,
    target: PokemonEntity,
    crit: boolean
  ) {
    super.process(pokemon, state, board, target, crit)
    let damage = 0
    switch (pokemon.stars) {
      case 1:
        damage = 30
        break
      case 2:
        damage = 60
        break
      case 3:
        damage = 120
        break
      default:
        break
    }
    target.handleSpecialDamage(damage, board, AttackType.TRUE, pokemon, crit)
    const secondTarget = board.getValue(target.positionX, target.positionY + 1)
    if (secondTarget && secondTarget != pokemon) {
      secondTarget.handleSpecialDamage(
        damage,
        board,
        AttackType.TRUE,
        pokemon,
        crit
      )
    }
  }
}

export class IcicleCrashStrategy extends AttackStrategy {
  process(
    pokemon: PokemonEntity,
    state: PokemonState,
    board: Board,
    target: PokemonEntity,
    crit: boolean
  ) {
    super.process(pokemon, state, board, target, crit)
    let damage = 20
    if (pokemon.stars === 2) {
      damage = 40
    }
    if (pokemon.stars === 3 || pokemon.rarity === Rarity.MYTHICAL) {
      damage = 80
    }

    const cells = board.getAdjacentCells(target.positionX, target.positionY)

    target.handleSpecialDamage(damage, board, AttackType.SPECIAL, pokemon, crit)
    cells.forEach((cell) => {
      if (cell.value && pokemon.team != cell.value.team) {
        cell.value.handleSpecialDamage(
          damage,
          board,
          AttackType.SPECIAL,
          pokemon,
          crit
        )
      }
    })
  }
}

export class SteamEruptionStrategy extends AttackStrategy {
  process(
    pokemon: PokemonEntity,
    state: PokemonState,
    board: Board,
    target: PokemonEntity,
    crit: boolean
  ) {
    super.process(pokemon, state, board, target, crit)
    const damage = 80
    const burnDuration = 3000

    const cells = board.getAdjacentCells(target.positionX, target.positionY)
    target.handleSpecialDamage(damage, board, AttackType.SPECIAL, pokemon, crit)
    target.status.triggerBurn(burnDuration, target, pokemon, board)

    cells.forEach((cell) => {
      if (cell.value && pokemon.team != cell.value.team) {
        cell.value.handleSpecialDamage(
          damage,
          board,
          AttackType.SPECIAL,
          pokemon,
          crit
        )
        cell.value.status.triggerBurn(burnDuration, cell.value, pokemon, board)
      }
    })
  }
}

export class RootStrategy extends AttackStrategy {
  process(
    pokemon: PokemonEntity,
    state: PokemonState,
    board: Board,
    target: PokemonEntity,
    crit: boolean
  ) {
    super.process(pokemon, state, board, target, crit)
    let heal = 0

    switch (pokemon.stars) {
      case 1:
        heal = 20
        break
      case 2:
        heal = 30
        break
      case 3:
        heal = 40
        break
      default:
        break
    }

    const cells = board.getAdjacentCells(pokemon.positionX, pokemon.positionY)
    pokemon.handleHeal(heal, pokemon, 1)

    cells.forEach((cell) => {
      if (cell.value && pokemon.team == cell.value.team) {
        cell.value.handleHeal(heal, pokemon, 1)
      }
    })
  }
}

export class TormentStrategy extends AttackStrategy {
  process(
    pokemon: PokemonEntity,
    state: PokemonState,
    board: Board,
    target: PokemonEntity,
    crit: boolean
  ) {
    super.process(pokemon, state, board, target, crit)
    let boost = 0

    switch (pokemon.stars) {
      case 1:
        boost = 20
        break
      case 2:
        boost = 40
        break
      case 3:
        boost = 60
        break
      default:
        break
    }
    pokemon.addAttackSpeed(boost, true)
    pokemon.cooldown = 500 / pokemon.atkSpeed
  }
}

export class StompStrategy extends AttackStrategy {
  process(
    pokemon: PokemonEntity,
    state: PokemonState,
    board: Board,
    target: PokemonEntity,
    crit: boolean
  ) {
    super.process(pokemon, state, board, target, crit)
    let damageFactor = 3
    if (pokemon.stars === 2) {
      damageFactor = 4
    } else if (pokemon.stars === 3 || pokemon.rarity === Rarity.MYTHICAL) {
      damageFactor = 5
    }
    const damage = pokemon.atk * damageFactor
    target.handleSpecialDamage(damage, board, AttackType.SPECIAL, pokemon, crit)
  }
}

export class PaybackStrategy extends AttackStrategy {
  process(
    pokemon: PokemonEntity,
    state: PokemonState,
    board: Board,
    target: PokemonEntity,
    crit: boolean
  ) {
    super.process(pokemon, state, board, target, crit)
    let damage = 0
    switch (pokemon.stars) {
      case 1:
        damage = 20
        break
      case 2:
        damage = 40
        break
      case 3:
        damage = 80
        break
      default:
        break
    }
    target.handleSpecialDamage(damage, board, AttackType.SPECIAL, pokemon, crit)
    pokemon.handleHeal(damage, pokemon, 1)
  }
}

export class NightSlashStrategy extends AttackStrategy {
  process(
    pokemon: PokemonEntity,
    state: PokemonState,
    board: Board,
    target: PokemonEntity,
    crit: boolean
  ) {
    super.process(pokemon, state, board, target, crit)
    let damage = 40
    if (pokemon.stars === 2) {
      damage = 60
    }
    if (pokemon.stars === 3 || pokemon.rarity === Rarity.MYTHICAL) {
      damage = 100
    }

    target.handleSpecialDamage(damage, board, AttackType.SPECIAL, pokemon, crit)

    board.forEach((x: number, y: number, v: PokemonEntity | undefined) => {
      if (v && pokemon.team != v.team) {
        v.addDefense(-1, true)
      }
    })
  }
}

export class BugBuzzStrategy extends AttackStrategy {
  process(
    pokemon: PokemonEntity,
    state: PokemonState,
    board: Board,
    target: PokemonEntity,
    crit: boolean
  ) {
    super.process(pokemon, state, board, target, crit)
    let damage = 0

    switch (pokemon.stars) {
      case 1:
        damage = 20
        break
      case 2:
        damage = 40
        break
      case 3:
        damage = 80
        break
      default:
        break
    }

    if (target.status.paralysis) {
      damage *= 2
    }

    target.handleSpecialDamage(damage, board, AttackType.SPECIAL, pokemon, crit)
  }
}

export class StringShotStrategy extends AttackStrategy {
  process(
    pokemon: PokemonEntity,
    state: PokemonState,
    board: Board,
    target: PokemonEntity,
    crit: boolean
  ) {
    super.process(pokemon, state, board, target, crit)
    let damage = 0

    switch (pokemon.stars) {
      case 1:
        damage = 10
        break
      case 2:
        damage = 20
        break
      case 3:
        damage = 50
        break
      default:
        break
    }

    target.handleSpecialDamage(damage, board, AttackType.SPECIAL, pokemon, crit)
    target.status.triggerParalysis(5000, target)
  }
}

export class StickyWebStrategy extends AttackStrategy {
  process(
    pokemon: PokemonEntity,
    state: PokemonState,
    board: Board,
    target: PokemonEntity,
    crit: boolean
  ) {
    super.process(pokemon, state, board, target, crit)
    let damage = 0

    switch (pokemon.stars) {
      case 1:
        damage = 10
        break
      case 2:
        damage = 20
        break
      case 3:
        damage = 40
        break
      default:
        break
    }

    target.handleSpecialDamage(damage, board, AttackType.SPECIAL, pokemon, crit)
    target.status.triggerParalysis(4000, target)
    const cells = board.getAdjacentCells(pokemon.positionX, pokemon.positionY)
    cells.forEach((cell) => {
      if (cell.value && pokemon.team !== cell.value.team) {
        cell.value.status.triggerParalysis(4000, target)
        cell.value.handleSpecialDamage(
          damage,
          board,
          AttackType.SPECIAL,
          pokemon,
          crit
        )
      }
    })
  }
}

export class PoisonStingStrategy extends AttackStrategy {
  process(
    pokemon: PokemonEntity,
    state: PokemonState,
    board: Board,
    target: PokemonEntity,
    crit: boolean
  ) {
    super.process(pokemon, state, board, target, crit)
    let damage = 30
    if (pokemon.stars === 2) {
      damage = 60
    }
    if (pokemon.stars === 3 || pokemon.rarity === Rarity.MYTHICAL) {
      damage = 120
    }

    if (pokemon.status.poisonStacks > 0) {
      damage = damage * 2
    }

    target.handleSpecialDamage(damage, board, AttackType.SPECIAL, pokemon, crit)
  }
}

export class LeechLifeStrategy extends AttackStrategy {
  process(
    pokemon: PokemonEntity,
    state: PokemonState,
    board: Board,
    target: PokemonEntity,
    crit: boolean
  ) {
    super.process(pokemon, state, board, target, crit)
    let damage = 0

    switch (pokemon.stars) {
      case 1:
        damage = 15
        break
      case 2:
        damage = 30
        break
      case 3:
        damage = 60
        break
      default:
        break
    }

    target.handleSpecialDamage(damage, board, AttackType.SPECIAL, pokemon, crit)
    pokemon.handleHeal(damage, pokemon, 1)

    const cells = board.getAdjacentCells(target.positionX, target.positionY)

    cells.forEach((cell) => {
      if (cell.value && pokemon.team != cell.value.team) {
        cell.value.handleSpecialDamage(
          damage,
          board,
          AttackType.SPECIAL,
          pokemon,
          crit
        )
        pokemon.handleHeal(damage, pokemon, 1)
      }
    })
  }
}

export class HappyHourStrategy extends AttackStrategy {
  process(
    pokemon: PokemonEntity,
    state: PokemonState,
    board: Board,
    target: PokemonEntity,
    crit: boolean
  ) {
    super.process(pokemon, state, board, target, crit)
    let buff = 0
    switch (pokemon.stars) {
      case 1:
        buff = 2
        break
      case 2:
        buff = 5
        break
      case 3:
        buff = 8
        break
      default:
        break
    }
    buff = Math.round(buff * (1 + pokemon.ap / 100))
    board.forEach((x: number, y: number, ally: PokemonEntity | undefined) => {
      if (ally && pokemon.team == ally.team) {
        ally.addAttack(buff, false)
      }
    })
  }
}

export class TeleportStrategy extends AttackStrategy {
  process(
    pokemon: PokemonEntity,
    state: PokemonState,
    board: Board,
    target: PokemonEntity,
    crit: boolean
  ) {
    super.process(pokemon, state, board, target, false) // crit is handled with TELEPORT_NEXT_ATTACK effect

    const potentialCells = [
      [0, 0],
      [0, 5],
      [7, 5],
      [7, 0]
    ]
    shuffleArray(potentialCells)

    for (let i = 0; i < potentialCells.length; i++) {
      const entity = board.getValue(potentialCells[i][0], potentialCells[i][1])
      if (entity === undefined) {
        pokemon.moveTo(potentialCells[i][0], potentialCells[i][1], board)
        pokemon.effects.push(Effect.TELEPORT_NEXT_ATTACK)
        break
      }
    }
  }
}

export class NastyPlotStrategy extends AttackStrategy {
  process(
    pokemon: PokemonEntity,
    state: PokemonState,
    board: Board,
    target: PokemonEntity,
    crit: boolean
  ) {
    super.process(pokemon, state, board, target, crit)
    const buff = 10
    pokemon.addAttack(buff, true)
  }
}

export class SpectralThiefStrategy extends AttackStrategy {
  process(
    pokemon: PokemonEntity,
    state: PokemonState,
    board: Board,
    target: PokemonEntity,
    crit: boolean
  ) {
    super.process(pokemon, state, board, target, crit)
    const farthestCoordinate = state.getFarthestTargetCoordinateAvailablePlace(
      pokemon,
      board
    )
    const damage = 50
    if (farthestCoordinate) {
      target.handleSpecialDamage(
        damage,
        board,
        AttackType.SPECIAL,
        pokemon,
        crit
      )

      pokemon.moveTo(farthestCoordinate.x, farthestCoordinate.y, board)
      const boostAtk = min(0)(target.atk - target.baseAtk)
      const boostAtkSpeed = min(0)(target.atkSpeed - DEFAULT_ATK_SPEED)
      const boostDef = min(0)(target.def - target.baseSpeDef)
      const boostSpeDef = min(0)(target.speDef - target.baseSpeDef)
      const boostAP = target.ap

      target.atk = target.baseAtk
      target.def = target.baseDef
      target.speDef = target.baseSpeDef
      pokemon.addAttack(boostAtk, false)
      pokemon.addDefense(boostDef, false)
      pokemon.addSpecialDefense(boostSpeDef, false)
      pokemon.addAbilityPower(boostAP, false)
      pokemon.addAttackSpeed(boostAtkSpeed, false)
    }
  }
}

export class ThiefStrategy extends AttackStrategy {
  process(
    pokemon: PokemonEntity,
    state: PokemonState,
    board: Board,
    target: PokemonEntity,
    crit: boolean
  ) {
    super.process(pokemon, state, board, target, crit)
    let damage = 15
    if (pokemon.stars === 2) {
      damage = 30
    }
    if (pokemon.stars === 3 || pokemon.rarity === Rarity.MYTHICAL) {
      damage = 60
    }

    const l = target.items.size
    target.items.forEach((item) => {
      if (pokemon.items.size < 3) {
        pokemon.items.add(item)
        pokemon.simulation.applyItemEffect(pokemon, item)
      }
      target.items.delete(item)
      if (item === Item.MAX_REVIVE && target.status.resurection) {
        target.status.resurection = false
      }
    })

    // update artificial synergy bonuses
    if (pokemon.effects.includes(Effect.DUBIOUS_DISC)) {
      pokemon.addAttack(4 * l, true)
      pokemon.handleShield(20 * l, pokemon)
    }

    if (pokemon.effects.includes(Effect.LINK_CABLE)) {
      pokemon.addAttack(7 * l, true)
      pokemon.handleShield(30 * l, pokemon)
    }

    if (pokemon.effects.includes(Effect.GOOGLE_SPECS)) {
      pokemon.addAttack(10 * l, true)
      pokemon.handleShield(50 * l, pokemon)
    }

    target.handleSpecialDamage(damage, board, AttackType.SPECIAL, pokemon, crit)
  }
}

export class StunSporeStrategy extends AttackStrategy {
  process(
    pokemon: PokemonEntity,
    state: PokemonState,
    board: Board,
    target: PokemonEntity,
    crit: boolean
  ) {
    super.process(pokemon, state, board, target, crit)
    let debuff = 0
    let damage = 0
    switch (pokemon.stars) {
      case 1:
        debuff = 10
        damage = 5
        break
      case 2:
        debuff = 20
        damage = 10
        break
      case 3:
        debuff = 40
        damage = 20
        break
      default:
        break
    }
    target.handleSpecialDamage(damage, board, AttackType.SPECIAL, pokemon, crit)
    target.addAttackSpeed(-debuff, false)
  }
}

export class MeteorMashStrategy extends AttackStrategy {
  process(
    pokemon: PokemonEntity,
    state: PokemonState,
    board: Board,
    target: PokemonEntity,
    crit: boolean
  ) {
    super.process(pokemon, state, board, target, crit)
    let damage = 0

    switch (pokemon.stars) {
      case 1:
        damage = 30
        break
      case 2:
        damage = 50
        break
      case 3:
        damage = 70
        break
      default:
        break
    }

    pokemon.addAttack(5, true)
    const cells = board.getAdjacentCells(pokemon.positionX, pokemon.positionY)

    cells.forEach((cell) => {
      if (cell.value && pokemon.team != cell.value.team) {
        cell.value.handleSpecialDamage(
          damage,
          board,
          AttackType.SPECIAL,
          pokemon,
          crit
        )
      }
    })
  }
}

export class HurricaneStrategy extends AttackStrategy {
  process(
    pokemon: PokemonEntity,
    state: PokemonState,
    board: Board,
    target: PokemonEntity,
    crit: boolean
  ) {
    super.process(pokemon, state, board, target, crit)
    let damage = 0
    switch (pokemon.stars) {
      case 1:
        damage = 25
        break
      case 2:
        damage = 50
        break
      case 3:
        damage = 100
        break
      default:
        break
    }

    effectInLine(board, pokemon, target, (targetInLine) => {
      if (targetInLine != null && targetInLine.team !== pokemon.team) {
        targetInLine.handleSpecialDamage(
          damage,
          board,
          AttackType.SPECIAL,
          pokemon,
          crit
        )
        targetInLine.status.triggerParalysis(4000, targetInLine)
      }
    })
  }
}

export class FakeTearsStrategy extends AttackStrategy {
  process(
    pokemon: PokemonEntity,
    state: PokemonState,
    board: Board,
    target: PokemonEntity,
    crit: boolean
  ) {
    super.process(pokemon, state, board, target, crit)
    let damage = 0
    switch (pokemon.stars) {
      case 1:
        damage = 3
        break
      case 2:
        damage = 6
        break
      case 3:
        damage = 9
        break
      default:
        break
    }

    board.forEach((x: number, y: number, value: PokemonEntity | undefined) => {
      if (value && pokemon.team != value.team) {
        value.status.triggerArmorReduction(3000)
        pokemon.simulation.room.broadcast(Transfer.ABILITY, {
          id: pokemon.simulation.id,
          skill: pokemon.skill,
          positionX: value.positionX,
          positionY: value.positionX,
          orientation: value.orientation
        })
        value.handleSpecialDamage(
          damage,
          board,
          AttackType.SPECIAL,
          pokemon,
          crit
        )
      }
    })
  }
}

export class SparklingAriaStrategy extends AttackStrategy {
  process(
    pokemon: PokemonEntity,
    state: PokemonState,
    board: Board,
    target: PokemonEntity,
    crit: boolean
  ) {
    super.process(pokemon, state, board, target, crit)
    const damage = pokemon.stars === 3 ? 60 : pokemon.stars === 2 ? 30 : 15

    const cells = board.getAdjacentCells(target.positionX, target.positionY)
    target.handleSpecialDamage(damage, board, AttackType.SPECIAL, pokemon, crit)
    cells.forEach((cell) => {
      if (cell.value && cell.value.team !== pokemon.team) {
        cell.value.handleSpecialDamage(
          damage,
          board,
          AttackType.SPECIAL,
          pokemon,
          crit
        )
      } else if (
        cell.value &&
        cell.value.team === pokemon.team &&
        cell.value.status.burn
      ) {
        cell.value.status.healBurn()
      }
    })
  }
}

export class DragonDartsStrategy extends AttackStrategy {
  process(
    pokemon: PokemonEntity,
    state: PokemonState,
    board: Board,
    target: PokemonEntity,
    crit: boolean
  ) {
    super.process(pokemon, state, board, target, crit)
    let damage = 0

    switch (pokemon.stars) {
      case 1:
        damage = 10
        break
      case 2:
        damage = 25
        break
      case 3:
        damage = 50
        break
      default:
        break
    }

    for (let n = 0; n < 3; n++) {
      target.handleSpecialDamage(
        damage,
        board,
        AttackType.SPECIAL,
        pokemon,
        crit
      )
    }
    if (target.life <= 0) {
      pokemon.setMana(pokemon.mana + 40)
    }
  }
}

export class MetronomeStrategy extends AttackStrategy {
  process(
    pokemon: PokemonEntity,
    state: PokemonState,
    board: Board,
    target: PokemonEntity,
    crit: boolean
  ) {
    super.process(pokemon, state, board, target, crit)

    const strategy = pickRandomIn(
      Object.values(AbilityStrategy) as AttackStrategy[]
    )
    strategy.process(pokemon, state, board, target, crit)
  }
}

export class SkyAttackStrategy extends AttackStrategy {
  process(
    pokemon: PokemonEntity,
    state: PokemonState,
    board: Board,
    target: PokemonEntity,
    crit: boolean
  ) {
    super.process(pokemon, state, board, target, crit)
    const farthestCoordinate = state.getFarthestTargetCoordinateAvailablePlace(
      pokemon,
      board
    )
    const damage = 120
    if (farthestCoordinate) {
      target.handleSpecialDamage(
        damage,
        board,
        AttackType.SPECIAL,
        pokemon,
        crit
      )

      pokemon.moveTo(farthestCoordinate.x, farthestCoordinate.y, board)
      pokemon.status.triggerProtect(500)
    }
  }
}

export class AgilityStrategy extends AttackStrategy {
  process(
    pokemon: PokemonEntity,
    state: PokemonState,
    board: Board,
    target: PokemonEntity,
    crit: boolean
  ) {
    super.process(pokemon, state, board, target, crit)
    let boost = 0

    switch (pokemon.stars) {
      case 1:
        boost = 10
        break
      case 2:
        boost = 20
        break
      case 3:
        boost = 30
        break
    }

    pokemon.addAttackSpeed(boost, true)
    pokemon.cooldown = 0
  }
}

export class SpiritShackleStrategy extends AttackStrategy {
  process(
    pokemon: PokemonEntity,
    state: PokemonState,
    board: Board,
    target: PokemonEntity,
    crit: boolean
  ) {
    super.process(pokemon, state, board, target, crit)
    let damage = 0
    switch (pokemon.stars) {
      case 1:
        damage = 30
        break
      case 2:
        damage = 60
        break
      case 3:
        damage = 90
        break
      default:
        break
    }

    effectInLine(board, pokemon, target, (targetInLine) => {
      if (targetInLine != null && targetInLine.team !== pokemon.team) {
        targetInLine.handleSpecialDamage(
          damage,
          board,
          AttackType.SPECIAL,
          pokemon,
          crit
        )
        targetInLine.status.triggerWound(4000, targetInLine, pokemon, board)
      }
    })
  }
}

export class WaterShurikenStrategy extends AttackStrategy {
  process(
    pokemon: PokemonEntity,
    state: PokemonState,
    board: Board,
    target: PokemonEntity,
    crit: boolean
  ) {
    super.process(pokemon, state, board, target, crit)
    let damage = 0
    switch (pokemon.stars) {
      case 1:
        damage = 20
        break
      case 2:
        damage = 40
        break
      case 3:
        damage = 60
        break
      default:
        break
    }

    const orientations = [
      pokemon.orientation,
      OrientationArray[(OrientationArray.indexOf(pokemon.orientation) + 1) % 8],
      OrientationArray[(OrientationArray.indexOf(pokemon.orientation) + 7) % 8]
    ]

    orientations.forEach((orientation) => {
      effectInLine(board, pokemon, orientation, (targetInLine) => {
        if (targetInLine.team !== pokemon.team) {
          targetInLine.handleSpecialDamage(
            damage,
            board,
            AttackType.SPECIAL,
            pokemon,
            crit
          )
        }
      })
    })
  }
}

export class ShadowSneakStrategy extends AttackStrategy {
  process(
    pokemon: PokemonEntity,
    state: PokemonState,
    board: Board,
    target: PokemonEntity,
    crit: boolean
  ) {
    super.process(pokemon, state, board, target, crit)
    const damage = 60
    const damageType = pokemon.status.silence
      ? AttackType.TRUE
      : AttackType.SPECIAL
    target.handleSpecialDamage(damage, board, damageType, pokemon, crit)
  }
}

export class PlasmaFistStrategy extends AttackStrategy {
  process(
    pokemon: PokemonEntity,
    state: PokemonState,
    board: Board,
    target: PokemonEntity,
    crit: boolean
  ) {
    super.process(pokemon, state, board, target, crit)
    const damage = 120
    target.handleSpecialDamage(damage, board, AttackType.SPECIAL, pokemon, crit)
    pokemon.handleHeal(damage * 0.25, pokemon, 1)
  }
}

export class ForecastStrategy extends AttackStrategy {
  process(
    pokemon: PokemonEntity,
    state: PokemonState,
    board: Board,
    target: PokemonEntity,
    crit: boolean
  ) {
    super.process(pokemon, state, board, target, crit)
    board.forEach((x: number, y: number, p: PokemonEntity | undefined) => {
      if (p && pokemon.team === p.team) {
        p.handleShield(10, pokemon, true)
        if (pokemon.name === Pkm.CASTFORM_SUN) {
          p.addAttack(5, true)
        }
        if (pokemon.name === Pkm.CASTFORM_RAIN) {
          p.setMana(p.mana + Math.round(20 * (1 + pokemon.ap / 100)))
        }
        if (pokemon.name === Pkm.CASTFORM_HAIL) {
          p.addDefense(2, true)
          p.addSpecialDefense(2, true)
        }
      }
    })
  }
}

export class MachPunchStrategy extends AttackStrategy {
  process(
    pokemon: PokemonEntity,
    state: PokemonState,
    board: Board,
    target: PokemonEntity,
    crit: boolean
  ) {
    super.process(pokemon, state, board, target, crit)
    const damage = 50
    target.handleSpecialDamage(damage, board, AttackType.SPECIAL, pokemon, crit)
    pokemon.cooldown = 100
  }
}

export class UppercutStrategy extends AttackStrategy {
  process(
    pokemon: PokemonEntity,
    state: PokemonState,
    board: Board,
    target: PokemonEntity,
    crit: boolean
  ) {
    super.process(pokemon, state, board, target, crit)
    let damage = 80
    if (pokemon.def > target.def) damage *= 2
    target.handleSpecialDamage(damage, board, AttackType.SPECIAL, pokemon, crit)
  }
}

export class MawashiGeriStrategy extends AttackStrategy {
  process(
    pokemon: PokemonEntity,
    state: PokemonState,
    board: Board,
    target: PokemonEntity,
    crit: boolean
  ) {
    super.process(pokemon, state, board, target, crit)
    let damage = 80
    if (pokemon.atk > target.atk) damage *= 2
    target.handleSpecialDamage(damage, board, AttackType.SPECIAL, pokemon, crit)
  }
}

export class TripleKickStrategy extends AttackStrategy {
  process(
    pokemon: PokemonEntity,
    state: PokemonState,
    board: Board,
    target: PokemonEntity,
    crit: boolean
  ) {
    super.process(pokemon, state, board, target, crit)
    const damage = 50

    const cells = board.getAdjacentCells(target.positionX, target.positionY)
    let count = 0
    cells.forEach((cell) => {
      if (cell.value && pokemon.team !== cell.value.team) {
        count++
        if (count <= 3) {
          cell.value.handleSpecialDamage(
            damage,
            board,
            AttackType.SPECIAL,
            pokemon,
            crit
          )
        }
      }
    })
  }
}

export class GeomancyStrategy extends AttackStrategy {
  process(
    pokemon: PokemonEntity,
    state: PokemonState,
    board: Board,
    target: PokemonEntity,
    crit: boolean
  ) {
    super.process(pokemon, state, board, target, crit)
    pokemon.addAttack(15, true)
    pokemon.addSpecialDefense(5, true)
    pokemon.addAttackSpeed(30, false)
  }
}

export class DeathWingStrategy extends AttackStrategy {
  process(
    pokemon: PokemonEntity,
    state: PokemonState,
    board: Board,
    target: PokemonEntity,
    crit: boolean
  ) {
    super.process(pokemon, state, board, target, crit)
    const damage = 150
    const { takenDamage } = target.handleSpecialDamage(
      damage,
      board,
      AttackType.SPECIAL,
      pokemon,
      crit
    )
    if (takenDamage > 0) {
      pokemon.handleHeal(Math.round(0.75 * takenDamage), pokemon, 0)
    }
  }
}

export class MimicStrategy extends AttackStrategy {
  process(
    pokemon: PokemonEntity,
    state: PokemonState,
    board: Board,
    target: PokemonEntity,
    crit: boolean
  ) {
    super.process(pokemon, state, board, target, crit)
    if (
      target.skill !== Ability.KNOWLEDGE_THIEF &&
      target.skill !== Ability.MIMIC
    ) {
      AbilityStrategy[target.skill].process(pokemon, state, board, target, crit)
    }
  }
}

export class HexStrategy extends AttackStrategy {
  process(
    pokemon: PokemonEntity,
    state: PokemonState,
    board: Board,
    target: PokemonEntity,
    crit: boolean
  ) {
    super.process(pokemon, state, board, target, crit)
    let damage = pokemon.stars === 3 ? 80 : pokemon.stars === 2 ? 40 : 20
    if (
      target.status.burn ||
      target.status.confusion ||
      target.status.freeze ||
      target.status.paralysis ||
      target.status.poisonStacks > 0 ||
      target.status.silence ||
      target.status.sleep ||
      target.status.wound
    ) {
      damage = damage * 2
    }
    target.handleSpecialDamage(damage, board, AttackType.SPECIAL, pokemon, crit)
  }
}

export class GrowthStrategy extends AttackStrategy {
  process(
    pokemon: PokemonEntity,
    state: PokemonState,
    board: Board,
    target: PokemonEntity,
    crit: boolean
  ) {
    super.process(pokemon, state, board, target, crit)

    const attackBuff = Math.floor(10 * (1 + pokemon.ap / 100))
    pokemon.addAttack(attackBuff)

    if (pokemon.simulation.weather === Weather.SUN) {
      pokemon.addAttack(attackBuff) // grows twice as fast if sunny weather
    }
  }
}

export class HealOrderStrategy extends AttackStrategy {
  process(
    pokemon: PokemonEntity,
    state: PokemonState,
    board: Board,
    target: PokemonEntity,
    crit: boolean
  ) {
    super.process(pokemon, state, board, target, crit)
    const cells = board.getAdjacentCells(pokemon.positionX, pokemon.positionY)
    const damage = pokemon.stars === 3 ? 65 : pokemon.stars === 2 ? 45 : 25

    cells.forEach((cell) => {
      if (cell.value) {
        if (cell.value.team !== pokemon.team) {
          cell.value.count.attackOrderCount++
          cell.value.handleSpecialDamage(
            damage,
            board,
            AttackType.SPECIAL,
            pokemon,
            crit
          )
        } else {
          cell.value.count.healOrderCount++
          cell.value.handleHeal(damage, pokemon, 1)
        }
      }
    })
  }
}

export class ShellTrapStrategy extends AttackStrategy {
  process(
    pokemon: PokemonEntity,
    state: PokemonState,
    board: Board,
    target: PokemonEntity,
    crit: boolean
  ) {
    super.process(pokemon, state, board, target, crit)
    target.status.triggerSilence(3000, target, pokemon, board)
    target.setMana(target.mana - 40)

    const cells = board.getAdjacentCells(target.positionX, target.positionY)

    cells.forEach((cell) => {
      if (cell.value && cell.value.team !== pokemon.team) {
        cell.value.setMana(cell.value.mana - 40)
      }
    })
  }
}

export class DigStrategy extends AttackStrategy {
  process(
    pokemon: PokemonEntity,
    state: PokemonState,
    board: Board,
    target: PokemonEntity,
    crit: boolean
  ) {
    super.process(pokemon, state, board, target, crit)
    const damage = pokemon.stars === 3 ? 40 : pokemon.stars === 2 ? 20 : 10

    const farthestCoordinate = state.getFarthestTargetCoordinateAvailablePlace(
      pokemon,
      board
    )

    if (farthestCoordinate) {
      const cells = board.getCellsBetween(
        pokemon.positionX,
        pokemon.positionY,
        farthestCoordinate.x,
        farthestCoordinate.y
      )
      cells.forEach((cell) => {
        if (cell.value && cell.value.team != pokemon.team) {
          cell.value.handleSpecialDamage(
            damage,
            board,
            AttackType.SPECIAL,
            pokemon,
            crit
          )
        }
      })

      pokemon.moveTo(farthestCoordinate.x, farthestCoordinate.y, board)
    }
  }
}

export class FireSpinStrategy extends AttackStrategy {
  process(
    pokemon: PokemonEntity,
    state: PokemonState,
    board: Board,
    target: PokemonEntity,
    crit: boolean
  ) {
    super.process(pokemon, state, board, target, crit)
    let damage = 20
    if (pokemon.stars === 2) {
      damage = 40
    }
    if (pokemon.stars === 3 || pokemon.rarity === Rarity.MYTHICAL) {
      damage = 100
    }

    const cells = board.getAdjacentCells(target.positionX, target.positionY)

    target.handleSpecialDamage(damage, board, AttackType.SPECIAL, pokemon, crit)
    target.status.triggerBurn(3000, target, pokemon, board)
    cells.forEach((cell) => {
      if (cell.value && pokemon.team != cell.value.team) {
        cell.value.handleSpecialDamage(
          damage,
          board,
          AttackType.SPECIAL,
          pokemon,
          crit
        )
        cell.value.status.triggerBurn(3000, target, pokemon, board)
      }
    })
  }
}

export class SearingShotStrategy extends AttackStrategy {
  process(
    pokemon: PokemonEntity,
    state: PokemonState,
    board: Board,
    target: PokemonEntity,
    crit: boolean
  ) {
    super.process(pokemon, state, board, target, crit)
    const damage = 20
    const cells = board.getCellsInRadius(
      pokemon.positionX,
      pokemon.positionY,
      2
    )
    cells.forEach((cell) => {
      if (cell.value && pokemon.team != cell.value.team) {
        cell.value.handleSpecialDamage(
          damage,
          board,
          AttackType.SPECIAL,
          pokemon,
          crit
        )
        cell.value.status.triggerBurn(3000, target, pokemon, board)
      }
    })
  }
}

export class PeckStrategy extends AttackStrategy {
  process(
    pokemon: PokemonEntity,
    state: PokemonState,
    board: Board,
    target: PokemonEntity,
    crit: boolean
  ) {
    super.process(pokemon, state, board, target, crit)
    const damage = pokemon.stars === 3 ? 30 : pokemon.stars === 2 ? 20 : 10
    target.handleSpecialDamage(damage, board, AttackType.SPECIAL, pokemon, crit)
  }
}

export class SplashStrategy extends AttackStrategy {
  process(
    pokemon: PokemonEntity,
    state: PokemonState,
    board: Board,
    target: PokemonEntity,
    crit: boolean
  ) {
    super.process(pokemon, state, board, target, crit)
    // does nothing, intentionally
  }
}

export class CounterStrategy extends AttackStrategy {
  process(
    pokemon: PokemonEntity,
    state: PokemonState,
    board: Board,
    target: PokemonEntity,
    crit: boolean
  ) {
    super.process(pokemon, state, board, target, crit)
    const damage = Math.max(0, pokemon.hp - pokemon.life)
    const cells = board.getAdjacentCells(target.positionX, target.positionY)

    cells.forEach((cell) => {
      if (cell.value && cell.value.team !== pokemon.team) {
        cell.value.handleSpecialDamage(
          damage,
          board,
          AttackType.SPECIAL,
          pokemon,
          crit
        )
      }
    })
  }
}

export class PoisonPowderStrategy extends AttackStrategy {
  process(
    pokemon: PokemonEntity,
    state: PokemonState,
    board: Board,
    target: PokemonEntity,
    crit: boolean
  ) {
    super.process(pokemon, state, board, target, crit)
    let damage = 30
    if (pokemon.stars === 2) {
      damage = 60
    }
    if (pokemon.stars === 3 || pokemon.rarity === Rarity.MYTHICAL) {
      damage = 120
    }

    const farthestCoordinate = state.getFarthestTargetCoordinateAvailablePlace(
      pokemon,
      board
    )

    if (farthestCoordinate) {
      const cells = board.getCellsBetween(
        pokemon.positionX,
        pokemon.positionY,
        farthestCoordinate.x,
        farthestCoordinate.y
      )
      cells.forEach((cell) => {
        if (cell.value && cell.value.team != pokemon.team) {
          cell.value.status.triggerPoison(5000, target, pokemon, board)
          cell.value.handleSpecialDamage(
            damage,
            board,
            AttackType.SPECIAL,
            pokemon,
            crit
          )
        }
      })

      pokemon.moveTo(farthestCoordinate.x, farthestCoordinate.y, board)
    }
  }
}

export class SilverWindStrategy extends AttackStrategy {
  process(
    pokemon: PokemonEntity,
    state: PokemonState,
    board: Board,
    target: PokemonEntity,
    crit: boolean
  ) {
    super.process(pokemon, state, board, target, crit)

    let damage = 30
    if (pokemon.stars === 2) {
      damage = 60
    }
    if (pokemon.stars === 3 || pokemon.rarity === Rarity.MYTHICAL) {
      damage = 120
    }

    const farthestCoordinate = state.getFarthestTargetCoordinateAvailablePlace(
      pokemon,
      board
    )

    pokemon.addAttack(1)
    pokemon.addDefense(1)
    pokemon.addSpecialDefense(1)
    pokemon.addAttackSpeed(10)
    pokemon.addAbilityPower(10)

    if (farthestCoordinate) {
      const cells = board.getCellsBetween(
        pokemon.positionX,
        pokemon.positionY,
        farthestCoordinate.x,
        farthestCoordinate.y
      )
      cells.forEach((cell) => {
        if (cell.value && cell.value.team != pokemon.team) {
          cell.value.handleSpecialDamage(
            damage,
            board,
            AttackType.SPECIAL,
            pokemon,
            crit
          )
        }
      })

      pokemon.moveTo(farthestCoordinate.x, farthestCoordinate.y, board)
    }
  }
}

export class IcyWindStrategy extends AttackStrategy {
  process(
    pokemon: PokemonEntity,
    state: PokemonState,
    board: Board,
    target: PokemonEntity,
    crit: boolean
  ) {
    super.process(pokemon, state, board, target, crit)
    const damage = pokemon.stars === 3 ? 120 : pokemon.stars === 2 ? 60 : 30
    const debuff = pokemon.stars === 3 ? 40 : pokemon.stars === 2 ? 20 : 10
    target.handleSpecialDamage(damage, board, AttackType.SPECIAL, pokemon, crit)
    target.addAttackSpeed(-debuff)
  }
}

export class GigatonHammerStrategy extends AttackStrategy {
  process(
    pokemon: PokemonEntity,
    state: PokemonState,
    board: Board,
    target: PokemonEntity,
    crit: boolean
  ) {
    super.process(pokemon, state, board, target, crit)
    let damage = 100
    if (pokemon.stars === 2) {
      damage = 200
    }
    if (pokemon.stars === 3 || pokemon.rarity === Rarity.MYTHICAL) {
      damage = 400
    }
    pokemon.status.triggerSilence(6000, pokemon, pokemon, board)
    target.handleSpecialDamage(damage, board, AttackType.SPECIAL, pokemon, crit)
  }
}

export class AcrobaticsStrategy extends AttackStrategy {
  process(
    pokemon: PokemonEntity,
    state: PokemonState,
    board: Board,
    target: PokemonEntity,
    crit: boolean
  ) {
    super.process(pokemon, state, board, target, crit)
    let damage = 20
    let additional = 20
    if (pokemon.stars === 2) {
      damage = 40
      additional = 30
    }
    if (pokemon.stars === 3 || pokemon.rarity === Rarity.MYTHICAL) {
      damage = 80
      additional = 20
    }
    const total = pokemon.items.size === 0 ? damage + additional : damage
    target.handleSpecialDamage(total, board, AttackType.SPECIAL, pokemon, crit)
  }
}

export class AbsorbStrategy extends AttackStrategy {
  process(
    pokemon: PokemonEntity,
    state: PokemonState,
    board: Board,
    target: PokemonEntity,
    crit: boolean
  ) {
    super.process(pokemon, state, board, target, crit)
    let damage = 30
    if (pokemon.stars === 2) {
      damage = 60
    }
    if (pokemon.stars === 3 || pokemon.rarity === Rarity.MYTHICAL) {
      damage = 120
    }
    target.handleSpecialDamage(damage, board, AttackType.SPECIAL, pokemon, crit)
    pokemon.handleHeal(damage * 0.1, pokemon, 1)

    const cells = board.getAdjacentCells(pokemon.positionX, pokemon.positionY)
    cells.forEach((cell) => {
      if (cell.value && cell.value.team === pokemon.team) {
        cell.value.handleHeal(damage * 0.1, pokemon, 1)
      }
    })
  }
}

export class RolloutStrategy extends AttackStrategy {
  process(
    pokemon: PokemonEntity,
    state: PokemonState,
    board: Board,
    target: PokemonEntity,
    crit: boolean
  ) {
    super.process(pokemon, state, board, target, crit)
    const multiplier = 6
    const defenseBoost = 5

    pokemon.addDefense(defenseBoost, true)
    target.handleSpecialDamage(
      multiplier * pokemon.def,
      board,
      AttackType.SPECIAL,
      pokemon,
      crit
    )
  }
}

export class ThrashStrategy extends AttackStrategy {
  process(
    pokemon: PokemonEntity,
    state: PokemonState,
    board: Board,
    target: PokemonEntity,
    crit: boolean
  ) {
    super.process(pokemon, state, board, target, crit)
    pokemon.addAttack(Math.ceil(1.1 * pokemon.baseAtk), false)
    pokemon.status.triggerConfusion(3000, pokemon)
  }
}

export class MagmaStormStrategy extends AttackStrategy {
  process(
    pokemon: PokemonEntity,
    state: PokemonState,
    board: Board,
    target: PokemonEntity,
    crit: boolean
  ) {
    super.process(pokemon, state, board, target, crit)
    target.status.triggerMagmaStorm(target, pokemon)
  }
}

export class SlashingClawStrategy extends AttackStrategy {
  process(
    pokemon: PokemonEntity,
    state: PokemonState,
    board: Board,
    target: PokemonEntity,
    crit: boolean
  ) {
    super.process(pokemon, state, board, target, crit)
    let damage = pokemon.stars === 3 ? 60 : pokemon.stars === 2 ? 30 : 15
    if (target.status.wound) {
      damage = Math.ceil(damage * 1.3)
    }
    target.handleSpecialDamage(damage, board, AttackType.SPECIAL, pokemon, crit)
    target.status.triggerWound(5000, target, pokemon, board)
  }
}

export class EruptionStrategy extends AttackStrategy {
  process(
    pokemon: PokemonEntity,
    state: PokemonState,
    board: Board,
    target: PokemonEntity,
    crit: boolean
  ) {
    super.process(pokemon, state, board, target, crit)
    const damage = pokemon.stars === 3 ? 120 : pokemon.stars === 2 ? 60 : 30
    const numberOfProjectiles =
      pokemon.stars === 3 ? 40 : pokemon.stars === 2 ? 30 : 20

    for (let i = 0; i < numberOfProjectiles; i++) {
      const x = randomBetween(0, board.rows)
      const y = randomBetween(0, board.columns)
      const value = board.getValue(x, y)
      if (value && value.team !== pokemon.team) {
        value.handleSpecialDamage(
          damage,
          board,
          AttackType.SPECIAL,
          pokemon,
          crit
        )
      }
      pokemon.simulation.room.broadcast(Transfer.ABILITY, {
        id: pokemon.simulation.id,
        skill: Ability.ERUPTION,
        positionX: pokemon.positionX,
        positionY: pokemon.positionY,
        targetX: x,
        targetY: y
      })
    }

    target.handleSpecialDamage(damage, board, AttackType.SPECIAL, pokemon, crit)
    target.status.triggerBurn(5000, target, pokemon, board)
  }
}

export class MistBallStrategy extends AttackStrategy {
  process(
    pokemon: PokemonEntity,
    state: PokemonState,
    board: Board,
    target: PokemonEntity,
    crit: boolean
  ) {
    super.process(pokemon, state, board, target, crit)
    const damage = 25

    effectInLine(board, pokemon, target, (targetInLine) => {
      if (targetInLine != null && targetInLine.team !== pokemon.team) {
        targetInLine.handleSpecialDamage(
          damage,
          board,
          AttackType.SPECIAL,
          pokemon,
          crit
        )
        targetInLine.addAbilityPower(-10)
      }
    })

    pokemon.simulation.room.clock.setTimeout(() => {
      effectInLine(board, pokemon, target, (targetInLine) => {
        if (targetInLine != null && targetInLine.team !== pokemon.team) {
          targetInLine.handleSpecialDamage(
            damage,
            board,
            AttackType.SPECIAL,
            pokemon,
            crit
          )
          targetInLine.addAbilityPower(-10)
        }
      })
    }, 1000)
  }
}

export class LusterPurgeStrategy extends AttackStrategy {
  process(
    pokemon: PokemonEntity,
    state: PokemonState,
    board: Board,
    target: PokemonEntity,
    crit: boolean
  ) {
    super.process(pokemon, state, board, target, crit)
    const damage = 25

    effectInLine(board, pokemon, target, (targetInLine) => {
      if (targetInLine != null && targetInLine.team !== pokemon.team) {
        targetInLine.handleSpecialDamage(
          damage,
          board,
          AttackType.SPECIAL,
          pokemon,
          crit
        )
        targetInLine.addSpecialDefense(-1)
      }
    })

    pokemon.simulation.room.clock.setTimeout(() => {
      effectInLine(board, pokemon, target, (targetInLine) => {
        if (targetInLine != null && targetInLine.team !== pokemon.team) {
          targetInLine.handleSpecialDamage(
            damage,
            board,
            AttackType.SPECIAL,
            pokemon,
            crit
          )
          targetInLine.addSpecialDefense(-1)
        }
      })
    }, 1000)
  }
}

export class MudBubbleStrategy extends AttackStrategy {
  process(
    pokemon: PokemonEntity,
    state: PokemonState,
    board: Board,
    target: PokemonEntity,
    crit: boolean
  ) {
    super.process(pokemon, state, board, target, crit)
    const heal = pokemon.stars === 3 ? 40 : pokemon.stars === 2 ? 20 : 10
    pokemon.handleHeal(heal, pokemon, 1)
  }
}

export class LinkCableStrategy extends AttackStrategy {
  process(
    pokemon: PokemonEntity,
    state: PokemonState,
    board: Board,
    target: PokemonEntity,
    crit: boolean
  ) {
    super.process(pokemon, state, board, target, crit)
<<<<<<< HEAD
    const farthestTargetCoordinate = state.getFarthestTargetCoordinate(pokemon, board)
=======
    const farthestTargetCoordinate = state.getFarthestTargetCoordinate(
      pokemon,
      board
    )
>>>>>>> cb0f1c08
    const farthestCoordinate = state.getFarthestTargetCoordinateAvailablePlace(
      pokemon,
      board
    )

    if (farthestCoordinate && farthestTargetCoordinate) {
      pokemon.moveTo(farthestCoordinate.x, farthestCoordinate.y, board)
      pokemon.targetX = farthestTargetCoordinate.x
      pokemon.targetY = farthestTargetCoordinate.y
    }

    pokemon.simulation.room.clock.setTimeout(() => {
<<<<<<< HEAD
      if(pokemon.life <= 0) return;
      const partner = board.find(
        (x, y, entity) =>
          entity.skill === Ability.LINK_CABLE && entity.id !== pokemon.id && entity.team === pokemon.team
=======
      if (pokemon.life <= 0) return
      const partner = board.find(
        (x, y, entity) =>
          entity.skill === Ability.LINK_CABLE &&
          entity.id !== pokemon.id &&
          entity.team === pokemon.team
>>>>>>> cb0f1c08
      )
      if (partner) {
        const damage = 50
        effectInLine(board, pokemon, partner, (targetInLine) => {
          if (targetInLine != null && targetInLine.team !== pokemon.team) {
            targetInLine.handleSpecialDamage(
              damage,
              board,
              AttackType.SPECIAL,
              pokemon,
              crit
            )
<<<<<<< HEAD
          }        
=======
          }
>>>>>>> cb0f1c08
        })
        pokemon.simulation.room.broadcast(Transfer.ABILITY, {
          id: pokemon.simulation.id,
          skill: "LINK_CABLE_link",
          positionX: pokemon.positionX,
          positionY: pokemon.positionY,
          targetX: partner.positionX,
          targetY: partner.positionY
        })
      } else {
        const damage = 50
<<<<<<< HEAD
        const cells = board.getAdjacentCells(pokemon.positionX, pokemon.positionY)
=======
        const cells = board.getAdjacentCells(
          pokemon.positionX,
          pokemon.positionY
        )
>>>>>>> cb0f1c08
        cells.forEach((cell) => {
          if (cell.value && cell.value.team !== pokemon.team) {
            cell.value.handleSpecialDamage(
              damage,
              board,
              AttackType.SPECIAL,
              pokemon,
              crit
            )
          }
        })
        pokemon.simulation.room.broadcast(Transfer.ABILITY, {
          id: pokemon.simulation.id,
          skill: "LINK_CABLE_discharge",
          positionX: pokemon.positionX,
          positionY: pokemon.positionY,
          targetX: pokemon.targetX,
          targetY: pokemon.targetY
        })
      }
    }, 300)
  }
<<<<<<< HEAD
=======
}

export class MagicBounceStrategy extends AttackStrategy {
  process(
    pokemon: PokemonEntity,
    state: PokemonState,
    board: Board,
    target: PokemonEntity,
    crit: boolean
  ) {
    super.process(pokemon, state, board, target, crit)
    const timer =
      pokemon.stars === 3 ? 12000 : pokemon.stars === 2 ? 6000 : 3000
    pokemon.status.triggerMagicBounce(timer)
  }
>>>>>>> cb0f1c08
}<|MERGE_RESOLUTION|>--- conflicted
+++ resolved
@@ -1386,10 +1386,6 @@
           crit
         )
         let freezeChance = 0
-<<<<<<< HEAD
-        if (pokemon.effects.includes(Effect.FROSTY)) {
-          freezeChance += 0.1
-=======
         if (pokemon.effects.includes(Effect.CHILLY)) {
           freezeChance = 0.1
         } else if (pokemon.effects.includes(Effect.FROSTY)) {
@@ -1398,7 +1394,6 @@
           freezeChance = 0.3
         } else if (pokemon.effects.includes(Effect.SHEER_COLD)) {
           freezeChance = 0.4
->>>>>>> cb0f1c08
         }
         if (chance(freezeChance)) {
           targetInLine.status.triggerFreeze(2000, target)
@@ -2002,15 +1997,11 @@
   ) {
     super.process(pokemon, state, board, target, crit)
     const duration =
-<<<<<<< HEAD
-      pokemon.stars === 3 || pokemon.rarity === Rarity.MYTHICAL ? 10000 : pokemon.stars === 2 ? 5000 : 3000
-=======
       pokemon.stars === 3 || pokemon.rarity === Rarity.MYTHICAL
         ? 10000
         : pokemon.stars === 2
         ? 5000
         : 3000
->>>>>>> cb0f1c08
     pokemon.status.triggerSpikeArmor(duration)
   }
 }
@@ -4897,14 +4888,10 @@
     crit: boolean
   ) {
     super.process(pokemon, state, board, target, crit)
-<<<<<<< HEAD
-    const farthestTargetCoordinate = state.getFarthestTargetCoordinate(pokemon, board)
-=======
     const farthestTargetCoordinate = state.getFarthestTargetCoordinate(
       pokemon,
       board
     )
->>>>>>> cb0f1c08
     const farthestCoordinate = state.getFarthestTargetCoordinateAvailablePlace(
       pokemon,
       board
@@ -4917,19 +4904,12 @@
     }
 
     pokemon.simulation.room.clock.setTimeout(() => {
-<<<<<<< HEAD
-      if(pokemon.life <= 0) return;
-      const partner = board.find(
-        (x, y, entity) =>
-          entity.skill === Ability.LINK_CABLE && entity.id !== pokemon.id && entity.team === pokemon.team
-=======
       if (pokemon.life <= 0) return
       const partner = board.find(
         (x, y, entity) =>
           entity.skill === Ability.LINK_CABLE &&
           entity.id !== pokemon.id &&
           entity.team === pokemon.team
->>>>>>> cb0f1c08
       )
       if (partner) {
         const damage = 50
@@ -4942,11 +4922,7 @@
               pokemon,
               crit
             )
-<<<<<<< HEAD
-          }        
-=======
           }
->>>>>>> cb0f1c08
         })
         pokemon.simulation.room.broadcast(Transfer.ABILITY, {
           id: pokemon.simulation.id,
@@ -4958,14 +4934,10 @@
         })
       } else {
         const damage = 50
-<<<<<<< HEAD
-        const cells = board.getAdjacentCells(pokemon.positionX, pokemon.positionY)
-=======
         const cells = board.getAdjacentCells(
           pokemon.positionX,
           pokemon.positionY
         )
->>>>>>> cb0f1c08
         cells.forEach((cell) => {
           if (cell.value && cell.value.team !== pokemon.team) {
             cell.value.handleSpecialDamage(
@@ -4988,8 +4960,6 @@
       }
     }, 300)
   }
-<<<<<<< HEAD
-=======
 }
 
 export class MagicBounceStrategy extends AttackStrategy {
@@ -5005,5 +4975,4 @@
       pokemon.stars === 3 ? 12000 : pokemon.stars === 2 ? 6000 : 3000
     pokemon.status.triggerMagicBounce(timer)
   }
->>>>>>> cb0f1c08
 }