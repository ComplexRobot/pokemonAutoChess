/* eslint-disable @typescript-eslint/no-extra-semi */
import Board from "./board"
import { Schema, MapSchema, type, ArraySchema } from "@colyseus/schema"
import PokemonEntity from "./pokemon-entity"
import PokemonFactory from "../models/pokemon-factory"
import { Pokemon } from "../models/colyseus-models/pokemon"
import { Item } from "../types/enum/Item"
import { Effect } from "../types/enum/Effect"
import {
  AttackType,
  BoardEvent,
  PokemonActionState,
  Stat,
  Team
} from "../types/enum/Game"
import {
  Weather,
  WeatherAssociatedToSynergy,
  WeatherEffects,
  WeatherPassives
} from "../types/enum/Weather"
import Dps from "./dps"
import DpsHeal from "./dps-heal"
import ItemFactory from "../models/item-factory"
import {
  ISimulation,
  IPokemonEntity,
  IPokemon,
  IPlayer,
  Transfer
} from "../types"
import { Synergy } from "../types/enum/Synergy"
import { ItemStats } from "../types/Config"
import { getPath } from "../public/src/pages/utils/utils"
import GameRoom from "../rooms/game-room"
import { pickRandomIn, randomBetween } from "../utils/random"
import { Passive } from "../types/enum/Passive"

export default class Simulation extends Schema implements ISimulation {
  @type("string") weather: Weather = Weather.NEUTRAL
  @type("string") winnerId = ""
  @type({ map: PokemonEntity }) blueTeam = new MapSchema<IPokemonEntity>()
  @type({ map: PokemonEntity }) redTeam = new MapSchema<IPokemonEntity>()
  @type({ map: Dps }) blueDpsMeter = new MapSchema<Dps>()
  @type({ map: Dps }) redDpsMeter = new MapSchema<Dps>()
  @type({ map: DpsHeal }) blueHealDpsMeter = new MapSchema<DpsHeal>()
  @type({ map: DpsHeal }) redHealDpsMeter = new MapSchema<DpsHeal>()
  room: GameRoom
  blueEffects = new Array<Effect>()
  redEffects = new Array<Effect>()
  board: Board = new Board(6, 8)
  finished = false
  flowerSpawn: boolean[] = [false, false]
  stageLevel = 0
  player: IPlayer | undefined
  opponent: IPlayer | undefined
  id: string
  stormLightningTimer = 0

  constructor(id: string, room: GameRoom) {
    super()
    this.id = id
    this.room = room
  }

  initialize(
    blueTeam: MapSchema<Pokemon>,
    redTeam: MapSchema<Pokemon>,
    player: IPlayer,
    opponent: IPlayer | null, // null if PVE round
    stageLevel: number,
    weather: Weather
  ) {
    this.player = player
    this.opponent = opponent ?? undefined
    this.stageLevel = stageLevel
    this.weather = weather

    this.blueDpsMeter.forEach((dps, key) => {
      this.blueDpsMeter.delete(key)
    })

    this.redDpsMeter.forEach((dps, key) => {
      this.redDpsMeter.delete(key)
    })

    this.blueHealDpsMeter.forEach((dps, key) => {
      this.blueHealDpsMeter.delete(key)
    })

    this.redHealDpsMeter.forEach((dps, key) => {
      this.redHealDpsMeter.delete(key)
    })

    this.board = new Board(6, 8)
    this.blueEffects = player?.effects?.list ?? []
    this.redEffects = opponent?.effects?.list ?? []
    // logger.debug({ blueEffects, redEffects })

    this.room.updateCastform(this.weather)

    // update effects after castform transformation
    this.blueEffects = player?.effects?.list ?? []
    this.redEffects = opponent?.effects?.list ?? []

    this.finished = false
    this.winnerId = ""
    this.flowerSpawn = [false, false]
    this.stormLightningTimer = randomBetween(4000, 8000)

    if (blueTeam) {
      blueTeam.forEach((pokemon) => {
        if (pokemon.positionY != 0) {
          this.addPokemon(pokemon, pokemon.positionX, pokemon.positionY - 1, 0)
        }
      })
    }

    if (redTeam) {
      redTeam.forEach((pokemon) => {
        if (pokemon.positionY != 0) {
          this.addPokemon(
            pokemon,
            pokemon.positionX,
            5 - (pokemon.positionY - 1),
            1
          )
        }
      })
    }

    ;[
      { team: blueTeam, effects: this.blueEffects },
      { team: redTeam, effects: this.redEffects }
    ].forEach(
      ({
        team,
        effects
      }: {
        team: MapSchema<Pokemon, string>
        effects: Effect[]
      }) => {
        if (
          [Effect.INFESTATION, Effect.HORDE, Effect.HEART_OF_THE_SWARM].some(
            (e) => effects.includes(e)
          )
        ) {
          const teamIndex = team === blueTeam ? 0 : 1
          const bugTeam = new Array<IPokemon>()
          team.forEach((pkm) => {
            if (pkm.types.includes(Synergy.BUG) && pkm.positionY != 0) {
              bugTeam.push(pkm)
            }
          })
          bugTeam.sort((a, b) => b.hp - a.hp)

          let numberToSpawn = 0
          if (effects.includes(Effect.INFESTATION)) {
            numberToSpawn = 1
          }
          if (effects.includes(Effect.HORDE)) {
            numberToSpawn = 2
          }
          if (effects.includes(Effect.HEART_OF_THE_SWARM)) {
            numberToSpawn = 4
          }

          for (let i = 0; i < numberToSpawn; i++) {
            const bug = PokemonFactory.createPokemonFromName(
              bugTeam[i].name,
              player.pokemonCollection.get(bugTeam[i].index)
            )
            const coord = this.getClosestAvailablePlaceOnBoard(
              bugTeam[i],
              teamIndex
            )
            this.addPokemon(bug, coord.x, coord.y, teamIndex, true)
          }
        }
      }
    )

    this.applyPostEffects()
  }

  addPokemon(
    pokemon: IPokemon,
    x: number,
    y: number,
    team: number,
    isClone = false
  ) {
    const pokemonEntity = new PokemonEntity(pokemon, x, y, team, this)
    pokemonEntity.isClone = isClone
    this.applySynergyEffects(pokemonEntity)
    this.applyItemsEffects(pokemonEntity)
    this.applyWeatherEffects(pokemonEntity)
    this.board.setValue(
      pokemonEntity.positionX,
      pokemonEntity.positionY,
      pokemonEntity
    )

    if (team == Team.BLUE_TEAM) {
      const dps = new Dps(pokemonEntity.id, getPath(pokemonEntity))
      const dpsHeal = new DpsHeal(pokemonEntity.id, getPath(pokemonEntity))
      this.blueTeam.set(pokemonEntity.id, pokemonEntity)
      this.blueDpsMeter.set(pokemonEntity.id, dps)
      this.blueHealDpsMeter.set(pokemonEntity.id, dpsHeal)
    }
    if (team == Team.RED_TEAM) {
      const dps = new Dps(pokemonEntity.id, getPath(pokemonEntity))
      const dpsHeal = new DpsHeal(pokemonEntity.id, getPath(pokemonEntity))
      this.redTeam.set(pokemonEntity.id, pokemonEntity)
      this.redDpsMeter.set(pokemonEntity.id, dps)
      this.redHealDpsMeter.set(pokemonEntity.id, dpsHeal)
    }
    return pokemonEntity
  }

  addPokemonEntity(p: PokemonEntity, x: number, y: number, team: number) {
    const pokemon = PokemonFactory.createPokemonFromName(p.name)
    p.items.forEach((i) => {
      pokemon.items.add(i)
    })
    return this.addPokemon(pokemon, x, y, team)
  }

  getFirstAvailablePlaceOnBoard(teamIndex: number): { x: number; y: number } {
    let candidateX = 0,
      candidateY = 0
    if (teamIndex === 0) {
      outerloop: for (let y = 0; y < this.board.rows; y++) {
        for (let x = 0; x < this.board.columns; x++) {
          if (this.board.getValue(x, y) === undefined) {
            candidateX = x
            candidateY = y
            break outerloop
          }
        }
      }
    } else {
      outerloop: for (let y = 0; y < this.board.rows; y++) {
        for (let x = this.board.columns - 1; x >= 0; x--) {
          if (this.board.getValue(x, y) === undefined) {
            candidateX = x
            candidateY = y
            break outerloop
          }
        }
      }
    }
    return { x: candidateX, y: candidateY }
  }

  getClosestAvailablePlaceOnBoard(
    pokemon: IPokemon | IPokemonEntity,
    teamIndex: number
  ): { x: number; y: number } {
    const placesToConsiderByOrderOfPriority = [
      [-1, 0],
      [+1, 0],
      [0, -1],
      [-1, -1],
      [+1, -1],
      [-1, +1],
      [+1, +1],
      [0, +1],
      [-2, 0],
      [+2, 0],
      [-2, -1],
      [+2, -1],
      [0, -2],
      [-1, -2],
      [+1, -2],
      [-2, -2],
      [+2, -2],
      [-2, +1],
      [+2, +1],
      [-3, 0],
      [+3, 0],
      [-3, -1],
      [+3, -1],
      [-3, -2],
      [+3, -2],
      [0, -3],
      [-1, -3],
      [+1, -3],
      [-2, -3],
      [+2, -3],
      [-3, -3],
      [+3, -3],
      [-3, +1],
      [+3, +1]
    ]
    for (const [dx, dy] of placesToConsiderByOrderOfPriority) {
      const x = pokemon.positionX + dx
      const y =
        teamIndex === 0
          ? pokemon.positionY - 1 + dy
          : 5 - (pokemon.positionY - 1) - dy

      if (
        x >= 0 &&
        x < this.board.columns &&
        y >= 0 &&
        y < this.board.rows &&
        this.board.getValue(x, y) === undefined
      ) {
        return { x, y }
      }
    }
    return this.getFirstAvailablePlaceOnBoard(teamIndex)
  }

  applyStat(pokemon: PokemonEntity, stat: Stat, value: number) {
    switch (stat) {
      case Stat.ATK:
        pokemon.addAttack(value)
        break
      case Stat.DEF:
        pokemon.addDefense(value)
        break
      case Stat.SPE_DEF:
        pokemon.addSpecialDefense(value)
        break
      case Stat.AP:
        pokemon.addAbilityPower(value)
        break
      case Stat.MANA:
        pokemon.setMana(pokemon.mana + value)
        break
      case Stat.ATK_SPEED:
        pokemon.addAttackSpeed(value)
        break
      case Stat.CRIT_CHANCE:
        pokemon.addCritChance(value)
        break
      case Stat.CRIT_DAMAGE:
        pokemon.addCritDamage(value)
        break
      case Stat.SHIELD:
        pokemon.handleShield(value, pokemon)
        break
      case Stat.HP:
        pokemon.handleHeal(value, pokemon, 0)
        break
    }
  }

  applyItemsEffects(pokemon: PokemonEntity) {
    // wonderbox should be applied first so that wonderbox items effects can be applied after
    if (pokemon.items.has(Item.WONDER_BOX)) {
      pokemon.items.delete(Item.WONDER_BOX)
      const randomItems = ItemFactory.createWonderboxItems(pokemon.items)
      randomItems.forEach((item) => {
        if (pokemon.items.size < 3) {
          pokemon.items.add(item)
        }
      })
    }

    pokemon.items.forEach((item) => {
      this.applyItemEffect(pokemon, item)
    })

    if (pokemon.passive === Passive.SYNCHRO) {
      pokemon.status.triggerSynchro()
    }
  }

  applyItemEffect(pokemon: PokemonEntity, item: Item) {
    if (ItemStats[item]) {
      Object.entries(ItemStats[item]).forEach(([stat, value]) =>
        this.applyStat(pokemon, stat as Stat, value)
      )
    }

    if (item === Item.SOUL_DEW) {
      pokemon.status.triggerSoulDew(1000)
    }

    if (item === Item.WIDE_LENS) {
      pokemon.range += 2
    }

    if (item === Item.MAX_REVIVE) {
      pokemon.status.resurection = true
    }
  }

  applySynergyEffects(pokemon: PokemonEntity) {
    if (pokemon.team === Team.BLUE_TEAM) {
      this.applyEffects(pokemon, pokemon.types, this.blueEffects)
    } else if (pokemon.team === Team.RED_TEAM) {
      this.applyEffects(pokemon, pokemon.types, this.redEffects)
    }
  }

  applyWeatherEffects(pokemon: PokemonEntity) {
    const weatherEffect = WeatherEffects.get(this.weather)
    if (weatherEffect) {
      switch (weatherEffect) {
        case Effect.WINDY:
          pokemon.addDodgeChance(
            pokemon.types.includes(Synergy.FLYING) ? 0.2 : 0.1
          )
          break
        case Effect.NIGHT:
          pokemon.addCritChance(10)
          break
        case Effect.SNOW:
          pokemon.addAttackSpeed(-25)
          break
      }
      pokemon.effects.push(weatherEffect)
    }
  }

  applyPostEffects() {
    ;[this.blueTeam, this.redTeam].forEach((team) => {
      const ironDefenseCandidates = Array.from(team.values()).filter((p) =>
        p.effects.includes(Effect.IRON_DEFENSE)
      )
      if (ironDefenseCandidates.length > 0) {
        ironDefenseCandidates.forEach((pokemon) => {
          pokemon.effects.splice(
            pokemon.effects.findIndex((e) => e === Effect.IRON_DEFENSE),
            1
          )
        })
        const ironDefensePkm = pickRandomIn(ironDefenseCandidates)
        ironDefensePkm.addAttack(ironDefensePkm.baseAtk)
        ironDefensePkm.effects.push(Effect.IRON_DEFENSE)
      }

      const steelSurgeCandidates = Array.from(team.values()).filter((p) =>
        p.effects.includes(Effect.STEEL_SURGE)
      )

      if (steelSurgeCandidates.length > 0) {
        steelSurgeCandidates.forEach((pokemon) => {
          pokemon.effects.splice(
            pokemon.effects.findIndex((e) => e === Effect.STEEL_SURGE),
            1
          )
          pokemon.effects.push(Effect.AUTOMATE)
        })
        const steelSurgePkm = pickRandomIn(steelSurgeCandidates)
        steelSurgePkm.addAttack(steelSurgePkm.baseAtk)
        steelSurgePkm.effects.push(Effect.STEEL_SURGE)
      }

      team.forEach((pokemon) => {
        if (pokemon.effects.includes(Effect.AUTOMATE)) {
          pokemon.addAttack(pokemon.baseAtk)
        }
        if (pokemon.effects.includes(Effect.DRAGON_SCALES)) {
          pokemon.addMaxHP(30 * pokemon.stars)
          pokemon.life = pokemon.hp
        }
        if (pokemon.effects.includes(Effect.DRAGON_DANCE)) {
          pokemon.addAbilityPower(10 * pokemon.stars)
          pokemon.addAttackSpeed(10 * pokemon.stars)
        }
        let shieldBonus = 0
        if (pokemon.effects.includes(Effect.STAMINA)) {
          shieldBonus = 15
        }
        if (pokemon.effects.includes(Effect.STRENGTH)) {
          shieldBonus += 30
        }
        if (pokemon.effects.includes(Effect.ROCK_SMASH)) {
          shieldBonus += 45
        }
        if (pokemon.effects.includes(Effect.PURE_POWER)) {
          shieldBonus += 60
        }
        if (shieldBonus >= 0) {
          pokemon.handleShield(shieldBonus, pokemon)
          const cells = this.board.getAdjacentCells(
            pokemon.positionX,
            pokemon.positionY
          )

          cells.forEach((cell) => {
            if (cell.value && pokemon.team == cell.value.team) {
              cell.value.handleShield(shieldBonus, pokemon)
            }
          })
        }
        if (pokemon.items.has(Item.LUCKY_EGG)) {
          ;[-1, 0, 1].forEach((offset) => {
            const value = this.board.getValue(
              pokemon.positionX + offset,
              pokemon.positionY
            )
            if (value) {
              value.addAbilityPower(40)
            }
          })
        }
        if (pokemon.items.has(Item.RUNE_PROTECT)) {
          const cells = this.board.getAdjacentCells(
            pokemon.positionX,
            pokemon.positionY
          )
          pokemon.status.triggerRuneProtect(6000)
          cells.forEach((cell) => {
            if (cell.value && pokemon.team == cell.value.team) {
              cell.value.status.triggerRuneProtect(6000)
            }
          })
        }

        if (pokemon.items.has(Item.GRACIDEA_FLOWER)) {
          ;[-1, 0, 1].forEach((offset) => {
            const value = this.board.getValue(
              pokemon.positionX + offset,
              pokemon.positionY
            )
            if (value) {
              value.addAttackSpeed(30)
            }
          })
        }

        if (pokemon.items.has(Item.DELTA_ORB)) {
          ;[-1, 0, 1].forEach((offset) => {
            const value = this.board.getValue(
              pokemon.positionX + offset,
              pokemon.positionY
            )
            if (value) {
              value.status.deltaOrb = true
            }
          })
        }

        if (pokemon.items.has(Item.FLAME_ORB)) {
          pokemon.addAttack(pokemon.baseAtk)
          pokemon.status.triggerBurn(
            60000,
            pokemon as PokemonEntity,
            pokemon as PokemonEntity,
            this.board
          )
        }
      })
    })
  }

  applyEffects(
    pokemon: PokemonEntity,
    types: ArraySchema<Synergy>,
    allyEffects: Effect[]
  ) {
    allyEffects.forEach((effect) => {
      switch (effect) {
        case Effect.HONE_CLAWS:
          if (types.includes(Synergy.DARK)) {
            pokemon.addCritChance(40)
            pokemon.addCritDamage(0.25)
            pokemon.effects.push(Effect.HONE_CLAWS)
          }
          break

        case Effect.ASSURANCE:
          if (types.includes(Synergy.DARK)) {
            pokemon.addCritChance(60)
            pokemon.addCritDamage(0.5)
            pokemon.effects.push(Effect.ASSURANCE)
          }
          break

        case Effect.BEAT_UP:
          if (types.includes(Synergy.DARK)) {
            pokemon.addCritChance(80)
            pokemon.addCritDamage(0.75)
            pokemon.effects.push(Effect.BEAT_UP)
          }
          break

        case Effect.ANCIENT_POWER:
        case Effect.ELDER_POWER:
        case Effect.FORGOTTEN_POWER:
          if (types.includes(Synergy.FOSSIL)) {
            pokemon.effects.push(effect)
          }
          break

        case Effect.BLAZE:
          if (types.includes(Synergy.FIRE)) {
            pokemon.effects.push(Effect.BLAZE)
          }
          break

        case Effect.VICTORY_STAR:
          if (types.includes(Synergy.FIRE)) {
            pokemon.effects.push(Effect.VICTORY_STAR)
          }
          break

        case Effect.DROUGHT:
          if (types.includes(Synergy.FIRE)) {
            pokemon.effects.push(Effect.DROUGHT)
          }
          break

        case Effect.DESOLATE_LAND:
          if (types.includes(Synergy.FIRE)) {
            pokemon.effects.push(Effect.DESOLATE_LAND)
          }
          break

        case Effect.INGRAIN:
          if (types.includes(Synergy.GRASS)) {
            pokemon.effects.push(Effect.INGRAIN)
          }
          break

        case Effect.GROWTH:
          if (types.includes(Synergy.GRASS)) {
            pokemon.effects.push(Effect.GROWTH)
          }
          break

        case Effect.SPORE:
          if (types.includes(Synergy.GRASS)) {
            pokemon.effects.push(Effect.SPORE)
          }
          break

        case Effect.RAIN_DANCE:
          if (types.includes(Synergy.WATER)) {
            pokemon.addDodgeChance(0.3)
            pokemon.effects.push(Effect.RAIN_DANCE)
          }
          break

        case Effect.DRIZZLE:
          if (types.includes(Synergy.WATER)) {
            pokemon.addDodgeChance(0.5)
            pokemon.effects.push(Effect.DRIZZLE)
          }
          break

        case Effect.PRIMORDIAL_SEA:
          if (types.includes(Synergy.WATER)) {
            pokemon.addDodgeChance(0.7)
            pokemon.effects.push(Effect.PRIMORDIAL_SEA)
          }
          break

        case Effect.STAMINA:
          if (types.includes(Synergy.NORMAL)) {
            pokemon.effects.push(Effect.STAMINA)
          }
          break

        case Effect.STRENGTH:
          if (types.includes(Synergy.NORMAL)) {
            pokemon.effects.push(Effect.STRENGTH)
          }
          break

        case Effect.ROCK_SMASH:
          if (types.includes(Synergy.NORMAL)) {
            pokemon.effects.push(Effect.ROCK_SMASH)
          }
          break

        case Effect.PURE_POWER:
          if (types.includes(Synergy.NORMAL)) {
            pokemon.effects.push(Effect.PURE_POWER)
          }
          break

        case Effect.RISING_VOLTAGE:
          if (types.includes(Synergy.ELECTRIC)) {
            pokemon.effects.push(Effect.RISING_VOLTAGE)
          }
          break

        case Effect.OVERDRIVE:
          if (types.includes(Synergy.ELECTRIC)) {
            pokemon.effects.push(Effect.OVERDRIVE)
          }
          break

        case Effect.GUTS:
          if (types.includes(Synergy.FIGHTING)) {
            pokemon.effects.push(Effect.GUTS)
          }
          break

        case Effect.DEFIANT:
          if (types.includes(Synergy.FIGHTING)) {
            pokemon.effects.push(Effect.DEFIANT)
          }
          break

        case Effect.JUSTIFIED:
          if (types.includes(Synergy.FIGHTING)) {
            pokemon.effects.push(Effect.JUSTIFIED)
          }
          break

        case Effect.IRON_DEFENSE:
          if (types.includes(Synergy.STEEL)) {
            pokemon.effects.push(Effect.IRON_DEFENSE)
          }
          break

        case Effect.AUTOMATE:
          if (types.includes(Synergy.STEEL)) {
            pokemon.effects.push(Effect.AUTOMATE)
          }
          break

        case Effect.STEEL_SURGE:
          if (types.includes(Synergy.STEEL)) {
            pokemon.effects.push(Effect.STEEL_SURGE)
          }
          break

        case Effect.BULK_UP:
          if (types.includes(Synergy.FIELD)) {
            pokemon.effects.push(Effect.BULK_UP)
          }
          break

        case Effect.RAGE:
          if (types.includes(Synergy.FIELD)) {
            pokemon.effects.push(Effect.RAGE)
          }
          break

        case Effect.ANGER_POINT:
          if (types.includes(Synergy.FIELD)) {
            pokemon.effects.push(Effect.ANGER_POINT)
          }
          break

        case Effect.PURSUIT:
          if (types.includes(Synergy.MONSTER)) {
            pokemon.effects.push(Effect.PURSUIT)
          }
          break

        case Effect.BRUTAL_SWING:
          if (types.includes(Synergy.MONSTER)) {
            pokemon.effects.push(Effect.BRUTAL_SWING)
          }
          break

        case Effect.POWER_TRIP:
          if (types.includes(Synergy.MONSTER)) {
            pokemon.effects.push(Effect.POWER_TRIP)
          }
          break

        case Effect.AMNESIA:
          if (types.includes(Synergy.PSYCHIC)) {
            pokemon.effects.push(Effect.AMNESIA)
            pokemon.addAbilityPower(50)
          }
          break

        case Effect.LIGHT_SCREEN:
          if (types.includes(Synergy.PSYCHIC)) {
            pokemon.effects.push(Effect.LIGHT_SCREEN)
            pokemon.addAbilityPower(100)
          }
          break

        case Effect.EERIE_SPELL:
          if (types.includes(Synergy.PSYCHIC)) {
            pokemon.effects.push(Effect.EERIE_SPELL)
            pokemon.addAbilityPower(150)
          }
          break

        case Effect.MEDITATE:
          pokemon.effects.push(Effect.MEDITATE)
          break

        case Effect.FOCUS_ENERGY:
          pokemon.effects.push(Effect.FOCUS_ENERGY)
          break

        case Effect.CALM_MIND:
          pokemon.effects.push(Effect.CALM_MIND)
          break

        case Effect.TAILWIND:
          if (types.includes(Synergy.FLYING)) {
            pokemon.flyingProtection = 1
            pokemon.effects.push(Effect.TAILWIND)
          }
          break

        case Effect.FEATHER_DANCE:
          if (types.includes(Synergy.FLYING)) {
            pokemon.flyingProtection = 1
            pokemon.effects.push(Effect.FEATHER_DANCE)
          }
          break

        case Effect.MAX_AIRSTREAM:
          if (types.includes(Synergy.FLYING)) {
            pokemon.flyingProtection = 2
            pokemon.effects.push(Effect.MAX_AIRSTREAM)
          }
          break

        case Effect.MAX_GUARD:
          if (types.includes(Synergy.FLYING)) {
            pokemon.flyingProtection = 2
            pokemon.effects.push(Effect.MAX_GUARD)
          }
          break

        case Effect.SWIFT_SWIM:
          if (types.includes(Synergy.AQUATIC)) {
            pokemon.effects.push(Effect.SWIFT_SWIM)
          }
          break

        case Effect.HYDRATION:
          if (types.includes(Synergy.AQUATIC)) {
            pokemon.effects.push(Effect.HYDRATION)
          }
          break

        case Effect.WATER_VEIL:
          if (types.includes(Synergy.AQUATIC)) {
            pokemon.effects.push(Effect.WATER_VEIL)
          }
          break

        case Effect.ODD_FLOWER:
          if (types.includes(Synergy.FLORA)) {
            pokemon.effects.push(Effect.ODD_FLOWER)
          }
          break

        case Effect.GLOOM_FLOWER:
          if (types.includes(Synergy.FLORA)) {
            pokemon.effects.push(Effect.GLOOM_FLOWER)
          }
          break

        case Effect.VILE_FLOWER:
          if (types.includes(Synergy.FLORA)) {
            pokemon.effects.push(Effect.VILE_FLOWER)
          }
          break

        case Effect.SUN_FLOWER:
          if (types.includes(Synergy.FLORA)) {
            pokemon.effects.push(Effect.SUN_FLOWER)
          }
          break

        case Effect.BATTLE_ARMOR:
          if (types.includes(Synergy.ROCK)) {
<<<<<<< HEAD
            pokemon.handleShield(40, pokemon)
=======
            pokemon.addDefense(5)
>>>>>>> cb0f1c08
            pokemon.effects.push(Effect.BATTLE_ARMOR)
          }
          break

        case Effect.MOUTAIN_RESISTANCE:
          if (types.includes(Synergy.ROCK)) {
<<<<<<< HEAD
            pokemon.handleShield(80, pokemon)
=======
            pokemon.addDefense(10)
>>>>>>> cb0f1c08
            pokemon.effects.push(Effect.MOUTAIN_RESISTANCE)
          }
          break

        case Effect.DIAMOND_STORM:
          if (types.includes(Synergy.ROCK)) {
<<<<<<< HEAD
            pokemon.handleShield(160, pokemon)
=======
            pokemon.addDefense(20)
>>>>>>> cb0f1c08
            pokemon.effects.push(Effect.DIAMOND_STORM)
          }
          break

        case Effect.PHANTOM_FORCE:
        case Effect.CURSE:
        case Effect.SHADOW_TAG:
        case Effect.WANDERING_SPIRIT:
          if (types.includes(Synergy.GHOST)) {
            pokemon.effects.push(effect)
          }
          break

        case Effect.AROMATIC_MIST:
        case Effect.FAIRY_WIND:
        case Effect.STRANGE_STEAM:
          if (types.includes(Synergy.FAIRY)) {
            pokemon.effects.push(effect)
          }
          break

        case Effect.DRAGON_ENERGY:
        case Effect.DRAGON_SCALES:
        case Effect.DRAGON_DANCE:
          if (types.includes(Synergy.DRAGON)) {
            pokemon.effects.push(effect)
          }
          break

        case Effect.CHILLY:
          pokemon.effects.push(Effect.FROSTY)
          pokemon.addSpecialDefense(3)
          break

        case Effect.FROSTY:
          pokemon.effects.push(Effect.FROSTY)
<<<<<<< HEAD
=======
          pokemon.addSpecialDefense(6)
>>>>>>> cb0f1c08
          break

        case Effect.FREEZING:
          pokemon.effects.push(Effect.FROSTY)
          pokemon.addSpecialDefense(10)
          break

<<<<<<< HEAD
=======
        case Effect.SHEER_COLD:
          pokemon.effects.push(Effect.SHEER_COLD)
          pokemon.addSpecialDefense(15)
          break

>>>>>>> cb0f1c08
        case Effect.POISONOUS:
        case Effect.VENOMOUS:
        case Effect.TOXIC:
          if (types.includes(Synergy.POISON)) {
            pokemon.effects.push(effect)
          }
          break

        case Effect.LARGO:
        case Effect.ALLEGRO:
        case Effect.PRESTO:
          if (types.includes(Synergy.SOUND)) {
            pokemon.effects.push(effect)
          }
          break

        case Effect.INFESTATION:
        case Effect.HORDE:
        case Effect.HEART_OF_THE_SWARM:
          if (types.includes(Synergy.BUG)) {
            pokemon.effects.push(effect)
          }
          break

        case Effect.TILLER:
        case Effect.DIGGER:
        case Effect.DRILLER:
          if (types.includes(Synergy.GROUND)) {
            pokemon.effects.push(effect)
          }
          break

        case Effect.DUBIOUS_DISC:
        case Effect.LINK_CABLE:
        case Effect.GOOGLE_SPECS:
          if (types.includes(Synergy.ARTIFICIAL) && pokemon.items.size > 0) {
            const nbItems =
              pokemon.items.size + (pokemon.items.has(Item.WONDER_BOX) ? 1 : 0)
            const attackBoost = {
              [Effect.DUBIOUS_DISC]: 4,
              [Effect.LINK_CABLE]: 7,
              [Effect.GOOGLE_SPECS]: 10
            }[effect]
            const shieldBoost = {
              [Effect.DUBIOUS_DISC]: 20,
              [Effect.LINK_CABLE]: 30,
              [Effect.GOOGLE_SPECS]: 50
            }[effect]
            pokemon.addAttack(attackBoost * nbItems)
            pokemon.handleShield(shieldBoost * nbItems, pokemon)
            pokemon.effects.push(Effect.GOOGLE_SPECS)
          }
          break

        case Effect.HATCHER:
        case Effect.BREEDER:
          if (types.includes(Synergy.BABY)) {
            pokemon.effects.push(effect)
          }
          break

        case Effect.GRASSY_TERRAIN:
          if (types.includes(Synergy.GRASS)) {
            pokemon.status.grassField = true
            pokemon.effects.push(Effect.GRASSY_TERRAIN)
          }
          break

        case Effect.PSYCHIC_TERRAIN:
          if (types.includes(Synergy.PSYCHIC)) {
            pokemon.status.psychicField = true
            pokemon.effects.push(Effect.PSYCHIC_TERRAIN)
          }
          break

        case Effect.ELECTRIC_TERRAIN:
          if (types.includes(Synergy.ELECTRIC)) {
            pokemon.status.electricField = true
            pokemon.effects.push(Effect.ELECTRIC_TERRAIN)
          }
          break

        case Effect.MISTY_TERRAIN:
          if (types.includes(Synergy.FAIRY)) {
            pokemon.status.fairyField = true
            pokemon.effects.push(Effect.MISTY_TERRAIN)
          }
          break

        default:
          break
      }
    })
  }

  getWeather(
    playerBoard: MapSchema<Pokemon, string>,
    opponentBoard: MapSchema<Pokemon, string>
  ): Weather {
    function getDominantWeather(
      count: Map<Weather, number>,
      weathers: Weather[] = [...count.keys()]
    ): Weather | null {
      const sortedCount = weathers
        .map((w) => [w, count.get(w) ?? 0] as [Weather, number])
        .sort((a, b) => b[1] - a[1])

      if (sortedCount.length === 0) return null
      if (sortedCount.length === 1) return sortedCount[0][0]
      if (sortedCount.length >= 2 && sortedCount[0][1] === sortedCount[1][1])
        return null
      return sortedCount[0][0]
    }

    const boardWeatherScore = new Map<Weather, number>()
    ;[playerBoard, opponentBoard].forEach((board) => {
      const playerWeatherScore = new Map<Weather, number>()
      board.forEach((pkm) => {
        if (pkm.positionY != 0) {
          if (WeatherPassives.has(pkm.passive)) {
            const weather = WeatherPassives.get(pkm.passive)!
            boardWeatherScore.set(
              weather,
              (boardWeatherScore.get(weather) ?? 0) + 100
            )
            playerWeatherScore.set(
              weather,
              (playerWeatherScore.get(weather) ?? 0) + 100
            )
          }
          pkm.types.forEach((type) => {
            if (WeatherAssociatedToSynergy.has(type)) {
              const weather = WeatherAssociatedToSynergy.get(type)!
              boardWeatherScore.set(
                weather,
                (boardWeatherScore.get(weather) ?? 0) + 1
              )
<<<<<<< HEAD
              playerWeatherScore.set(
                weather,
                (playerWeatherScore.get(weather) ?? 0) + 1
              )
=======
              if (pkm.passive !== Passive.CASTFORM) {
                playerWeatherScore.set(
                  weather,
                  (playerWeatherScore.get(weather) ?? 0) + 1
                )
              }
>>>>>>> cb0f1c08
            }
          })
        }
      })

      // apply special weather passives
      board.forEach((pkm) => {
        if (pkm.positionY != 0) {
          if (pkm.passive === Passive.CASTFORM) {
            const dominant = getDominantWeather(playerWeatherScore, [
              Weather.SUN,
              Weather.RAIN,
              Weather.SNOW
            ])
            if (dominant) {
              boardWeatherScore.set(
                dominant,
                (boardWeatherScore.get(dominant) ?? 0) + 100
              )
            }
          }
        }
      })
    })

    //logger.debug("boardWeatherScore", boardWeatherScore)
    const MIN_THRESHOLD = 8
    const dominantWeather = getDominantWeather(boardWeatherScore)
    if (
      dominantWeather &&
      boardWeatherScore.get(dominantWeather)! >= MIN_THRESHOLD
    ) {
      return dominantWeather
    }
    return Weather.NEUTRAL
  }

  update(dt: number) {
    if (this.blueTeam.size == 0 || this.redTeam.size == 0) {
      this.finished = true
      if (this.blueTeam.size == 0) {
        this.winnerId = this.opponent ? this.opponent.id : "pve"
        this.redTeam.forEach((p) => {
          p.action = PokemonActionState.HOP
        })
      } else {
        this.winnerId = this.player?.id ?? ""
        this.blueTeam.forEach((p) => {
          p.action = PokemonActionState.HOP
        })
      }
    }

    this.blueTeam.forEach((pkm, key) => {
      this.blueDpsMeter
        .get(key)
        ?.changeDamage(pkm.physicalDamage, pkm.specialDamage, pkm.trueDamage)
      this.blueHealDpsMeter.get(key)?.changeHeal(pkm.healDone, pkm.shieldDone)

      if (
        (!pkm.life || pkm.life <= 0) &&
        !pkm.status.resurecting &&
        !pkm.status.resurection
      ) {
        this.blueTeam.delete(key)
      } else {
        pkm.update(dt, this.board, this.weather)
      }
    })

    this.redTeam.forEach((pkm, key) => {
      this.redDpsMeter
        .get(key)
        ?.changeDamage(pkm.physicalDamage, pkm.specialDamage, pkm.trueDamage)
      this.redHealDpsMeter.get(key)?.changeHeal(pkm.healDone, pkm.shieldDone)

      if (
        (!pkm.life || pkm.life <= 0) &&
        !pkm.status.resurecting &&
        !pkm.status.resurection
      ) {
        this.redTeam.delete(key)
      } else {
        pkm.update(dt, this.board, this.weather)
      }
    })

    if (this.weather === Weather.STORM) {
      this.stormLightningTimer -= dt
      if (this.stormLightningTimer <= 0) {
        this.stormLightningTimer = randomBetween(4000, 8000)
        // trigger lightning
        const x = randomBetween(0, this.board.columns - 1)
        const y = randomBetween(0, this.board.rows - 1)
        //logger.debug('lightning at ' + x + ' ' + y)
        const pokemonOnCell = this.board.getValue(x, y)
        if (
          pokemonOnCell &&
          pokemonOnCell.types.includes(Synergy.ELECTRIC) === false
        ) {
          pokemonOnCell.handleSpecialDamage(
            100,
            this.board,
            AttackType.SPECIAL,
            null,
            false
          )
        }
        if (this.player) {
          const client = this.room.clients.find(
            (cli) => cli.auth.uid === this.player!.id
          )
          if (client) {
            client.send(Transfer.BOARD_EVENT, {
              type: BoardEvent.LIGHTNING,
              x,
              y
            })
          }
        }
      }
    }
  }

  stop() {
    this.blueTeam.forEach((pokemon, key) => {
      // logger.debug('deleting ' + pokemon.name);
      this.blueTeam.delete(key)
    })

    this.redTeam.forEach((pokemon, key) => {
      // logger.debug('deleting ' + pokemon.name);
      this.redTeam.delete(key)
    })

    this.weather = Weather.NEUTRAL
    this.winnerId = ""
  }
}<|MERGE_RESOLUTION|>--- conflicted
+++ resolved
@@ -865,33 +865,21 @@
 
         case Effect.BATTLE_ARMOR:
           if (types.includes(Synergy.ROCK)) {
-<<<<<<< HEAD
-            pokemon.handleShield(40, pokemon)
-=======
             pokemon.addDefense(5)
->>>>>>> cb0f1c08
             pokemon.effects.push(Effect.BATTLE_ARMOR)
           }
           break
 
         case Effect.MOUTAIN_RESISTANCE:
           if (types.includes(Synergy.ROCK)) {
-<<<<<<< HEAD
-            pokemon.handleShield(80, pokemon)
-=======
             pokemon.addDefense(10)
->>>>>>> cb0f1c08
             pokemon.effects.push(Effect.MOUTAIN_RESISTANCE)
           }
           break
 
         case Effect.DIAMOND_STORM:
           if (types.includes(Synergy.ROCK)) {
-<<<<<<< HEAD
-            pokemon.handleShield(160, pokemon)
-=======
             pokemon.addDefense(20)
->>>>>>> cb0f1c08
             pokemon.effects.push(Effect.DIAMOND_STORM)
           }
           break
@@ -928,10 +916,7 @@
 
         case Effect.FROSTY:
           pokemon.effects.push(Effect.FROSTY)
-<<<<<<< HEAD
-=======
           pokemon.addSpecialDefense(6)
->>>>>>> cb0f1c08
           break
 
         case Effect.FREEZING:
@@ -939,14 +924,11 @@
           pokemon.addSpecialDefense(10)
           break
 
-<<<<<<< HEAD
-=======
         case Effect.SHEER_COLD:
           pokemon.effects.push(Effect.SHEER_COLD)
           pokemon.addSpecialDefense(15)
           break
 
->>>>>>> cb0f1c08
         case Effect.POISONOUS:
         case Effect.VENOMOUS:
         case Effect.TOXIC:
@@ -1084,19 +1066,12 @@
                 weather,
                 (boardWeatherScore.get(weather) ?? 0) + 1
               )
-<<<<<<< HEAD
-              playerWeatherScore.set(
-                weather,
-                (playerWeatherScore.get(weather) ?? 0) + 1
-              )
-=======
               if (pkm.passive !== Passive.CASTFORM) {
                 playerWeatherScore.set(
                   weather,
                   (playerWeatherScore.get(weather) ?? 0) + 1
                 )
               }
->>>>>>> cb0f1c08
             }
           })
         }
