import { Ability } from "../../types/enum/Ability"
import { AbilityStrategy } from "./ability-strategy"
import {
  HiddenPowerAStrategy,
  HiddenPowerBStrategy,
  HiddenPowerCStrategy,
  HiddenPowerDStrategy,
  HiddenPowerEStrategy,
  HiddenPowerFStrategy,
  HiddenPowerGStrategy,
  HiddenPowerHStrategy,
  HiddenPowerIStrategy,
  HiddenPowerJStrategy,
  HiddenPowerKStrategy,
  HiddenPowerLStrategy,
  HiddenPowerMStrategy,
  HiddenPowerNStrategy,
  HiddenPowerOStrategy,
  HiddenPowerPStrategy,
  HiddenPowerQStrategy,
  HiddenPowerRStrategy,
  HiddenPowerSStrategy,
  HiddenPowerTStrategy,
  HiddenPowerUStrategy,
  HiddenPowerVStrategy,
  HiddenPowerWStrategy,
  HiddenPowerXStrategy,
  HiddenPowerYStrategy,
  HiddenPowerZStrategy,
  HiddenPowerQMStrategy,
  HiddenPowerEMStrategy
} from "./hidden-power"

import { ArtificialItems, Item } from "../../types/enum/Item"
import { Effect } from "../../types/enum/Effect"
import { AttackType, BoardEvent, Team } from "../../types/enum/Game"
import { Weather } from "../../types/enum/Weather"
import { Synergy } from "../../types/enum/Synergy"
import { Pkm, PkmIndex } from "../../types/enum/Pokemon"
import { Transfer } from "../../types"
import {
  BOARD_HEIGHT,
  BOARD_WIDTH,
  DEFAULT_ATK_SPEED,
  EvolutionTime
} from "../../types/Config"

import Board, { Cell } from "../board"
import { PokemonEntity } from "../pokemon-entity"
import PokemonState from "../pokemon-state"
import PokemonFactory from "../../models/pokemon-factory"

import {
  chance,
  pickNRandomIn,
  pickRandomIn,
  randomBetween,
  shuffleArray
} from "../../utils/random"
import { effectInLine, OrientationArray } from "../../utils/orientation"
import { logger } from "../../utils/logger"
import { repeat } from "../../utils/function"
import { max, min } from "../../utils/number"
import { distanceC, distanceM } from "../../utils/distance"

export class BlueFlareStrategy extends AbilityStrategy {
  process(
    pokemon: PokemonEntity,
    state: PokemonState,
    board: Board,
    target: PokemonEntity,
    crit: boolean
  ) {
    super.process(pokemon, state, board, target, crit)
    let damage = 50
    let multiplier = 0
    if (pokemon.effects.has(Effect.BLAZE)) {
      multiplier = 1
    } else if (pokemon.effects.has(Effect.VICTORY_STAR)) {
      multiplier = 2
    } else if (pokemon.effects.has(Effect.DROUGHT)) {
      multiplier = 3
    } else if (pokemon.effects.has(Effect.DESOLATE_LAND)) {
      multiplier = 4
    }
    damage += multiplier * 20

    const cells = board.getAdjacentCells(target.positionX, target.positionY)

    target.handleSpecialDamage(damage, board, AttackType.SPECIAL, pokemon, crit)

    cells.forEach((cell) => {
      if (cell.value && cell.value.team !== pokemon.team) {
        cell.value.handleSpecialDamage(
          damage,
          board,
          AttackType.SPECIAL,
          pokemon,
          crit
        )
      }
    })
  }
}

export class FusionBoltStrategy extends AbilityStrategy {
  process(
    pokemon: PokemonEntity,
    state: PokemonState,
    board: Board,
    target: PokemonEntity,
    crit: boolean
  ) {
    super.process(pokemon, state, board, target, crit)
    let damage = 50
    let multiplier = 0
    if (pokemon.effects.has(Effect.RISING_VOLTAGE)) {
      multiplier = 1
    } else if (pokemon.effects.has(Effect.OVERDRIVE)) {
      multiplier = 2
    }
    damage += multiplier * 40

    const cells = board.getAdjacentCells(target.positionX, target.positionY)

    target.handleSpecialDamage(damage, board, AttackType.SPECIAL, pokemon, crit)

    cells.forEach((cell) => {
      if (cell.value && cell.value.team !== pokemon.team) {
        cell.value.handleSpecialDamage(
          damage,
          board,
          AttackType.SPECIAL,
          pokemon,
          crit
        )
      }
    })
  }
}

export class BeatUpStrategy extends AbilityStrategy {
  process(
    pokemon: PokemonEntity,
    state: PokemonState,
    board: Board,
    target: PokemonEntity,
    crit: boolean
  ) {
    super.process(pokemon, state, board, target, crit)
    for (let i = 0; i < pokemon.stars; i++) {
      const houndour = PokemonFactory.createPokemonFromName(
        Pkm.HOUNDOUR,
        pokemon.player
      )
      const coord = pokemon.simulation.getClosestAvailablePlaceOnBoardToPokemon(
        pokemon,
        pokemon.team
      )
      pokemon.simulation.addPokemon(
        houndour,
        coord.x,
        coord.y,
        pokemon.team,
        true
      )
    }
  }
}

export class PaydayStrategy extends AbilityStrategy {
  process(
    pokemon: PokemonEntity,
    state: PokemonState,
    board: Board,
    target: PokemonEntity,
    crit: boolean
  ) {
    super.process(pokemon, state, board, target, crit)
    const damage = pokemon.stars === 2 ? 60 : pokemon.stars === 3 ? 120 : 30

    const { death } = target.handleSpecialDamage(
      damage,
      board,
      AttackType.SPECIAL,
      pokemon,
      crit
    )
    if (death && pokemon.player) {
      pokemon.player.money += pokemon.stars
      pokemon.count.moneyCount++
    }
  }
}

export class MindBlownStrategy extends AbilityStrategy {
  process(
    pokemon: PokemonEntity,
    state: PokemonState,
    board: Board,
    target: PokemonEntity,
    crit: boolean
  ) {
    super.process(pokemon, state, board, target, crit)
    target.count.mindBlownCount++
    target.handleSpecialDamage(
      pokemon.life / 2,
      board,
      AttackType.SPECIAL,
      pokemon,
      crit
    )
  }
}

export class SoftBoiledStrategy extends AbilityStrategy {
  process(
    pokemon: PokemonEntity,
    state: PokemonState,
    board: Board,
    target: PokemonEntity,
    crit: boolean
  ) {
    super.process(pokemon, state, board, target, crit)
    let shield = 30
    if (pokemon.stars == 2) {
      shield = 60
    } else if (pokemon.stars == 3) {
      shield = 120
    }
    board.forEach((x: number, y: number, tg: PokemonEntity | undefined) => {
      if (tg && pokemon.team == tg.team) {
        pokemon.simulation.room.broadcast(Transfer.ABILITY, {
          id: pokemon.simulation.id,
          skill: pokemon.skill,
          positionX: tg.positionX,
          positionY: tg.positionX,
          orientation: pokemon.orientation
        })
        tg.addShield(shield, pokemon, true)
        tg.status.clearNegativeStatus()
      }
    })
  }
}

export class EarthquakeStrategy extends AbilityStrategy {
  process(
    pokemon: PokemonEntity,
    state: PokemonState,
    board: Board,
    target: PokemonEntity,
    crit: boolean
  ) {
    super.process(pokemon, state, board, target, crit)
    const damage = 120
    board.forEach((x: number, y: number, tg: PokemonEntity | undefined) => {
      if (
        (tg && pokemon.team !== tg.team && pokemon.positionY === y) ||
        (tg && pokemon.team !== tg.team && pokemon.positionX === x)
      ) {
        tg.handleSpecialDamage(damage, board, AttackType.SPECIAL, pokemon, crit)
        tg.count.earthquakeCount++
      }
    })
  }
}

export class SongOfDesireStrategy extends AbilityStrategy {
  process(
    pokemon: PokemonEntity,
    state: PokemonState,
    board: Board,
    target: PokemonEntity,
    crit: boolean
  ) {
    super.process(pokemon, state, board, target, crit)

    const rank = new Array<PokemonEntity>()
    board.forEach((x: number, y: number, tg: PokemonEntity | undefined) => {
      if (tg && pokemon.team != tg.team) {
        rank.push(tg)
      }
    })
    rank.sort((a, b) => {
      if (a.team === Team.BLUE_TEAM) {
        return a.positionY - b.positionY
      } else {
        return b.positionY - a.positionY
      }
    })

    const duration = 3000
    const count = 2
    for (let i = 0; i < count; i++) {
      const targetCharmed = rank[i]
      if (targetCharmed) {
        targetCharmed.status.triggerCharm(
          duration,
          targetCharmed,
          pokemon,
          true
        )
      }
    }
  }
}

export class SlackOffStrategy extends AbilityStrategy {
  process(
    pokemon: PokemonEntity,
    state: PokemonState,
    board: Board,
    target: PokemonEntity,
    crit: boolean
  ) {
    super.process(pokemon, state, board, target, crit)
    pokemon.status.clearNegativeStatus()
    const healFactor =
      pokemon.stars === 3 ? 0.5 : pokemon.stars === 2 ? 0.4 : 0.3
    pokemon.handleHeal(pokemon.hp * healFactor, pokemon, 0.5)
    pokemon.status.triggerSleep(5000, pokemon)
  }
}

export class ConfusingMindStrategy extends AbilityStrategy {
  process(
    pokemon: PokemonEntity,
    state: PokemonState,
    board: Board,
    target: PokemonEntity,
    crit: boolean
  ) {
    super.process(pokemon, state, board, target, crit)

    const rank = new Array<PokemonEntity>()
    board.forEach((x: number, y: number, tg: PokemonEntity | undefined) => {
      if (tg && pokemon.team != tg.team) {
        rank.push(tg)
      }
    })
    rank.sort((a, b) => {
      if (a.team === Team.BLUE_TEAM) {
        return a.positionY - b.positionY
      } else {
        return b.positionY - a.positionY
      }
    })

    const duration = 3000
    const count = 2
    for (let i = 0; i < count; i++) {
      const targetConfused = rank[i]
      if (targetConfused) {
        targetConfused.status.triggerConfusion(duration, targetConfused)
      }
    }
  }
}

export class KnowledgeThiefStrategy extends AbilityStrategy {
  process(
    pokemon: PokemonEntity,
    state: PokemonState,
    board: Board,
    target: PokemonEntity,
    crit: boolean
  ) {
    super.process(pokemon, state, board, target, crit)
    if (AbilityStrategies[target.skill].copyable) {
      AbilityStrategies[target.skill].process(
        pokemon,
        state,
        board,
        target,
        crit
      )
    }
  }
}

export class WonderGuardStrategy extends AbilityStrategy {
  process(
    pokemon: PokemonEntity,
    state: PokemonState,
    board: Board,
    target: PokemonEntity,
    crit: boolean
  ) {
    super.process(pokemon, state, board, target, crit)
    const cells = board.getAdjacentCells(pokemon.positionX, pokemon.positionY)
    let damage = 30
    if (pokemon.stars == 2) {
      damage = 60
    }
    if (pokemon.stars == 3) {
      damage = 120
    }

    cells.forEach((cell) => {
      if (cell.value && pokemon.team != cell.value.team) {
        cell.value.status.triggerParalysis(3000, cell.value)
        cell.value.handleSpecialDamage(
          damage,
          board,
          AttackType.SPECIAL,
          pokemon,
          crit
        )
      }
    })
  }
}

export class IllusionStrategy extends AbilityStrategy {
  process(
    pokemon: PokemonEntity,
    state: PokemonState,
    board: Board,
    target: PokemonEntity,
    crit: boolean
  ) {
    super.process(pokemon, state, board, target, crit)
    const heal = pokemon.stars === 3 ? 70 : pokemon.stars === 2 ? 50 : 30
    pokemon.handleHeal(heal, pokemon, 0.5)
    if (target) {
      pokemon.index = target.index
      pokemon.atk = Math.max(pokemon.atk, target.atk)
      pokemon.range = target.range + (pokemon.items.has(Item.WIDE_LENS) ? 2 : 0)
      pokemon.def = Math.max(pokemon.def, target.def)
      pokemon.speDef = Math.max(pokemon.speDef, target.speDef)
    }
  }
}

export class JudgementStrategy extends AbilityStrategy {
  process(
    pokemon: PokemonEntity,
    state: PokemonState,
    board: Board,
    target: PokemonEntity,
    crit: boolean
  ) {
    super.process(pokemon, state, board, target, crit)
    let synergyLevelsCount = 0
    const synergies = pokemon.player?.synergies
    if (synergies) {
      pokemon.types.forEach((type) => {
        synergyLevelsCount += synergies.get(type) ?? 0
      })
    }
    const damage = 10 * synergyLevelsCount
    target.handleSpecialDamage(damage, board, AttackType.SPECIAL, pokemon, crit)
  }
}

export class ElectricSurgeStrategy extends AbilityStrategy {
  process(
    pokemon: PokemonEntity,
    state: PokemonState,
    board: Board,
    target: PokemonEntity,
    crit: boolean
  ) {
    super.process(pokemon, state, board, target, crit)
    const buff = 10
    board.forEach((x: number, y: number, ally: PokemonEntity | undefined) => {
      if (
        ally &&
        pokemon.team == ally.team &&
        ally.types.has(Synergy.ELECTRIC)
      ) {
        ally.addAttackSpeed(buff, true)
      }
    })
  }
}

export class PsychicSurgeStrategy extends AbilityStrategy {
  process(
    pokemon: PokemonEntity,
    state: PokemonState,
    board: Board,
    target: PokemonEntity,
    crit: boolean
  ) {
    super.process(pokemon, state, board, target, crit)
    const buff = 5
    board.forEach((x: number, y: number, ally: PokemonEntity | undefined) => {
      if (
        ally &&
        ally !== pokemon &&
        pokemon.team == ally.team &&
        ally.types.has(Synergy.PSYCHIC)
      ) {
        ally.addAbilityPower(buff, true)
      }
    })
  }
}

export class MistySurgeStrategy extends AbilityStrategy {
  process(
    pokemon: PokemonEntity,
    state: PokemonState,
    board: Board,
    target: PokemonEntity,
    crit: boolean
  ) {
    super.process(pokemon, state, board, target, crit)
    const ppGain = Math.round(30 * (1 + pokemon.ap / 100))
    board.forEach((x: number, y: number, ally: PokemonEntity | undefined) => {
      if (ally && pokemon.team == ally.team && ally.types.has(Synergy.FAIRY)) {
        ally.addPP(ppGain)
      }
    })
  }
}

export class GrassySurgeStrategy extends AbilityStrategy {
  process(
    pokemon: PokemonEntity,
    state: PokemonState,
    board: Board,
    target: PokemonEntity,
    crit: boolean
  ) {
    super.process(pokemon, state, board, target, crit)
    const buff = 5
    board.forEach((x: number, y: number, ally: PokemonEntity | undefined) => {
      if (ally && pokemon.team == ally.team && ally.types.has(Synergy.GRASS)) {
        ally.addAttack(buff, true)
      }
    })
  }
}

export class ShadowBallStrategy extends AbilityStrategy {
  process(
    pokemon: PokemonEntity,
    state: PokemonState,
    board: Board,
    target: PokemonEntity,
    crit: boolean
  ) {
    super.process(pokemon, state, board, target, crit)
    const damage = pokemon.stars === 3 ? 180 : pokemon.stars === 2 ? 90 : 45

    const cells = board.getAdjacentCells(target.positionX, target.positionY)
    target.handleSpecialDamage(damage, board, AttackType.SPECIAL, pokemon, crit)
    target.addPP(-15)
    target.count.manaBurnCount++
    cells.forEach((cell) => {
      if (cell.value && cell.value.team !== pokemon.team) {
        cell.value.handleSpecialDamage(
          damage,
          board,
          AttackType.SPECIAL,
          pokemon,
          crit
        )
        cell.value.addPP(-15)
        cell.value.count.manaBurnCount++
      }
    })
  }
}

export class ChatterStrategy extends AbilityStrategy {
  process(
    pokemon: PokemonEntity,
    state: PokemonState,
    board: Board,
    target: PokemonEntity,
    crit: boolean
  ) {
    super.process(pokemon, state, board, target, crit)
    const damage = 20
    const confusionChance = 0.5
    board.forEach((x: number, y: number, tg: PokemonEntity | undefined) => {
      if (tg && pokemon.team != tg.team) {
        tg.handleSpecialDamage(damage, board, AttackType.SPECIAL, pokemon, crit)
        if (chance(confusionChance)) {
          tg.status.triggerConfusion(1000, tg)
        }
      }
    })
  }
}

export class CorruptedNatureStrategy extends AbilityStrategy {
  process(
    pokemon: PokemonEntity,
    state: PokemonState,
    board: Board,
    target: PokemonEntity,
    crit: boolean
  ) {
    super.process(pokemon, state, board, target, crit)
    let damage = 20
    if (pokemon.stars == 2) {
      damage = 40
    } else if (pokemon.stars == 3) {
      damage = 80
    }
    const cells = board.getAdjacentCells(target.positionX, target.positionY)
    cells.forEach((cell) => {
      if (cell.value && cell.value.team !== pokemon.team) {
        cell.value.status.triggerWound(5000, cell.value, pokemon, board)
        cell.value.handleSpecialDamage(
          damage,
          board,
          AttackType.SPECIAL,
          pokemon,
          crit
        )
      }
    })
  }
}

export class CrabHammerStrategy extends AbilityStrategy {
  process(
    pokemon: PokemonEntity,
    state: PokemonState,
    board: Board,
    target: PokemonEntity,
    crit: boolean
  ) {
    super.process(pokemon, state, board, target, crit)
    let damage = 40
    if (pokemon.stars == 2) {
      damage = 80
    } else if (pokemon.stars == 3) {
      damage = 120
    }
    if (pokemon.items.has(Item.REAPER_CLOTH)) {
      crit = chance((3 * pokemon.critChance) / 100)
    }
    let attackType = AttackType.SPECIAL
    if (target.life / target.hp < 0.3) {
      damage = target.life
      attackType = AttackType.TRUE
    }
    target.handleSpecialDamage(damage, board, attackType, pokemon, crit)
  }
}

export class DiamondStormStrategy extends AbilityStrategy {
  process(
    pokemon: PokemonEntity,
    state: PokemonState,
    board: Board,
    target: PokemonEntity,
    crit: boolean
  ) {
    super.process(pokemon, state, board, target, crit)
    const damage = Math.round(2 * pokemon.def * (1 + pokemon.ap / 100))
    const cells = board.getAdjacentCells(pokemon.positionX, pokemon.positionY)
    cells.forEach((cell) => {
      if (cell.value && cell.value.team !== pokemon.team) {
        cell.value.handleSpecialDamage(
          damage,
          board,
          AttackType.SPECIAL,
          pokemon,
          crit
        )
      }
    })
  }
}

export class DracoEnergyStrategy extends AbilityStrategy {
  process(
    pokemon: PokemonEntity,
    state: PokemonState,
    board: Board,
    target: PokemonEntity,
    crit: boolean
  ) {
    super.process(pokemon, state, board, target, crit)
    target.handleSpecialDamage(
      pokemon.life,
      board,
      AttackType.SPECIAL,
      pokemon,
      crit
    )
  }
}

export class DynamaxCannonStrategy extends AbilityStrategy {
  process(
    pokemon: PokemonEntity,
    state: PokemonState,
    board: Board,
    target: PokemonEntity,
    crit: boolean
  ) {
    super.process(pokemon, state, board, target, crit)

    effectInLine(board, pokemon, target, (targetInLine) => {
      if (targetInLine != null && targetInLine.team !== pokemon.team) {
        targetInLine.handleSpecialDamage(
          Math.ceil(targetInLine.hp * 0.5),
          board,
          AttackType.SPECIAL,
          pokemon,
          crit
        )
      }
    })
  }
}

export class DynamicPunchStrategy extends AbilityStrategy {
  process(
    pokemon: PokemonEntity,
    state: PokemonState,
    board: Board,
    target: PokemonEntity,
    crit: boolean
  ) {
    super.process(pokemon, state, board, target, crit)
    let duration = 1500
    let damage = 20
    if (pokemon.stars == 2) {
      damage = 40
      duration = 3000
    } else if (pokemon.stars == 3) {
      damage = 80
      duration = 6000
    }
    target.status.triggerConfusion(duration, target)
    target.handleSpecialDamage(damage, board, AttackType.SPECIAL, pokemon, crit)
  }
}

export class ElectroBoostStrategy extends AbilityStrategy {
  process(
    pokemon: PokemonEntity,
    state: PokemonState,
    board: Board,
    target: PokemonEntity,
    crit: boolean
  ) {
    super.process(pokemon, state, board, target, crit)
    board.forEach((x, y, tg) => {
      if (tg && pokemon.team == tg.team && tg.types.has(Synergy.ELECTRIC)) {
        tg.status.triggerRuneProtect(5000)
      }
    })
  }
}

export class AuroraVeilStrategy extends AbilityStrategy {
  process(
    pokemon: PokemonEntity,
    state: PokemonState,
    board: Board,
    target: PokemonEntity,
    crit: boolean
  ) {
    super.process(pokemon, state, board, target, crit)
    const runeProtectDuration = 500
    let shield = 5
    if (pokemon.stars === 2) {
      shield = 10
    }
    if (pokemon.stars === 3) {
      shield = 15
    }
    shield = Math.round(shield * (1 + pokemon.ap / 100))

    board.forEach((x, y, tg) => {
      if (tg && pokemon.team == tg.team) {
        tg.addShield(shield, pokemon, false)
        tg.status.triggerRuneProtect(runeProtectDuration)
      }
    })
  }
}

export class TimeTravelStrategy extends AbilityStrategy {
  process(
    pokemon: PokemonEntity,
    state: PokemonState,
    board: Board,
    target: PokemonEntity,
    crit: boolean
  ) {
    super.process(pokemon, state, board, target, crit)
    board.forEach((x, y, ally) => {
      if (ally && pokemon.team == ally.team) {
        ally.handleHeal(20, pokemon, 1)
        ally.status.clearNegativeStatus()
      }
    })
  }
}

export class AquaJetStrategy extends AbilityStrategy {
  process(
    pokemon: PokemonEntity,
    state: PokemonState,
    board: Board,
    target: PokemonEntity,
    crit: boolean
  ) {
    super.process(pokemon, state, board, target, crit)
    let damage = 20
    if (pokemon.stars === 2) {
      damage = 40
    }
    if (pokemon.stars === 3) {
      damage = 80
    }
    const farthestCoordinate = state.getFarthestTargetCoordinateAvailablePlace(
      pokemon,
      board
    )
    if (farthestCoordinate) {
      const cells = board.getCellsBetween(
        pokemon.positionX,
        pokemon.positionY,
        farthestCoordinate.x,
        farthestCoordinate.y
      )
      cells.forEach((cell) => {
        if (cell.value && cell.value.team != pokemon.team) {
          cell.value.handleSpecialDamage(
            damage,
            board,
            AttackType.SPECIAL,
            pokemon,
            crit
          )
        }
      })

      pokemon.moveTo(farthestCoordinate.x, farthestCoordinate.y, board)
    }
  }
}

export class ElectroWebStrategy extends AbilityStrategy {
  process(
    pokemon: PokemonEntity,
    state: PokemonState,
    board: Board,
    target: PokemonEntity,
    crit: boolean
  ) {
    super.process(pokemon, state, board, target, crit)
    let steal = 15
    if (pokemon.stars == 2) {
      steal = 30
    } else if (pokemon.stars == 3) {
      steal = 60
    }
    steal = Math.round(steal * (1 + pokemon.ap / 100))
    board
      .getAdjacentCells(pokemon.positionX, pokemon.positionY)
      .forEach((cell) => {
        if (cell.value && cell.value.team !== pokemon.team) {
          cell.value.addAttackSpeed(-steal)
          pokemon.addAttackSpeed(steal)
        }
      })
  }
}

export class FireTrickStrategy extends AbilityStrategy {
  process(
    pokemon: PokemonEntity,
    state: PokemonState,
    board: Board,
    target: PokemonEntity,
    crit: boolean
  ) {
    super.process(pokemon, state, board, target, crit)
    let damage = 20
    if (pokemon.stars == 2) {
      damage = 40
    } else if (pokemon.stars == 3) {
      damage = 80
    }
    target.handleSpecialDamage(damage, board, AttackType.SPECIAL, pokemon, crit)
    const teleportationCell = board.getTeleportationCell(
      target.positionX,
      target.positionY
    )
    if (teleportationCell) {
      target.moveTo(teleportationCell.x, teleportationCell.y, board)
    }
  }
}

export class FlameChargeStrategy extends AbilityStrategy {
  process(
    pokemon: PokemonEntity,
    state: PokemonState,
    board: Board,
    target: PokemonEntity,
    crit: boolean
  ) {
    super.process(pokemon, state, board, target, crit)
    let damage = 20
    if (pokemon.stars === 2) {
      damage = 40
    }
    if (pokemon.stars === 3) {
      damage = 80
    }
    const farthestCoordinate = state.getFarthestTargetCoordinateAvailablePlace(
      pokemon,
      board
    )
    if (farthestCoordinate) {
      const cells = board.getCellsBetween(
        pokemon.positionX,
        pokemon.positionY,
        farthestCoordinate.x,
        farthestCoordinate.y
      )
      cells.forEach((cell) => {
        if (cell.value && cell.value.team != pokemon.team) {
          cell.value.handleSpecialDamage(
            damage,
            board,
            AttackType.SPECIAL,
            pokemon,
            crit
          )
        }
      })

      pokemon.moveTo(farthestCoordinate.x, farthestCoordinate.y, board)
    }
  }
}

export class LeechSeedStrategy extends AbilityStrategy {
  process(
    pokemon: PokemonEntity,
    state: PokemonState,
    board: Board,
    target: PokemonEntity,
    crit: boolean
  ) {
    super.process(pokemon, state, board, target, crit)
    let duration = 3000
    let heal = 20
    if (pokemon.stars == 2) {
      duration = 6000
      heal = 40
    } else if (pokemon.stars == 3) {
      duration = 6000
      heal = 80
    }
    pokemon.handleHeal(heal, pokemon, 1)
    target.status.triggerPoison(duration, target, pokemon)
  }
}

export class LockOnStrategy extends AbilityStrategy {
  process(
    pokemon: PokemonEntity,
    state: PokemonState,
    board: Board,
    target: PokemonEntity,
    crit: boolean
  ) {
    super.process(pokemon, state, board, target, crit)
    pokemon.effects.add(Effect.LOCK_ON)
  }
}

export class PsychUpStrategy extends AbilityStrategy {
  process(
    pokemon: PokemonEntity,
    state: PokemonState,
    board: Board,
    target: PokemonEntity,
    crit: boolean
  ) {
    super.process(pokemon, state, board, target, crit)
    let damage = 10
    let duration = 2000
    if (pokemon.stars == 2) {
      damage = 20
      duration = 4000
    } else if (pokemon.stars == 3) {
      damage = 80
      duration = 8000
    }
    target.handleSpecialDamage(damage, board, AttackType.SPECIAL, pokemon, crit)
    target.status.triggerSilence(duration, pokemon)
    const cells = board.getAdjacentCells(target.positionX, target.positionY)
    cells.forEach((cell) => {
      if (cell && cell.value && cell.value.team !== pokemon.team) {
        cell.value.status.triggerSilence(duration, pokemon)
      }
    })
  }
}

export class RazorWindStrategy extends AbilityStrategy {
  process(
    pokemon: PokemonEntity,
    state: PokemonState,
    board: Board,
    target: PokemonEntity,
    crit: boolean
  ) {
    super.process(pokemon, state, board, target, crit)
    const damage = pokemon.stars === 3 ? 80 : pokemon.stars === 2 ? 40 : 20
    target.handleSpecialDamage(damage, board, AttackType.SPECIAL, pokemon, crit)
    target.status.triggerParalysis(7000, target)
    const cells = board.getAdjacentCells(target.positionX, target.positionY)
    cells.forEach((cell) => {
      if (cell && cell.value && cell.value.team !== pokemon.team) {
        cell.value.status.triggerParalysis(7000, cell.value)
      }
    })
  }
}

export class TwistingNetherStrategy extends AbilityStrategy {
  process(
    pokemon: PokemonEntity,
    state: PokemonState,
    board: Board,
    target: PokemonEntity,
    crit: boolean
  ) {
    super.process(pokemon, state, board, target, crit)
    const cells = board.getCellsInRadius(target.positionX, target.positionY, 2)
    cells.forEach((cell) => {
      if (cell && cell.value && cell.value.team !== pokemon.team) {
        cell.value.handleSpecialDamage(
          80,
          board,
          AttackType.SPECIAL,
          pokemon,
          crit
        )
        const teleportationCell = board.getTeleportationCell(
          cell.value.positionX,
          cell.value.positionY
        )
        if (teleportationCell) {
          cell.value.moveTo(teleportationCell.x, teleportationCell.y, board)
        } else {
          logger.error("unable to teleport pokemon", cell.value)
        }
      }
    })
  }
}

export class DarkVoidStrategy extends AbilityStrategy {
  process(
    pokemon: PokemonEntity,
    state: PokemonState,
    board: Board,
    target: PokemonEntity,
    crit: boolean
  ) {
    super.process(pokemon, state, board, target, crit)
    const damage = 30
    board.forEach((x: number, y: number, tg: PokemonEntity | undefined) => {
      if (tg && pokemon.team != tg.team) {
        tg.handleSpecialDamage(damage, board, AttackType.SPECIAL, pokemon, crit)
        if (tg.status.silence) {
          tg.status.triggerSleep(2000, tg)
        }
      }
    })
  }
}

export class OverheatStrategy extends AbilityStrategy {
  process(
    pokemon: PokemonEntity,
    state: PokemonState,
    board: Board,
    target: PokemonEntity,
    crit: boolean
  ) {
    super.process(pokemon, state, board, target, crit)
    board.forEach((x: number, y: number, tg: PokemonEntity | undefined) => {
      if (tg && pokemon.team != tg.team) {
        let damage = 30
        if (tg.status.burn) {
          damage = Math.round(damage * 1.3)
        }
        tg.handleSpecialDamage(damage, board, AttackType.SPECIAL, pokemon, crit)
      }
    })
  }
}

export class HypnosisStrategy extends AbilityStrategy {
  process(
    pokemon: PokemonEntity,
    state: PokemonState,
    board: Board,
    target: PokemonEntity,
    crit: boolean
  ) {
    const farthestTarget = state.getFarthestTarget(pokemon, board) ?? target
    super.process(pokemon, state, board, farthestTarget, crit)
    if (farthestTarget) {
      const duration = Math.round(
        ([2000, 4000, 6000][pokemon.stars - 1] ?? 2000) * (1 + pokemon.ap / 200)
      )
      farthestTarget.status.triggerSleep(duration, farthestTarget)
    }
  }
}

export class KingShieldStrategy extends AbilityStrategy {
  process(
    pokemon: PokemonEntity,
    state: PokemonState,
    board: Board,
    target: PokemonEntity,
    crit: boolean
  ) {
    super.process(pokemon, state, board, target, crit)
    const duration = 1500
    const shield = [10, 20, 30][pokemon.stars - 1] ?? 30
    pokemon.status.triggerProtect(duration)
    pokemon.addShield(shield, pokemon, true)
    const farthestTarget = state.getFarthestTarget(pokemon, board)
    if (farthestTarget) {
      pokemon.moveTo(farthestTarget.positionX, farthestTarget.positionY, board)
    }
  }
}

export class PoisonJabStrategy extends AbilityStrategy {
  process(
    pokemon: PokemonEntity,
    state: PokemonState,
    board: Board,
    target: PokemonEntity,
    crit: boolean
  ) {
    const damage = [30, 60, 90, 120][pokemon.stars - 1] ?? 30
    const farthestTarget = state.getFarthestTarget(pokemon, board) ?? target
    super.process(pokemon, state, board, farthestTarget, crit)
    if (farthestTarget) {
      farthestTarget.handleSpecialDamage(
        damage,
        board,
        AttackType.SPECIAL,
        pokemon,
        crit
      )
      farthestTarget.status.triggerPoison(4000, farthestTarget, pokemon)
      pokemon.status.triggerPoison(4000, pokemon, pokemon)
      pokemon.moveTo(farthestTarget.positionX, farthestTarget.positionY, board)
    }
  }
}

export class ExplosionStrategy extends AbilityStrategy {
  process(
    pokemon: PokemonEntity,
    state: PokemonState,
    board: Board,
    target: PokemonEntity,
    crit: boolean
  ) {
    super.process(pokemon, state, board, target, crit)
    let damage = 0
    switch (pokemon.stars) {
      case 1:
        damage = 50
        break
      case 2:
        damage = 100
        break
      case 3:
        damage = 200
        break
      default:
        break
    }

    const cells = board.getAdjacentCells(pokemon.positionX, pokemon.positionY)

    cells.forEach((cell) => {
      if (cell.value && pokemon.team != cell.value.team) {
        cell.value.handleSpecialDamage(
          damage,
          board,
          AttackType.SPECIAL,
          pokemon,
          crit
        )
      }
    })

    pokemon.handleSpecialDamage(
      damage,
      board,
      AttackType.SPECIAL,
      pokemon,
      crit
    )
  }
}

export class ClangorousSoulStrategy extends AbilityStrategy {
  process(
    pokemon: PokemonEntity,
    state: PokemonState,
    board: Board,
    target: PokemonEntity,
    crit: boolean
  ) {
    super.process(pokemon, state, board, target, crit)
    let buffAtk = 0
    let buffDef = 0
    switch (pokemon.stars) {
      case 1:
        buffAtk = 2
        buffDef = 1
        break
      case 2:
        buffAtk = 4
        buffDef = 2
        break
      case 3:
        buffAtk = 8
        buffDef = 4
        break
      default:
        break
    }

    const cells = board.getAdjacentCells(pokemon.positionX, pokemon.positionY)

    pokemon.addAttack(buffAtk, true)
    pokemon.addDefense(buffDef, true)
    pokemon.addSpecialDefense(buffDef, true)

    cells.forEach((cell) => {
      if (cell.value && pokemon.team == cell.value.team) {
        cell.value.addAttack(buffAtk, true)
        cell.value.addDefense(buffDef, true)
        cell.value.addSpecialDefense(buffDef, true)
      }
    })
  }
}

export class LiquidationStrategy extends AbilityStrategy {
  process(
    pokemon: PokemonEntity,
    state: PokemonState,
    board: Board,
    target: PokemonEntity,
    crit: boolean
  ) {
    super.process(pokemon, state, board, target, crit)
    let damage = 0
    let reduce = 0
    switch (pokemon.stars) {
      case 1:
        damage = 20
        reduce = 1
        break
      case 2:
        damage = 40
        reduce = 2
        break
      case 3:
        damage = 80
        reduce = 4
        break
      default:
        break
    }

    target.handleSpecialDamage(damage, board, AttackType.SPECIAL, pokemon, crit)
    target.addDefense(-reduce, true)
  }
}

export class BonemerangStrategy extends AbilityStrategy {
  process(
    pokemon: PokemonEntity,
    state: PokemonState,
    board: Board,
    target: PokemonEntity,
    crit: boolean
  ) {
    super.process(pokemon, state, board, target, crit)
    let damage = 0
    switch (pokemon.stars) {
      case 1:
        damage = 30
        break
      case 2:
        damage = 60
        break
      case 3:
        damage = 90
        break
      default:
        break
    }

    board.forEach((x: number, y: number, tg: PokemonEntity | undefined) => {
      if (tg && pokemon.team != tg.team && x == target.positionX) {
        tg.handleSpecialDamage(damage, board, AttackType.SPECIAL, pokemon, crit)
      }
    })
  }
}

export class AuroraBeamStrategy extends AbilityStrategy {
  process(
    pokemon: PokemonEntity,
    state: PokemonState,
    board: Board,
    target: PokemonEntity,
    crit: boolean
  ) {
    super.process(pokemon, state, board, target, crit)
    let damage = 0
    switch (pokemon.stars) {
      case 1:
        damage = 25
        break
      case 2:
        damage = 50
        break
      case 3:
        damage = 100
        break
      default:
        break
    }

    effectInLine(board, pokemon, target, (targetInLine) => {
      if (targetInLine != null && targetInLine.team !== pokemon.team) {
        targetInLine.handleSpecialDamage(
          damage,
          board,
          AttackType.SPECIAL,
          pokemon,
          crit
        )
        let freezeChance = 0
        if (pokemon.effects.has(Effect.CHILLY)) {
          freezeChance = 0.1
        } else if (pokemon.effects.has(Effect.FROSTY)) {
          freezeChance = 0.2
        } else if (pokemon.effects.has(Effect.FREEZING)) {
          freezeChance = 0.3
        } else if (pokemon.effects.has(Effect.SHEER_COLD)) {
          freezeChance = 0.4
        }
        if (chance(freezeChance)) {
          targetInLine.status.triggerFreeze(2000, target)
        }
      }
    })
  }
}

export class GrowlStrategy extends AbilityStrategy {
  process(
    pokemon: PokemonEntity,
    state: PokemonState,
    board: Board,
    target: PokemonEntity,
    crit: boolean
  ) {
    super.process(pokemon, state, board, target, crit)
    let duration = [3000, 6000, 9000][pokemon.stars - 1] ?? 9000
    duration = Math.round(duration * (1 + pokemon.ap / 100))
    board.forEach((x: number, y: number, tg: PokemonEntity | undefined) => {
      if (tg && pokemon.team != tg.team) {
        tg.status.triggerFlinch(duration)
      }
    })
  }
}

export class RelicSongStrategy extends AbilityStrategy {
  process(
    pokemon: PokemonEntity,
    state: PokemonState,
    board: Board,
    target: PokemonEntity,
    crit: boolean
  ) {
    super.process(pokemon, state, board, target, crit)
    if (pokemon.count.ult % 3 === 0) {
      const duration = Math.round(2000 * (1 + pokemon.ap / 200))
      board.forEach((x: number, y: number, tg: PokemonEntity | undefined) => {
        if (tg && pokemon.team != tg.team) {
          tg.status.triggerSleep(duration, tg)
          pokemon.simulation.room.broadcast(Transfer.ABILITY, {
            id: pokemon.simulation.id,
            skill: pokemon.skill,
            positionX: tg.positionX,
            positionY: tg.positionX,
            orientation: tg.orientation
          })
        }
      })
    }
  }
}

export class DisarmingVoiceStrategy extends AbilityStrategy {
  process(
    pokemon: PokemonEntity,
    state: PokemonState,
    board: Board,
    target: PokemonEntity,
    crit: boolean
  ) {
    super.process(pokemon, state, board, target, crit)
    let ppGain = [10, 20, 30][pokemon.stars - 1] ?? 0
    ppGain = Math.round(ppGain * (1 + pokemon.ap / 200))
    board.forEach((x: number, y: number, tg: PokemonEntity | undefined) => {
      if (tg && pokemon.team === tg.team && tg.id !== pokemon.id) {
        tg.addPP(ppGain)
        pokemon.simulation.room.broadcast(Transfer.ABILITY, {
          id: pokemon.simulation.id,
          skill: pokemon.skill,
          positionX: tg.positionX,
          positionY: tg.positionY,
          orientation: tg.orientation
        })
      }
    })
  }
}
export class HighJumpKickStrategy extends AbilityStrategy {
  process(
    pokemon: PokemonEntity,
    state: PokemonState,
    board: Board,
    target: PokemonEntity,
    crit: boolean
  ) {
    super.process(pokemon, state, board, target, crit)
    let damage = 0
    switch (pokemon.stars) {
      case 1:
        damage = 50
        break
      case 2:
        damage = 100
        break
      case 3:
        damage = 200
        break
      default:
        break
    }
    pokemon.addPP(target.pp)
    target.addPP(-target.pp)
    target.count.manaBurnCount++
    target.handleSpecialDamage(damage, board, AttackType.SPECIAL, pokemon, crit)
  }
}

export class GrassWhistleStrategy extends AbilityStrategy {
  process(
    pokemon: PokemonEntity,
    state: PokemonState,
    board: Board,
    target: PokemonEntity,
    crit: boolean
  ) {
    super.process(pokemon, state, board, target, crit)
    let n = 0
    switch (pokemon.stars) {
      case 1:
        n = 1
        break
      case 2:
        n = 2
        break
      case 3:
        n = 4
        break
      default:
        break
    }
    board.forEach((x: number, y: number, tg: PokemonEntity | undefined) => {
      if (tg && pokemon.team != tg.team && n > 0) {
        tg.status.triggerSleep(2000, tg)
        n--
      }
    })
  }
}

export class TriAttackStrategy extends AbilityStrategy {
  process(
    pokemon: PokemonEntity,
    state: PokemonState,
    board: Board,
    target: PokemonEntity,
    crit: boolean
  ) {
    super.process(pokemon, state, board, target, crit)
    const damage = [30, 50, 70][pokemon.stars - 1] ?? 70
    target.handleSpecialDamage(damage, board, AttackType.SPECIAL, pokemon, crit)
    const effect = randomBetween(1, 3)
    switch (effect) {
      case 1:
        target.status.triggerFreeze(2000, target)
        break
      case 2:
        target.status.triggerBurn(5000, target, pokemon, board)
        break
      case 3:
        target.status.triggerParalysis(5000, target)
        break
    }
  }
}

export class EchoStrategy extends AbilityStrategy {
  process(
    pokemon: PokemonEntity,
    state: PokemonState,
    board: Board,
    target: PokemonEntity,
    crit: boolean
  ) {
    super.process(pokemon, state, board, target, crit)

    let damage = 0
    let additional = 0

    switch (pokemon.stars) {
      case 1:
        damage = 3
        additional = 3
        break
      case 2:
        damage = 6
        additional = 6
        break
      case 3:
        damage = 9
        additional = 9
        break
      default:
        break
    }

    board.forEach((x: number, y: number, tg: PokemonEntity | undefined) => {
      if (tg && pokemon.team != tg.team) {
        tg.handleSpecialDamage(
          damage + pokemon.echo * additional,
          board,
          AttackType.SPECIAL,
          pokemon,
          crit
        )
      }
    })

    pokemon.echo++
  }
}

export class FutureSightStrategy extends AbilityStrategy {
  process(
    pokemon: PokemonEntity,
    state: PokemonState,
    board: Board,
    target: PokemonEntity,
    crit: boolean
  ) {
    super.process(pokemon, state, board, target, crit)

    let damage = 0
    let count = 0

    switch (pokemon.stars) {
      case 1:
        damage = 15
        count = 5
        break
      case 2:
        damage = 30
        count = 5
        break
      case 3:
        damage = 60
        count = 5
        break
      default:
        break
    }

    board.forEach((x: number, y: number, tg: PokemonEntity | undefined) => {
      if (tg && pokemon.team != tg.team && count > 0) {
        tg.handleSpecialDamage(damage, board, AttackType.SPECIAL, pokemon, crit)
        count--
        tg.count.futureSightCount++
      }
    })
  }
}

export class PetalDanceStrategy extends AbilityStrategy {
  process(
    pokemon: PokemonEntity,
    state: PokemonState,
    board: Board,
    target: PokemonEntity,
    crit: boolean
  ) {
    super.process(pokemon, state, board, target, crit)

    let damage = 0
    let count = 0

    switch (pokemon.stars) {
      case 1:
        damage = 20
        count = 3
        break
      case 2:
        damage = 30
        count = 4
        break
      case 3:
        damage = 50
        count = 5
        break
      default:
        break
    }

    board.forEach((x: number, y: number, tg: PokemonEntity | undefined) => {
      if (tg && pokemon.team != tg.team && count > 0) {
        tg.handleSpecialDamage(damage, board, AttackType.SPECIAL, pokemon, crit)
        count--
        tg.count.petalDanceCount++
      }
    })
  }
}

export class HyperVoiceStrategy extends AbilityStrategy {
  process(
    pokemon: PokemonEntity,
    state: PokemonState,
    board: Board,
    target: PokemonEntity,
    crit: boolean
  ) {
    super.process(pokemon, state, board, target, crit)

    let damage = 0
    let confusion = 0

    switch (pokemon.stars) {
      case 1:
        damage = 45
        confusion = 1
        break
      case 2:
        damage = 90
        confusion = 2
        break
      case 3:
        damage = 200
        confusion = 3
        break
      default:
        break
    }

    board.forEach((x: number, y: number, tg: PokemonEntity | undefined) => {
      if (tg && pokemon.team != tg.team && target.positionY == y) {
        tg.handleSpecialDamage(damage, board, AttackType.SPECIAL, pokemon, crit)
        tg.status.triggerConfusion(confusion * 1000, tg)
      }
    })
  }
}
export class ShadowCloneStrategy extends AbilityStrategy {
  process(
    pokemon: PokemonEntity,
    state: PokemonState,
    board: Board,
    target: PokemonEntity,
    crit: boolean
  ) {
    super.process(pokemon, state, board, target, crit)
    const farthestCoordinate = state.getFarthestTargetCoordinateAvailablePlace(
      pokemon,
      board
    )

    if (farthestCoordinate) {
      const p = PokemonFactory.createPokemonFromName(pokemon.name)
      pokemon.items.forEach((i) => {
        p.items.add(i)
      })
      const clone = pokemon.simulation.addPokemon(
        p,
        farthestCoordinate.x,
        farthestCoordinate.y,
        pokemon.team
      )
      clone.hp = min(1)(Math.ceil(0.8 * pokemon.hp))
      clone.life = clone.hp
      clone.addShield(30, clone, true)
      clone.isClone = true
    }
  }
}

export class VoltSwitchStrategy extends AbilityStrategy {
  process(
    pokemon: PokemonEntity,
    state: PokemonState,
    board: Board,
    target: PokemonEntity,
    crit: boolean
  ) {
    super.process(pokemon, state, board, target, crit)
    const damage = [30, 60, 120][pokemon.stars - 1] ?? 120
    const farthestCoordinate = state.getFarthestTargetCoordinateAvailablePlace(
      pokemon,
      board
    )

    if (farthestCoordinate) {
      const cells = board.getCellsBetween(
        pokemon.positionX,
        pokemon.positionY,
        farthestCoordinate.x,
        farthestCoordinate.y
      )
      cells.forEach((cell) => {
        if (cell.value && cell.value.team != pokemon.team) {
          cell.value.handleSpecialDamage(
            damage,
            board,
            AttackType.SPECIAL,
            pokemon,
            crit
          )
        }
      })

      pokemon.moveTo(farthestCoordinate.x, farthestCoordinate.y, board)
    }
  }
}

export class NuzzleStrategy extends AbilityStrategy {
  process(
    pokemon: PokemonEntity,
    state: PokemonState,
    board: Board,
    target: PokemonEntity,
    crit: boolean
  ) {
    const farthestTarget = state.getFarthestTarget(pokemon, board) ?? target
    super.process(pokemon, state, board, farthestTarget, crit)
    const farthestCoordinate = state.getFarthestTargetCoordinateAvailablePlace(
      pokemon,
      board
    )

    if (farthestTarget && farthestCoordinate) {
      const damage = [30, 60, 120][pokemon.stars - 1] ?? 120
      const duration = [3000, 4000, 5000][pokemon.stars - 1] ?? 5000

      farthestTarget.handleSpecialDamage(
        damage,
        board,
        AttackType.SPECIAL,
        pokemon,
        crit,
        true
      )
      farthestTarget.status.triggerParalysis(duration, farthestTarget)
      pokemon.moveTo(farthestCoordinate.x, farthestCoordinate.y, board)
    }
  }
}

export class HeadSmashStrategy extends AbilityStrategy {
  process(
    pokemon: PokemonEntity,
    state: PokemonState,
    board: Board,
    target: PokemonEntity,
    crit: boolean
  ) {
    super.process(pokemon, state, board, target, crit)

    let damage, recoil
    if (pokemon.stars === 3) {
      damage = 150
      recoil = 15
    } else if (pokemon.stars === 2) {
      damage = 80
      recoil = 10
    } else {
      damage = 40
      recoil = 5
    }

    if (target.status.sleep || target.status.freeze) {
      target.handleSpecialDamage(
        target.life,
        board,
        AttackType.TRUE,
        pokemon,
        crit
      )
    } else {
      target.handleSpecialDamage(
        damage,
        board,
        AttackType.SPECIAL,
        pokemon,
        crit
      )
    }
    pokemon.handleSpecialDamage(recoil, board, AttackType.TRUE, pokemon, crit)
  }
}

export class RockSmashStrategy extends AbilityStrategy {
  process(
    pokemon: PokemonEntity,
    state: PokemonState,
    board: Board,
    target: PokemonEntity,
    crit: boolean
  ) {
    super.process(pokemon, state, board, target, crit)

    let d = 0
    let s = 0
    switch (pokemon.stars) {
      case 1:
        d = 20
        s = 3000
        break
      case 2:
        d = 40
        s = 6000
        break
      case 3:
        d = 80
        s = 9000
        break
      default:
        break
    }

    target.handleSpecialDamage(d, board, AttackType.SPECIAL, pokemon, crit)
    target.status.triggerSilence(s, pokemon)
  }
}

export class RockTombStrategy extends AbilityStrategy {
  process(
    pokemon: PokemonEntity,
    state: PokemonState,
    board: Board,
    target: PokemonEntity,
    crit: boolean
  ) {
    super.process(pokemon, state, board, target, crit)

    let damage = 30
    let debuff = 10
    if (pokemon.stars === 2) {
      damage = 60
      debuff = 20
    }
    if (pokemon.stars === 3) {
      damage = 120
      debuff = 40
    }

    target.handleSpecialDamage(damage, board, AttackType.SPECIAL, pokemon, crit)
    target.addAttackSpeed(-debuff, false)
  }
}

export class RoarOfTimeStrategy extends AbilityStrategy {
  process(
    pokemon: PokemonEntity,
    state: PokemonState,
    board: Board,
    target: PokemonEntity,
    crit: boolean
  ) {
    super.process(pokemon, state, board, target, crit)
    const atkSpeedBuff = Math.round(20 * (1 + pokemon.ap / 100))

    const strongest = board.getStrongestUnitOnBoard(pokemon.team)
    if (strongest) {
      strongest.status.resurection = true
      strongest.addAttackSpeed(atkSpeedBuff, false)
    }
  }
}

export class HealBlockStrategy extends AbilityStrategy {
  process(
    pokemon: PokemonEntity,
    state: PokemonState,
    board: Board,
    target: PokemonEntity,
    crit: boolean
  ) {
    super.process(pokemon, state, board, target, crit)

    let timer = 0
    switch (pokemon.stars) {
      case 1:
        timer = 5000
        break
      case 2:
        timer = 10000
        break
      case 3:
        timer = 15000
        break
      default:
        break
    }
    const cells = board.getAdjacentCells(pokemon.positionX, pokemon.positionY)

    cells.forEach((cell) => {
      if (cell.value && pokemon.team != cell.value.team) {
        cell.value.status.triggerWound(timer, cell.value, pokemon, board)
      }
    })
  }
}

export class SpikeArmorStrategy extends AbilityStrategy {
  process(
    pokemon: PokemonEntity,
    state: PokemonState,
    board: Board,
    target: PokemonEntity,
    crit: boolean
  ) {
    super.process(pokemon, state, board, target, crit)
    const duration =
      pokemon.stars === 3 ? 10000 : pokemon.stars === 2 ? 5000 : 3000
    pokemon.status.triggerSpikeArmor(duration)
  }
}

export class OriginPulseStrategy extends AbilityStrategy {
  process(
    pokemon: PokemonEntity,
    state: PokemonState,
    board: Board,
    target: PokemonEntity,
    crit: boolean
  ) {
    super.process(pokemon, state, board, target, crit)
    const damage = 120
    board.forEach((x: number, y: number, tg: PokemonEntity | undefined) => {
      if (tg && pokemon.team != tg.team && target.positionY == y) {
        tg.handleSpecialDamage(damage, board, AttackType.SPECIAL, pokemon, crit)
      }
    })
  }
}

export class SeedFlareStrategy extends AbilityStrategy {
  process(
    pokemon: PokemonEntity,
    state: PokemonState,
    board: Board,
    target: PokemonEntity,
    crit: boolean
  ) {
    super.process(pokemon, state, board, target, crit)
    const damage = 30

    board.forEach((x: number, y: number, tg: PokemonEntity | undefined) => {
      if (tg && pokemon.team != tg.team) {
        tg.addSpecialDefense(-2, true)
        tg.handleSpecialDamage(damage, board, AttackType.SPECIAL, pokemon, crit)
      }
    })
  }
}

export class NightmareStrategy extends AbilityStrategy {
  process(
    pokemon: PokemonEntity,
    state: PokemonState,
    board: Board,
    target: PokemonEntity,
    crit: boolean
  ) {
    super.process(pokemon, state, board, target, crit)
    let duration =
      pokemon.stars === 3 ? 8000 : pokemon.stars === 2 ? 3000 : 1500
    duration = Math.round(duration * (1 + pokemon.ap / 200))

    board.forEach((x: number, y: number, enemy: PokemonEntity | undefined) => {
      if (enemy && pokemon.team != enemy.team) {
        if (enemy.status.flinch || enemy.status.sleep || enemy.status.silence) {
          enemy.handleSpecialDamage(
            50,
            board,
            AttackType.SPECIAL,
            pokemon,
            crit,
            true
          )
        }
        enemy.status.triggerSilence(duration, pokemon)
      }
    })
  }
}

export class BurnStrategy extends AbilityStrategy {
  process(
    pokemon: PokemonEntity,
    state: PokemonState,
    board: Board,
    target: PokemonEntity,
    crit: boolean
  ) {
    super.process(pokemon, state, board, target, crit)
    let duration = 5000
    if (pokemon.stars === 2) {
      duration = 10000
    }
    if (pokemon.stars === 3) {
      duration = 20000
    }
    board.forEach((x: number, y: number, value: PokemonEntity | undefined) => {
      if (value && pokemon.team != value.team) {
        value.status.triggerBurn(duration, value, pokemon, board)
      }
    })
  }
}

export class PoisonStrategy extends AbilityStrategy {
  process(
    pokemon: PokemonEntity,
    state: PokemonState,
    board: Board,
    target: PokemonEntity,
    crit: boolean
  ) {
    super.process(pokemon, state, board, target, crit)
    let duration = 0
    let count = 1

    switch (pokemon.stars) {
      case 1:
        duration = 3000
        count = 1
        break
      case 2:
        duration = 6000
        count = 2
        break
      case 3:
        duration = 9000
        count = 3
        break
      default:
        break
    }

    duration = Math.round(duration * (1 + pokemon.ap / 200))

    const closestEnemies = new Array<PokemonEntity>()
    board.forEach((x: number, y: number, enemy: PokemonEntity | undefined) => {
      if (enemy && pokemon.team !== enemy.team) {
        closestEnemies.push(enemy)
      }
    })
    closestEnemies.sort((a, b) => {
      const distanceA = distanceC(
        a.positionX,
        a.positionY,
        pokemon.positionX,
        pokemon.positionY
      )
      const distanceB = distanceC(
        b.positionX,
        b.positionY,
        pokemon.positionX,
        pokemon.positionY
      )
      return distanceA - distanceB
    })

    for (let i = 0; i < count; i++) {
      const enemy = closestEnemies[i]
      if (enemy) {
        enemy.status.triggerPoison(duration, enemy, pokemon)
      }
    }
  }
}

export class BlizzardStrategy extends AbilityStrategy {
  process(
    pokemon: PokemonEntity,
    state: PokemonState,
    board: Board,
    target: PokemonEntity,
    crit: boolean
  ) {
    super.process(pokemon, state, board, target, crit)
    const freezeDuration = [1000, 2000, 3000][pokemon.stars - 1] ?? 3000
    const damage = [5, 10, 15][pokemon.stars - 1] ?? 15
    board.forEach((x: number, y: number, enemy: PokemonEntity | undefined) => {
      if (enemy && pokemon.team != enemy.team) {
        enemy.status.triggerFreeze(freezeDuration, enemy)
        enemy.handleSpecialDamage(
          enemy.status.freeze ? damage * 2 : damage,
          board,
          AttackType.SPECIAL,
          pokemon,
          crit
        )
      }
    })
  }
}

export class ProtectStrategy extends AbilityStrategy {
  process(
    pokemon: PokemonEntity,
    state: PokemonState,
    board: Board,
    target: PokemonEntity,
    crit: boolean
  ) {
    super.process(pokemon, state, board, target, crit)
    const duration = Math.round(5000 * (1 + pokemon.ap / 200))
    pokemon.status.triggerProtect(duration)
  }
}

export class SleepStrategy extends AbilityStrategy {
  process(
    pokemon: PokemonEntity,
    state: PokemonState,
    board: Board,
    target: PokemonEntity,
    crit: boolean
  ) {
    super.process(pokemon, state, board, target, crit)
    const timer = Math.round(2000 * (1 + pokemon.ap / 100))
    const count = pokemon.stars
    const rank = new Array<PokemonEntity>()
    board.forEach((x: number, y: number, tg: PokemonEntity | undefined) => {
      if (tg && pokemon.team != tg.team) {
        rank.push(tg)
      }
    })
    rank.sort((a, b) => {
      if (a.team === Team.BLUE_TEAM) {
        return a.positionY - b.positionY
      } else {
        return b.positionY - a.positionY
      }
    })
    for (let i = 0; i < count; i++) {
      const tg = rank[i]
      if (tg) {
        tg.status.triggerSleep(timer, tg)
      }
    }
  }
}

export class ConfusionStrategy extends AbilityStrategy {
  process(
    pokemon: PokemonEntity,
    state: PokemonState,
    board: Board,
    target: PokemonEntity,
    crit: boolean
  ) {
    super.process(pokemon, state, board, target, crit)
    let timer = 0,
      damage = 0
    switch (pokemon.stars) {
      case 1:
        timer = 3000
        damage = 75
        break
      case 2:
        timer = 5000
        damage = 150
        break
      case 3:
        timer = 7000
        damage = 300
        break
      default:
        break
    }

    if (target.status.confusion) {
      target.handleSpecialDamage(
        damage,
        board,
        AttackType.SPECIAL,
        pokemon,
        crit
      )
    } else {
      target.status.triggerSilence(timer, target)
      target.status.triggerConfusion(timer, target)
    }
  }
}

export class FireBlastStrategy extends AbilityStrategy {
  process(
    pokemon: PokemonEntity,
    state: PokemonState,
    board: Board,
    target: PokemonEntity,
    crit: boolean
  ) {
    super.process(pokemon, state, board, target, crit)
    let damage = 30
    if (pokemon.stars === 2) {
      damage = 60
    }
    if (pokemon.stars === 3) {
      damage = 120
    }
    target.handleSpecialDamage(damage, board, AttackType.SPECIAL, pokemon, crit)
  }
}

export class SeismicTossStrategy extends AbilityStrategy {
  process(
    pokemon: PokemonEntity,
    state: PokemonState,
    board: Board,
    target: PokemonEntity,
    crit: boolean
  ) {
    super.process(pokemon, state, board, target, crit)
    let damage = 7
    if (pokemon.stars === 2) {
      damage = 14
    }
    if (pokemon.stars === 3) {
      damage = 28
    }

    let totalDamage = 0
    board.forEach((x: number, y: number, value: PokemonEntity | undefined) => {
      if (value && pokemon.team == value.team) {
        totalDamage += damage
      }
    })
    target.handleSpecialDamage(
      totalDamage,
      board,
      AttackType.TRUE,
      pokemon,
      crit
    )
  }
}

export class GuillotineStrategy extends AbilityStrategy {
  process(
    pokemon: PokemonEntity,
    state: PokemonState,
    board: Board,
    target: PokemonEntity,
    crit: boolean
  ) {
    super.process(pokemon, state, board, target, crit)
    const damage = pokemon.atk * pokemon.stars
    const { death } = target.handleSpecialDamage(
      damage,
      board,
      AttackType.SPECIAL,
      pokemon,
      crit
    )
    if (death) {
      pokemon.addPP(pokemon.maxPP)
    }
  }
}

export class RockSlideStrategy extends AbilityStrategy {
  process(
    pokemon: PokemonEntity,
    state: PokemonState,
    board: Board,
    target: PokemonEntity,
    crit: boolean
  ) {
    super.process(pokemon, state, board, target, crit)
    let damage = 30
    if (pokemon.stars === 2) {
      damage = 60
    }
    if (pokemon.stars === 3) {
      damage = 120
    }

    if (target.types.has(Synergy.FLYING)) {
      damage = damage * 2
    }
    target.handleSpecialDamage(damage, board, AttackType.SPECIAL, pokemon, crit)
  }
}

export class WheelOfFireStrategy extends AbilityStrategy {
  process(
    pokemon: PokemonEntity,
    state: PokemonState,
    board: Board,
    target: PokemonEntity,
    crit: boolean
  ) {
    const damage = [10, 20, 30][pokemon.stars - 1] ?? 30
    const farthestTarget = state.getFarthestTarget(pokemon, board) ?? target
    super.process(pokemon, state, board, farthestTarget, crit)

    const cells = board.getCellsBetween(
      pokemon.positionX,
      pokemon.positionY,
      farthestTarget.positionX,
      farthestTarget.positionY
    )

    cells.forEach((cell) => {
      if (cell.value && cell.value.team != pokemon.team) {
        pokemon.simulation.room.broadcast(Transfer.ABILITY, {
          id: pokemon.simulation.id,
          skill: "FLAME_HIT",
          positionX: cell.value.positionX,
          positionY: cell.value.positionY
        })

        cell.value.handleSpecialDamage(
          damage,
          board,
          AttackType.SPECIAL,
          pokemon,
          crit
        )
        cell.value.handleSpecialDamage(
          damage,
          board,
          AttackType.SPECIAL,
          pokemon,
          crit
        )
      }
    })
  }
}

export class InfernalParadeStrategy extends AbilityStrategy {
  process(
    pokemon: PokemonEntity,
    state: PokemonState,
    board: Board,
    target: PokemonEntity,
    crit: boolean
  ) {
    const farthestTarget = state.getFarthestTarget(pokemon, board) ?? target
    super.process(pokemon, state, board, farthestTarget, crit)

    const cells = board.getCellsBetween(
      pokemon.positionX,
      pokemon.positionY,
      farthestTarget.positionX,
      farthestTarget.positionY
    )

    cells.forEach((cell) => {
      if (cell.value && cell.value.team != pokemon.team) {
        const enemy = cell.value
        pokemon.simulation.room.broadcast(Transfer.ABILITY, {
          id: pokemon.simulation.id,
          skill: "FLAME_HIT",
          positionX: enemy.positionX,
          positionY: enemy.positionY
        })

        if (Math.random() > 0.5) {
          enemy.status.triggerBurn(3000, cell.value, pokemon, board)
        }

        repeat(2)(() =>
          enemy.handleSpecialDamage(
            30,
            board,
            AttackType.SPECIAL,
            pokemon,
            crit
          )
        )
      }
    })
  }
}

export class HeatWaveStrategy extends AbilityStrategy {
  process(
    pokemon: PokemonEntity,
    state: PokemonState,
    board: Board,
    target: PokemonEntity,
    crit: boolean
  ) {
    super.process(pokemon, state, board, target, crit)
    let damage = 0
    switch (pokemon.stars) {
      case 1:
        damage = 20
        break
      case 2:
        damage = 40
        break
      case 3:
        damage = 80
        break
      default:
        break
    }

    effectInLine(board, pokemon, target, (targetInLine) => {
      if (targetInLine != null && targetInLine.team != pokemon.team) {
        targetInLine.handleSpecialDamage(
          damage,
          board,
          AttackType.SPECIAL,
          pokemon,
          crit
        )
      }
    })
  }
}

export class HydroPumpStrategy extends AbilityStrategy {
  process(
    pokemon: PokemonEntity,
    state: PokemonState,
    board: Board,
    target: PokemonEntity,
    crit: boolean
  ) {
    super.process(pokemon, state, board, target, crit)
    let damage = 0
    switch (pokemon.stars) {
      case 1:
        damage = 25
        break
      case 2:
        damage = 50
        break
      case 3:
        damage = 100
        break
      default:
        break
    }

    effectInLine(board, pokemon, target, (targetInLine) => {
      if (targetInLine != null && targetInLine.team !== pokemon.team) {
        targetInLine.handleSpecialDamage(
          damage,
          board,
          AttackType.SPECIAL,
          pokemon,
          crit
        )
      }
    })
  }
}

export class SolarBeamStrategy extends AbilityStrategy {
  process(
    pokemon: PokemonEntity,
    state: PokemonState,
    board: Board,
    target: PokemonEntity,
    crit: boolean
  ) {
    super.process(pokemon, state, board, target, crit)
    let damage = pokemon.stars === 3 ? 120 : pokemon.stars === 2 ? 60 : 30
    if (pokemon.simulation.weather === Weather.SUN) {
      damage = damage * 2
      pokemon.addPP(40)
    }
    effectInLine(board, pokemon, target, (targetInLine) => {
      if (targetInLine != null && targetInLine.team !== pokemon.team) {
        if (pokemon.simulation.weather === Weather.SUN) {
          targetInLine.status.triggerBurn(3000, targetInLine, pokemon, board)
        }

        targetInLine.handleSpecialDamage(
          damage,
          board,
          AttackType.SPECIAL,
          pokemon,
          crit
        )
      }
    })
  }
}

export class ThunderStrategy extends AbilityStrategy {
  process(
    pokemon: PokemonEntity,
    state: PokemonState,
    board: Board,
    target: PokemonEntity,
    crit: boolean
  ) {
    super.process(pokemon, state, board, target, crit)
    let damage = 0
    switch (pokemon.stars) {
      case 1:
        damage = 30
        break
      case 2:
        damage = 60
        break
      case 3:
        damage = 120
        break
      default:
        break
    }
    target.handleSpecialDamage(damage, board, AttackType.SPECIAL, pokemon, crit)
  }
}

export class DracoMeteorStrategy extends AbilityStrategy {
  process(
    pokemon: PokemonEntity,
    state: PokemonState,
    board: Board,
    target: PokemonEntity,
    crit: boolean
  ) {
    super.process(pokemon, state, board, target, crit)
    const damage = 50
    board.forEach((x: number, y: number, tg: PokemonEntity | undefined) => {
      if (tg && pokemon.team != tg.team) {
        tg.handleSpecialDamage(damage, board, AttackType.SPECIAL, pokemon, crit)
      }
    })
  }
}

export class BlazeKickStrategy extends AbilityStrategy {
  process(
    pokemon: PokemonEntity,
    state: PokemonState,
    board: Board,
    target: PokemonEntity,
    crit: boolean
  ) {
    super.process(pokemon, state, board, target, crit)
    let damage = 0
    switch (pokemon.stars) {
      case 1:
        damage = 30
        break
      case 2:
        damage = 60
        break
      case 3:
        damage = 120
        break
      default:
        break
    }
    target.handleSpecialDamage(damage, board, AttackType.SPECIAL, pokemon, crit)
  }
}

export class WishStrategy extends AbilityStrategy {
  process(
    pokemon: PokemonEntity,
    state: PokemonState,
    board: Board,
    target: PokemonEntity,
    crit: boolean
  ) {
    super.process(pokemon, state, board, target, crit)
    const heal = 50
    let count = pokemon.stars

    board.forEach((x: number, y: number, ally: PokemonEntity | undefined) => {
      if (
        ally &&
        pokemon.team == ally.team &&
        count > 0 &&
        ally.life < ally.hp
      ) {
        ally.handleHeal(heal, pokemon, 1)
        count -= 1
      }
    })
  }
}

export class NaturalGiftStrategy extends AbilityStrategy {
  process(
    pokemon: PokemonEntity,
    state: PokemonState,
    board: Board,
    target: PokemonEntity,
    crit: boolean
  ) {
    super.process(pokemon, state, board, target, crit, true)

    const lowestHealthAlly = (
      board.cells.filter(
        (cell) => cell && cell.team === pokemon.team
      ) as PokemonEntity[]
    ).sort((a, b) => a.life / a.hp - b.life / b.hp)[0]

    if (lowestHealthAlly) {
      lowestHealthAlly.handleHeal(
        pokemon.stars === 3 ? 120 : pokemon.stars === 2 ? 60 : 30,
        pokemon,
        1
      )
      lowestHealthAlly.status.triggerRuneProtect(pokemon.stars * 1000)
      pokemon.simulation.room.broadcast(Transfer.ABILITY, {
        id: pokemon.simulation.id,
        skill: Ability.NATURAL_GIFT,
        positionX: pokemon.positionX,
        positionY: pokemon.positionY,
        targetX: lowestHealthAlly.positionX,
        targetY: lowestHealthAlly.positionY
      })
    }
  }
}

export class CalmMindStrategy extends AbilityStrategy {
  process(
    pokemon: PokemonEntity,
    state: PokemonState,
    board: Board,
    target: PokemonEntity,
    crit: boolean
  ) {
    super.process(pokemon, state, board, target, crit)
    const buff = 1
    pokemon.addAttack(buff * pokemon.baseAtk, true)
  }
}

export class CosmicPowerStrategy extends AbilityStrategy {
  process(
    pokemon: PokemonEntity,
    state: PokemonState,
    board: Board,
    target: PokemonEntity,
    crit: boolean
  ) {
    super.process(pokemon, state, board, target, crit)
    const apGain = Math.round(20 * (1 + pokemon.ap / 100))
    board.forEach((x, y, ally) => {
      if (ally && ally.team === pokemon.team) {
        ally.addAbilityPower(apGain, false)
      }
    })
  }
}

export class DefenseCurlStrategy extends AbilityStrategy {
  process(
    pokemon: PokemonEntity,
    state: PokemonState,
    board: Board,
    target: PokemonEntity,
    crit: boolean
  ) {
    super.process(pokemon, state, board, target, crit)
    let buff = 3
    if (pokemon.stars === 2) {
      buff = 6
    }
    if (pokemon.stars === 3) {
      buff = 12
    }
    pokemon.addDefense(buff, true)
    pokemon.addSpecialDefense(buff, true)
  }
}

export class IronDefenseStrategy extends AbilityStrategy {
  process(
    pokemon: PokemonEntity,
    state: PokemonState,
    board: Board,
    target: PokemonEntity,
    crit: boolean
  ) {
    super.process(pokemon, state, board, target, crit)
    const shield = [20, 40, 80][pokemon.stars - 1] ?? 80
    board.forEach((x: number, y: number, ally: PokemonEntity | undefined) => {
      if (ally && pokemon.team == ally.team && y === pokemon.positionY) {
        ally.addShield(shield, pokemon, true)
      }
    })
  }
}

export class SoakStrategy extends AbilityStrategy {
  process(
    pokemon: PokemonEntity,
    state: PokemonState,
    board: Board,
    target: PokemonEntity,
    crit: boolean
  ) {
    super.process(pokemon, state, board, target, crit)
    let damage = 0
    switch (pokemon.stars) {
      case 1:
        damage = 20
        break
      case 2:
        damage = 40
        break
      case 3:
        damage = 80
        break
      default:
        break
    }

    board.forEach((x: number, y: number, ally: PokemonEntity | undefined) => {
      if (ally && pokemon.team == ally.team) {
        ally.addPP(10)
      }
    })

    target.handleSpecialDamage(damage, board, AttackType.SPECIAL, pokemon, crit)
  }
}

export class IronTailStrategy extends AbilityStrategy {
  process(
    pokemon: PokemonEntity,
    state: PokemonState,
    board: Board,
    target: PokemonEntity,
    crit: boolean
  ) {
    super.process(pokemon, state, board, target, crit)
    let damage = 20
    let buff = 1
    if (pokemon.stars === 2) {
      damage = 40
      buff = 3
    }
    if (pokemon.stars === 3) {
      damage = 80
      buff = 5
    }
    pokemon.addDefense(buff, true)
    target.handleSpecialDamage(damage, board, AttackType.SPECIAL, pokemon, crit)
  }
}

export class BlastBurnStrategy extends AbilityStrategy {
  process(
    pokemon: PokemonEntity,
    state: PokemonState,
    board: Board,
    target: PokemonEntity,
    crit: boolean
  ) {
    super.process(pokemon, state, board, target, crit)
    let damage = 0

    switch (pokemon.stars) {
      case 1:
        damage = 30
        break
      case 2:
        damage = 60
        break
      case 3:
        damage = 120
        break
      default:
        break
    }

    const cells = board.getAdjacentCells(pokemon.positionX, pokemon.positionY)

    cells.forEach((cell) => {
      if (cell.value && pokemon.team != cell.value.team) {
        cell.value.handleSpecialDamage(
          damage,
          board,
          AttackType.SPECIAL,
          pokemon,
          crit
        )
      }
    })
  }
}

export class ChargeStrategy extends AbilityStrategy {
  process(
    pokemon: PokemonEntity,
    state: PokemonState,
    board: Board,
    target: PokemonEntity,
    crit: boolean
  ) {
    super.process(pokemon, state, board, target, crit)
    const buff = 0.25
    board.forEach((x: number, y: number, ally: PokemonEntity | undefined) => {
      if (
        ally &&
        pokemon.team == ally.team &&
        ally.types.has(Synergy.ELECTRIC)
      ) {
        ally.addAttack(pokemon.baseAtk * buff, true)
        ally.addAttackSpeed(buff * 100, true)
      }
    })
  }
}

export class SludgeStrategy extends AbilityStrategy {
  process(
    pokemon: PokemonEntity,
    state: PokemonState,
    board: Board,
    target: PokemonEntity,
    crit: boolean
  ) {
    super.process(pokemon, state, board, target, crit)
    const nbStacks = pokemon.stars === 1 ? 2 : pokemon.stars === 2 ? 3 : 4
    const cells = board.getCellsInFront(pokemon, target)

    cells.forEach((cell) => {
      if (cell.value && pokemon.team != cell.value.team) {
        for (let i = 0; i < nbStacks; i++) {
          cell.value.status.triggerPoison(3000, cell.value, pokemon)
        }
      }
    })
  }
}

export class DischargeStrategy extends AbilityStrategy {
  process(
    pokemon: PokemonEntity,
    state: PokemonState,
    board: Board,
    target: PokemonEntity,
    crit: boolean
  ) {
    super.process(pokemon, state, board, target, crit)
    let damage = 0

    switch (pokemon.stars) {
      case 1:
        damage = 25
        break
      case 2:
        damage = 50
        break
      case 3:
        damage = 75
        break
      default:
        break
    }

    const cells = board.getAdjacentCells(pokemon.positionX, pokemon.positionY)

    cells.forEach((cell) => {
      if (cell.value && pokemon.team != cell.value.team) {
        cell.value.handleSpecialDamage(
          damage,
          board,
          AttackType.SPECIAL,
          pokemon,
          crit
        )
        cell.value.status.triggerParalysis(5000, cell.value)
      }
    })
  }
}

export class DiveStrategy extends AbilityStrategy {
  process(
    pokemon: PokemonEntity,
    state: PokemonState,
    board: Board,
    target: PokemonEntity,
    crit: boolean
  ) {
    super.process(pokemon, state, board, target, crit)
    const damage = pokemon.stars === 3 ? 60 : pokemon.stars === 2 ? 30 : 15
    const freezeDuration = 1500
    const mostSurroundedCoordinate =
      state.getMostSurroundedCoordinateAvailablePlace(pokemon, board)

    if (mostSurroundedCoordinate) {
      pokemon.moveTo(
        mostSurroundedCoordinate.x,
        mostSurroundedCoordinate.y,
        board
      )

      const cells = board.getAdjacentCells(pokemon.positionX, pokemon.positionY)

      cells.forEach((cell) => {
        if (cell.value && cell.value.team !== pokemon.team) {
          cell.value.handleSpecialDamage(
            damage,
            board,
            AttackType.SPECIAL,
            pokemon,
            crit
          )
          cell.value.status.triggerFreeze(freezeDuration, cell.value)
        }
      })
    }
  }
}

export class SmokeScreenStrategy extends AbilityStrategy {
  process(
    pokemon: PokemonEntity,
    state: PokemonState,
    board: Board,
    target: PokemonEntity,
    crit: boolean
  ) {
    super.process(pokemon, state, board, target, crit, true)
    const damage = pokemon.stars === 3 ? 40 : pokemon.stars === 2 ? 20 : 10
    const duration = 2000
    const mostSurroundedCoordinate =
      state.getMostSurroundedCoordinateAvailablePlace(pokemon, board)

    if (mostSurroundedCoordinate) {
      pokemon.moveTo(
        mostSurroundedCoordinate.x,
        mostSurroundedCoordinate.y,
        board
      )

      const cells = board.getAdjacentCells(pokemon.positionX, pokemon.positionY)

      pokemon.simulation.room.broadcast(Transfer.ABILITY, {
        id: pokemon.simulation.id,
        skill: pokemon.skill,
        positionX: pokemon.positionX,
        positionY: pokemon.positionY,
        targetX: pokemon.positionX,
        targetY: pokemon.positionY,
        orientation: pokemon.orientation
      })

      cells.forEach((cell) => {
        if (cell.value && cell.value.team !== pokemon.team) {
          cell.value.handleSpecialDamage(
            damage,
            board,
            AttackType.SPECIAL,
            pokemon,
            crit
          )
          cell.value.status.triggerBurn(duration, cell.value, pokemon, board)
          cell.value.status.triggerArmorReduction(duration)
          pokemon.simulation.room.broadcast(Transfer.ABILITY, {
            id: pokemon.simulation.id,
            skill: pokemon.skill,
            positionX: pokemon.positionX,
            positionY: pokemon.positionY,
            targetX: cell.x,
            targetY: cell.y,
            orientation: pokemon.orientation
          })
        }
      })
    }
  }
}

export class BiteStrategy extends AbilityStrategy {
  process(
    pokemon: PokemonEntity,
    state: PokemonState,
    board: Board,
    target: PokemonEntity,
    crit: boolean
  ) {
    super.process(pokemon, state, board, target, crit)
    const damage = [40, 80, 120][pokemon.stars - 1] ?? 120
    const { takenDamage } = target.handleSpecialDamage(
      damage,
      board,
      AttackType.SPECIAL,
      pokemon,
      crit
    )
    pokemon.handleHeal(Math.ceil(0.3 * takenDamage), pokemon, 1)
    if (takenDamage > 0) pokemon.status.triggerFlinch(5000)
  }
}

export class AppleAcidStrategy extends AbilityStrategy {
  process(
    pokemon: PokemonEntity,
    state: PokemonState,
    board: Board,
    target: PokemonEntity,
    crit: boolean
  ) {
    super.process(pokemon, state, board, target, crit)
    let damage = 0
    switch (pokemon.stars) {
      case 1:
        damage = 30
        break
      case 2:
        damage = 60
        break
      case 3:
        damage = 120
        break
      default:
        break
    }
    target.addDefense(-5, true)
    target.addSpecialDefense(-5, true)
    target.handleSpecialDamage(damage, board, AttackType.SPECIAL, pokemon, crit)
  }
}

export class PsychicStrategy extends AbilityStrategy {
  process(
    pokemon: PokemonEntity,
    state: PokemonState,
    board: Board,
    target: PokemonEntity,
    crit: boolean
  ) {
    super.process(pokemon, state, board, target, crit)
    const damage = pokemon.stars === 3 ? 120 : pokemon.stars === 2 ? 80 : 40
    target.addSpecialDefense(pokemon.stars, true)
    target.handleSpecialDamage(damage, board, AttackType.SPECIAL, pokemon, crit)
  }
}

export class PresentStrategy extends AbilityStrategy {
  process(
    pokemon: PokemonEntity,
    state: PokemonState,
    board: Board,
    target: PokemonEntity,
    crit: boolean
  ) {
    super.process(pokemon, state, board, target, crit)
    const chance = Math.random()
    /* 80 damage: 40%
       150 damage: 30%
       300 damage: 10%
       heal 80HP: 20%
    */
    if (chance < 0.2) {
      target.handleHeal(80, pokemon, 0)
    } else if (chance < 0.6) {
      target.handleSpecialDamage(80, board, AttackType.SPECIAL, pokemon, crit)
    } else if (chance < 0.9) {
      target.handleSpecialDamage(150, board, AttackType.SPECIAL, pokemon, crit)
    } else {
      target.handleSpecialDamage(300, board, AttackType.SPECIAL, pokemon, crit)
    }
  }
}

export class SacredSwordStrategy extends AbilityStrategy {
  process(
    pokemon: PokemonEntity,
    state: PokemonState,
    board: Board,
    target: PokemonEntity,
    crit: boolean
  ) {
    super.process(pokemon, state, board, target, crit)
    const damage = 100
    target.handleSpecialDamage(damage, board, AttackType.TRUE, pokemon, crit)
  }
}

export class LeafBladeStrategy extends AbilityStrategy {
  process(
    pokemon: PokemonEntity,
    state: PokemonState,
    board: Board,
    target: PokemonEntity,
    crit: boolean
  ) {
    super.process(pokemon, state, board, target, true)
    const damage = Math.round(pokemon.atk * (1 + pokemon.ap / 100))
    target.handleSpecialDamage(
      damage,
      board,
      AttackType.TRUE,
      pokemon,
      true,
      false
    )
  }
}

export class WaterfallStrategy extends AbilityStrategy {
  process(
    pokemon: PokemonEntity,
    state: PokemonState,
    board: Board,
    target: PokemonEntity,
    crit: boolean
  ) {
    super.process(pokemon, state, board, target, crit)
    const shield = pokemon.stars === 3 ? 120 : pokemon.stars === 2 ? 60 : 30
    pokemon.addShield(shield, pokemon, true)
    pokemon.status.clearNegativeStatus()
    board.effects[pokemon.positionY * board.columns + pokemon.positionX] =
      undefined
  }
}

export class XScissorStrategy extends AbilityStrategy {
  process(
    pokemon: PokemonEntity,
    state: PokemonState,
    board: Board,
    target: PokemonEntity,
    crit: boolean
  ) {
    super.process(pokemon, state, board, target, crit)
    const damage = pokemon.stars === 3 ? 80 : pokemon.stars === 2 ? 40 : 20
    target.handleSpecialDamage(damage, board, AttackType.TRUE, pokemon, crit)
    target.handleSpecialDamage(damage, board, AttackType.TRUE, pokemon, crit) // twice
  }
}

export class DragonTailStrategy extends AbilityStrategy {
  process(
    pokemon: PokemonEntity,
    state: PokemonState,
    board: Board,
    target: PokemonEntity,
    crit: boolean
  ) {
    super.process(pokemon, state, board, target, crit)
    let damage = 0
    switch (pokemon.stars) {
      case 1:
        damage = 30
        break
      case 2:
        damage = 60
        break
      case 3:
        damage = 120
        break
      default:
        break
    }
    target.handleSpecialDamage(damage, board, AttackType.SPECIAL, pokemon, crit)
    pokemon.addDefense(pokemon.stars, true)
    pokemon.addSpecialDefense(pokemon.stars, true)
  }
}

export class DragonBreathStrategy extends AbilityStrategy {
  process(
    pokemon: PokemonEntity,
    state: PokemonState,
    board: Board,
    target: PokemonEntity,
    crit: boolean
  ) {
    super.process(pokemon, state, board, target, crit)
    const damage = [25, 50, 100][pokemon.stars - 1] ?? 100
    target.handleSpecialDamage(damage, board, AttackType.TRUE, pokemon, crit)
    const secondTarget = board.getValue(target.positionX, target.positionY + 1)
    if (secondTarget && secondTarget != pokemon) {
      secondTarget.handleSpecialDamage(
        damage,
        board,
        AttackType.TRUE,
        pokemon,
        crit
      )
    }
  }
}

export class IcicleCrashStrategy extends AbilityStrategy {
  process(
    pokemon: PokemonEntity,
    state: PokemonState,
    board: Board,
    target: PokemonEntity,
    crit: boolean
  ) {
    super.process(pokemon, state, board, target, crit)
    let damage = 20
    if (pokemon.stars === 2) {
      damage = 40
    }
    if (pokemon.stars === 3) {
      damage = 80
    }

    const cells = board.getAdjacentCells(target.positionX, target.positionY)

    target.handleSpecialDamage(damage, board, AttackType.SPECIAL, pokemon, crit)
    cells.forEach((cell) => {
      if (cell.value && pokemon.team != cell.value.team) {
        cell.value.handleSpecialDamage(
          damage,
          board,
          AttackType.SPECIAL,
          pokemon,
          crit
        )
      }
    })
  }
}

export class SteamEruptionStrategy extends AbilityStrategy {
  process(
    pokemon: PokemonEntity,
    state: PokemonState,
    board: Board,
    target: PokemonEntity,
    crit: boolean
  ) {
    super.process(pokemon, state, board, target, crit)
    const damage = 80
    const burnDuration = 3000

    const cells = board.getAdjacentCells(target.positionX, target.positionY)
    target.handleSpecialDamage(damage, board, AttackType.SPECIAL, pokemon, crit)
    target.status.triggerBurn(burnDuration, target, pokemon, board)

    cells.forEach((cell) => {
      if (cell.value && pokemon.team != cell.value.team) {
        cell.value.handleSpecialDamage(
          damage,
          board,
          AttackType.SPECIAL,
          pokemon,
          crit
        )
        cell.value.status.triggerBurn(burnDuration, cell.value, pokemon, board)
      }
    })
  }
}

export class RootStrategy extends AbilityStrategy {
  process(
    pokemon: PokemonEntity,
    state: PokemonState,
    board: Board,
    target: PokemonEntity,
    crit: boolean
  ) {
    super.process(pokemon, state, board, target, crit)
    let heal = 0

    switch (pokemon.stars) {
      case 1:
        heal = 20
        break
      case 2:
        heal = 30
        break
      case 3:
        heal = 40
        break
      default:
        break
    }

    const cells = board.getAdjacentCells(pokemon.positionX, pokemon.positionY)
    pokemon.handleHeal(heal, pokemon, 1)

    cells.forEach((cell) => {
      if (cell.value && pokemon.team == cell.value.team) {
        cell.value.handleHeal(heal, pokemon, 1)
      }
    })
  }
}

export class TormentStrategy extends AbilityStrategy {
  process(
    pokemon: PokemonEntity,
    state: PokemonState,
    board: Board,
    target: PokemonEntity,
    crit: boolean
  ) {
    super.process(pokemon, state, board, target, crit)
    let boost = 0

    switch (pokemon.stars) {
      case 1:
        boost = 20
        break
      case 2:
        boost = 40
        break
      case 3:
        boost = 60
        break
      default:
        break
    }
    pokemon.addAttackSpeed(boost, true)
    pokemon.cooldown = 500 / pokemon.atkSpeed
  }
}

export class StompStrategy extends AbilityStrategy {
  process(
    pokemon: PokemonEntity,
    state: PokemonState,
    board: Board,
    target: PokemonEntity,
    crit: boolean
  ) {
    super.process(pokemon, state, board, target, crit)
    let damageFactor = 3
    if (pokemon.stars === 2) {
      damageFactor = 4
    } else if (pokemon.stars === 3) {
      damageFactor = 5
    }
    const damage = pokemon.atk * damageFactor
    target.handleSpecialDamage(damage, board, AttackType.SPECIAL, pokemon, crit)
  }
}

export class PaybackStrategy extends AbilityStrategy {
  process(
    pokemon: PokemonEntity,
    state: PokemonState,
    board: Board,
    target: PokemonEntity,
    crit: boolean
  ) {
    super.process(pokemon, state, board, target, crit)
    let damage = 0
    switch (pokemon.stars) {
      case 1:
        damage = 15
        break
      case 2:
        damage = 30
        break
      case 3:
        damage = 60
        break
      default:
        break
    }
    if (pokemon.life < 0.5 * pokemon.hp) {
      damage *= 2
    }
    target.handleSpecialDamage(damage, board, AttackType.SPECIAL, pokemon, crit)
  }
}

export class NightSlashStrategy extends AbilityStrategy {
  process(
    pokemon: PokemonEntity,
    state: PokemonState,
    board: Board,
    target: PokemonEntity,
    crit: boolean
  ) {
    super.process(pokemon, state, board, target, crit)
    let damage = 40
    if (pokemon.stars === 2) {
      damage = 60
    }
    if (pokemon.stars === 3) {
      damage = 100
    }

    target.handleSpecialDamage(damage, board, AttackType.SPECIAL, pokemon, crit)

    board.forEach((x: number, y: number, v: PokemonEntity | undefined) => {
      if (v && pokemon.team != v.team) {
        v.addDefense(-1, true)
      }
    })
  }
}

export class BugBuzzStrategy extends AbilityStrategy {
  process(
    pokemon: PokemonEntity,
    state: PokemonState,
    board: Board,
    target: PokemonEntity,
    crit: boolean
  ) {
    super.process(pokemon, state, board, target, crit)
    let damage = 0

    switch (pokemon.stars) {
      case 1:
        damage = 20
        break
      case 2:
        damage = 40
        break
      case 3:
        damage = 80
        break
      default:
        break
    }

    if (target.status.paralysis) {
      damage *= 2
    }

    target.handleSpecialDamage(damage, board, AttackType.SPECIAL, pokemon, crit)
  }
}

export class StringShotStrategy extends AbilityStrategy {
  process(
    pokemon: PokemonEntity,
    state: PokemonState,
    board: Board,
    target: PokemonEntity,
    crit: boolean
  ) {
    super.process(pokemon, state, board, target, crit)
    let damage = 0

    switch (pokemon.stars) {
      case 1:
        damage = 10
        break
      case 2:
        damage = 20
        break
      case 3:
        damage = 50
        break
      default:
        break
    }

    target.handleSpecialDamage(damage, board, AttackType.SPECIAL, pokemon, crit)
    target.status.triggerParalysis(5000, target)
  }
}

export class StickyWebStrategy extends AbilityStrategy {
  process(
    pokemon: PokemonEntity,
    state: PokemonState,
    board: Board,
    target: PokemonEntity,
    crit: boolean
  ) {
    super.process(pokemon, state, board, target, crit)
    let damage = 0

    switch (pokemon.stars) {
      case 1:
        damage = 10
        break
      case 2:
        damage = 20
        break
      case 3:
        damage = 40
        break
      default:
        break
    }

    target.handleSpecialDamage(damage, board, AttackType.SPECIAL, pokemon, crit)
    target.status.triggerParalysis(4000, target)
    const cells = board.getAdjacentCells(pokemon.positionX, pokemon.positionY)
    cells.forEach((cell) => {
      if (cell.value && pokemon.team !== cell.value.team) {
        cell.value.status.triggerParalysis(4000, target)
        cell.value.handleSpecialDamage(
          damage,
          board,
          AttackType.SPECIAL,
          pokemon,
          crit
        )
      }
    })
  }
}

export class PoisonStingStrategy extends AbilityStrategy {
  process(
    pokemon: PokemonEntity,
    state: PokemonState,
    board: Board,
    target: PokemonEntity,
    crit: boolean
  ) {
    super.process(pokemon, state, board, target, crit)
    let damage = 30
    if (pokemon.stars === 2) {
      damage = 60
    }
    if (pokemon.stars === 3) {
      damage = 120
    }

    if (pokemon.status.poisonStacks > 0) {
      damage = damage * 2
    }

    target.handleSpecialDamage(damage, board, AttackType.SPECIAL, pokemon, crit)
  }
}

export class LeechLifeStrategy extends AbilityStrategy {
  process(
    pokemon: PokemonEntity,
    state: PokemonState,
    board: Board,
    target: PokemonEntity,
    crit: boolean
  ) {
    super.process(pokemon, state, board, target, crit)
    let damage = 0

    switch (pokemon.stars) {
      case 1:
        damage = 20
        break
      case 2:
        damage = 40
        break
      case 3:
        damage = 80
        break
      default:
        break
    }

    target.handleSpecialDamage(damage, board, AttackType.SPECIAL, pokemon, crit)
    pokemon.handleHeal(damage, pokemon, 1)
  }
}

export class HappyHourStrategy extends AbilityStrategy {
  process(
    pokemon: PokemonEntity,
    state: PokemonState,
    board: Board,
    target: PokemonEntity,
    crit: boolean
  ) {
    super.process(pokemon, state, board, target, crit)
    let buff = 0
    switch (pokemon.stars) {
      case 1:
        buff = 2
        break
      case 2:
        buff = 5
        break
      case 3:
        buff = 8
        break
      default:
        break
    }
    buff = Math.round(buff * (1 + pokemon.ap / 100))
    board.forEach((x: number, y: number, ally: PokemonEntity | undefined) => {
      if (ally && pokemon.team == ally.team) {
        ally.addAttack(buff, false)
      }
    })
  }
}

export class TeleportStrategy extends AbilityStrategy {
  process(
    pokemon: PokemonEntity,
    state: PokemonState,
    board: Board,
    target: PokemonEntity,
    crit: boolean
  ) {
    super.process(pokemon, state, board, target, false) // crit is handled with TELEPORT_NEXT_ATTACK effect

    const potentialCells = [
      [0, 0],
      [0, board.rows - 1],
      [board.columns - 1, board.rows - 1],
      [board.columns - 1, 0]
    ]
    shuffleArray(potentialCells)

    for (let i = 0; i < potentialCells.length; i++) {
      const entity = board.getValue(potentialCells[i][0], potentialCells[i][1])
      if (entity === undefined) {
        pokemon.moveTo(potentialCells[i][0], potentialCells[i][1], board)
        pokemon.effects.add(Effect.TELEPORT_NEXT_ATTACK)
        break
      }
    }
  }
}

export class NastyPlotStrategy extends AbilityStrategy {
  process(
    pokemon: PokemonEntity,
    state: PokemonState,
    board: Board,
    target: PokemonEntity,
    crit: boolean
  ) {
    super.process(pokemon, state, board, target, crit)
    const buff = 10
    pokemon.addAttack(buff, true)
  }
}

export class SpectralThiefStrategy extends AbilityStrategy {
  process(
    pokemon: PokemonEntity,
    state: PokemonState,
    board: Board,
    target: PokemonEntity,
    crit: boolean
  ) {
    super.process(pokemon, state, board, target, crit)
    const farthestCoordinate = state.getFarthestTargetCoordinateAvailablePlace(
      pokemon,
      board
    )
    const damage = 80
    if (farthestCoordinate) {
      target.handleSpecialDamage(
        damage,
        board,
        AttackType.SPECIAL,
        pokemon,
        crit
      )

      pokemon.moveTo(farthestCoordinate.x, farthestCoordinate.y, board)
      const boostAtk = min(0)(target.atk - target.baseAtk)
      const boostAtkSpeed = min(0)(target.atkSpeed - DEFAULT_ATK_SPEED)
      const boostDef = min(0)(target.def - target.baseSpeDef)
      const boostSpeDef = min(0)(target.speDef - target.baseSpeDef)
      const boostAP = target.ap

      target.atk = target.baseAtk
      target.def = target.baseDef
      target.speDef = target.baseSpeDef
      pokemon.addAttack(boostAtk, false)
      pokemon.addDefense(boostDef, false)
      pokemon.addSpecialDefense(boostSpeDef, false)
      pokemon.addAbilityPower(boostAP, false)
      pokemon.addAttackSpeed(boostAtkSpeed, false)
    }
  }
}

export class ThiefStrategy extends AbilityStrategy {
  process(
    pokemon: PokemonEntity,
    state: PokemonState,
    board: Board,
    target: PokemonEntity,
    crit: boolean
  ) {
    super.process(pokemon, state, board, target, crit)
    let damage = 15
    if (pokemon.stars === 2) {
      damage = 30
    }
    if (pokemon.stars === 3) {
      damage = 60
    }

    const l = target.items.size
    target.items.forEach((item) => {
      if (pokemon.items.size < 3) {
        pokemon.items.add(item)
        pokemon.simulation.applyItemEffect(pokemon, item)
      }
      target.items.delete(item)
      if (item === Item.MAX_REVIVE && target.status.resurection) {
        target.status.resurection = false
      }
    })

    // update artificial synergy bonuses
    if (pokemon.effects.has(Effect.DUBIOUS_DISC)) {
      pokemon.addAttack(4 * l, true)
      pokemon.addShield(20 * l, pokemon)
    }

    if (pokemon.effects.has(Effect.LINK_CABLE)) {
      pokemon.addAttack(7 * l, true)
      pokemon.addShield(30 * l, pokemon)
    }

    if (pokemon.effects.has(Effect.GOOGLE_SPECS)) {
      pokemon.addAttack(10 * l, true)
      pokemon.addShield(50 * l, pokemon)
    }

    target.handleSpecialDamage(damage, board, AttackType.SPECIAL, pokemon, crit)
  }
}

export class KnockOffStrategy extends AbilityStrategy {
  process(
    pokemon: PokemonEntity,
    state: PokemonState,
    board: Board,
    target: PokemonEntity,
    crit: boolean
  ) {
    super.process(pokemon, state, board, target, crit)
    const damage = 90 + target.items.size * 30

    target.items.forEach((item) => {
      target.items.delete(item)
      if (item === Item.MAX_REVIVE && target.status.resurection) {
        target.status.resurection = false
      }
    })

    target.handleSpecialDamage(damage, board, AttackType.SPECIAL, pokemon, crit)
  }
}

export class StunSporeStrategy extends AbilityStrategy {
  process(
    pokemon: PokemonEntity,
    state: PokemonState,
    board: Board,
    target: PokemonEntity,
    crit: boolean
  ) {
    super.process(pokemon, state, board, target, crit)
    const damage = [5, 10, 20, 40][pokemon.stars - 1] ?? 40
    board
      .getAdjacentCells(pokemon.positionX, pokemon.positionY)
      .forEach((cell) => {
        if (cell.value && cell.value.team !== pokemon.team) {
          cell.value.handleSpecialDamage(
            damage,
            board,
            AttackType.SPECIAL,
            pokemon,
            crit
          )
          cell.value.status.triggerParalysis(5000, cell.value)
        }
      })
  }
}

export class MeteorMashStrategy extends AbilityStrategy {
  process(
    pokemon: PokemonEntity,
    state: PokemonState,
    board: Board,
    target: PokemonEntity,
    crit: boolean
  ) {
    super.process(pokemon, state, board, target, crit)
    let damage = 0

    switch (pokemon.stars) {
      case 1:
        damage = 30
        break
      case 2:
        damage = 50
        break
      case 3:
        damage = 70
        break
      default:
        break
    }

    pokemon.addAttack(5, true)
    const cells = board.getAdjacentCells(pokemon.positionX, pokemon.positionY)

    cells.forEach((cell) => {
      if (cell.value && pokemon.team != cell.value.team) {
        cell.value.handleSpecialDamage(
          damage,
          board,
          AttackType.SPECIAL,
          pokemon,
          crit
        )
      }
    })
  }
}

export class HurricaneStrategy extends AbilityStrategy {
  process(
    pokemon: PokemonEntity,
    state: PokemonState,
    board: Board,
    target: PokemonEntity,
    crit: boolean
  ) {
    super.process(pokemon, state, board, target, crit)
    let damage = 0
    switch (pokemon.stars) {
      case 1:
        damage = 25
        break
      case 2:
        damage = 50
        break
      case 3:
        damage = 100
        break
      default:
        break
    }

    effectInLine(board, pokemon, target, (targetInLine) => {
      if (targetInLine != null && targetInLine.team !== pokemon.team) {
        targetInLine.handleSpecialDamage(
          damage,
          board,
          AttackType.SPECIAL,
          pokemon,
          crit
        )
        targetInLine.status.triggerParalysis(4000, targetInLine)
      }
    })
  }
}

export class FakeTearsStrategy extends AbilityStrategy {
  process(
    pokemon: PokemonEntity,
    state: PokemonState,
    board: Board,
    target: PokemonEntity,
    crit: boolean
  ) {
    super.process(pokemon, state, board, target, crit)
    let damage = 0
    switch (pokemon.stars) {
      case 1:
        damage = 3
        break
      case 2:
        damage = 6
        break
      case 3:
        damage = 9
        break
      default:
        break
    }

    board.forEach((x: number, y: number, value: PokemonEntity | undefined) => {
      if (value && pokemon.team != value.team) {
        value.status.triggerArmorReduction(3000)
        pokemon.simulation.room.broadcast(Transfer.ABILITY, {
          id: pokemon.simulation.id,
          skill: pokemon.skill,
          positionX: value.positionX,
          positionY: value.positionX,
          orientation: value.orientation
        })
        value.handleSpecialDamage(
          damage,
          board,
          AttackType.SPECIAL,
          pokemon,
          crit
        )
      }
    })
  }
}

export class SparklingAriaStrategy extends AbilityStrategy {
  process(
    pokemon: PokemonEntity,
    state: PokemonState,
    board: Board,
    target: PokemonEntity,
    crit: boolean
  ) {
    super.process(pokemon, state, board, target, crit)
    const damage = pokemon.stars === 3 ? 60 : pokemon.stars === 2 ? 30 : 15

    const cells = board.getAdjacentCells(target.positionX, target.positionY)
    target.handleSpecialDamage(damage, board, AttackType.SPECIAL, pokemon, crit)
    cells.forEach((cell) => {
      if (cell.value && cell.value.team !== pokemon.team) {
        cell.value.handleSpecialDamage(
          damage,
          board,
          AttackType.SPECIAL,
          pokemon,
          crit
        )
      } else if (
        cell.value &&
        cell.value.team === pokemon.team &&
        cell.value.status.burn
      ) {
        cell.value.status.healBurn(cell.value)
      }
    })
  }
}

export class DragonDartsStrategy extends AbilityStrategy {
  process(
    pokemon: PokemonEntity,
    state: PokemonState,
    board: Board,
    target: PokemonEntity,
    crit: boolean
  ) {
    super.process(pokemon, state, board, target, crit)
    let damage = 0

    switch (pokemon.stars) {
      case 1:
        damage = 10
        break
      case 2:
        damage = 25
        break
      case 3:
        damage = 50
        break
      default:
        break
    }

    for (let n = 0; n < 3; n++) {
      target.handleSpecialDamage(
        damage,
        board,
        AttackType.SPECIAL,
        pokemon,
        crit
      )
    }
    if (target.life <= 0) {
      pokemon.addPP(40)
    }
  }
}

export class MetronomeStrategy extends AbilityStrategy {
  process(
    pokemon: PokemonEntity,
    state: PokemonState,
    board: Board,
    target: PokemonEntity,
    crit: boolean
  ) {
    super.process(pokemon, state, board, target, crit)

    const skill = pickRandomIn(
      (Object.keys(Ability) as Ability[]).filter(
        (a) => AbilityStrategies[a].copyable
      )
    )

    pokemon.simulation.room.broadcast(Transfer.ABILITY, {
      id: pokemon.simulation.id,
      skill: skill,
      positionX: pokemon.positionX,
      positionY: pokemon.positionY,
      targetX: target.positionX,
      targetY: target.positionY,
      orientation: pokemon.orientation
    })

    AbilityStrategies[skill].process(pokemon, state, board, target, crit)
  }
}

export class SkyAttackStrategy extends AbilityStrategy {
  process(
    pokemon: PokemonEntity,
    state: PokemonState,
    board: Board,
    target: PokemonEntity,
    crit: boolean
  ) {
    super.process(pokemon, state, board, target, crit)
    const farthestCoordinate = state.getFarthestTargetCoordinateAvailablePlace(
      pokemon,
      board
    )
    const damage = 120
    if (farthestCoordinate) {
      target.handleSpecialDamage(
        damage,
        board,
        AttackType.SPECIAL,
        pokemon,
        crit
      )

      pokemon.moveTo(farthestCoordinate.x, farthestCoordinate.y, board)
      pokemon.status.triggerProtect(500)
    }
  }
}

export class AgilityStrategy extends AbilityStrategy {
  process(
    pokemon: PokemonEntity,
    state: PokemonState,
    board: Board,
    target: PokemonEntity,
    crit: boolean
  ) {
    super.process(pokemon, state, board, target, crit)
    let boost = 0

    switch (pokemon.stars) {
      case 1:
        boost = 10
        break
      case 2:
        boost = 20
        break
      case 3:
        boost = 30
        break
    }

    pokemon.addAttackSpeed(boost, true)
    pokemon.cooldown = 0
  }
}

export class SpiritShackleStrategy extends AbilityStrategy {
  process(
    pokemon: PokemonEntity,
    state: PokemonState,
    board: Board,
    target: PokemonEntity,
    crit: boolean
  ) {
    super.process(pokemon, state, board, target, crit)
    let damage = 0
    switch (pokemon.stars) {
      case 1:
        damage = 30
        break
      case 2:
        damage = 60
        break
      case 3:
        damage = 90
        break
      default:
        break
    }

    effectInLine(board, pokemon, target, (targetInLine) => {
      if (targetInLine != null && targetInLine.team !== pokemon.team) {
        targetInLine.handleSpecialDamage(
          damage,
          board,
          AttackType.SPECIAL,
          pokemon,
          crit
        )
        targetInLine.status.triggerWound(4000, targetInLine, pokemon, board)
      }
    })
  }
}

export class WaterShurikenStrategy extends AbilityStrategy {
  process(
    pokemon: PokemonEntity,
    state: PokemonState,
    board: Board,
    target: PokemonEntity,
    crit: boolean
  ) {
    super.process(pokemon, state, board, target, crit)
    let damage = 0
    switch (pokemon.stars) {
      case 1:
        damage = 20
        break
      case 2:
        damage = 40
        break
      case 3:
        damage = 60
        break
      default:
        break
    }

    pokemon.orientation = board.orientation(
      pokemon.positionX,
      pokemon.positionY,
      target.positionX,
      target.positionY,
      pokemon,
      target
    )

    const orientations = [
      pokemon.orientation,
      OrientationArray[(OrientationArray.indexOf(pokemon.orientation) + 1) % 8],
      OrientationArray[(OrientationArray.indexOf(pokemon.orientation) + 7) % 8]
    ]

    orientations.forEach((orientation) => {
      effectInLine(board, pokemon, orientation, (targetInLine) => {
        if (targetInLine.team !== pokemon.team) {
          targetInLine.handleSpecialDamage(
            damage,
            board,
            AttackType.SPECIAL,
            pokemon,
            crit
          )
        }
      })
    })
  }
}

export class ShadowSneakStrategy extends AbilityStrategy {
  process(
    pokemon: PokemonEntity,
    state: PokemonState,
    board: Board,
    target: PokemonEntity,
    crit: boolean
  ) {
    super.process(pokemon, state, board, target, crit)
    const damage = 50
    const damageType = target.status.silence
      ? AttackType.TRUE
      : AttackType.SPECIAL
    target.handleSpecialDamage(damage, board, damageType, pokemon, crit)
  }
}

export class PlasmaFistStrategy extends AbilityStrategy {
  process(
    pokemon: PokemonEntity,
    state: PokemonState,
    board: Board,
    target: PokemonEntity,
    crit: boolean
  ) {
    super.process(pokemon, state, board, target, crit)
    const damage = 120
    target.handleSpecialDamage(damage, board, AttackType.SPECIAL, pokemon, crit)
    pokemon.handleHeal(damage * 0.25, pokemon, 1)
  }
}

export class ForecastStrategy extends AbilityStrategy {
  process(
    pokemon: PokemonEntity,
    state: PokemonState,
    board: Board,
    target: PokemonEntity,
    crit: boolean
  ) {
    super.process(pokemon, state, board, target, crit)
    board.forEach((x: number, y: number, p: PokemonEntity | undefined) => {
      if (p && pokemon.team === p.team) {
        p.addShield(10, pokemon, true)
        if (pokemon.name === Pkm.CASTFORM_SUN) {
          p.addAttack(3, true)
        }
        if (pokemon.name === Pkm.CASTFORM_RAIN) {
          p.addPP(Math.round(10 * (1 + pokemon.ap / 100)))
        }
        if (pokemon.name === Pkm.CASTFORM_HAIL) {
          p.addDefense(2, true)
          p.addSpecialDefense(2, true)
        }
      }
    })
  }
}

export class MachPunchStrategy extends AbilityStrategy {
  process(
    pokemon: PokemonEntity,
    state: PokemonState,
    board: Board,
    target: PokemonEntity,
    crit: boolean
  ) {
    super.process(pokemon, state, board, target, crit)
    const damage = 50
    target.handleSpecialDamage(damage, board, AttackType.SPECIAL, pokemon, crit)
    pokemon.cooldown = 100
  }
}

export class UppercutStrategy extends AbilityStrategy {
  process(
    pokemon: PokemonEntity,
    state: PokemonState,
    board: Board,
    target: PokemonEntity,
    crit: boolean
  ) {
    super.process(pokemon, state, board, target, crit)
    let damage = 60
    if (pokemon.def > target.def) damage *= 2
    target.handleSpecialDamage(damage, board, AttackType.SPECIAL, pokemon, crit)
  }
}

export class MawashiGeriStrategy extends AbilityStrategy {
  process(
    pokemon: PokemonEntity,
    state: PokemonState,
    board: Board,
    target: PokemonEntity,
    crit: boolean
  ) {
    super.process(pokemon, state, board, target, crit)
    let damage = 60
    if (pokemon.atk > target.atk) damage *= 2
    target.handleSpecialDamage(damage, board, AttackType.SPECIAL, pokemon, crit)
  }
}

export class TripleKickStrategy extends AbilityStrategy {
  process(
    pokemon: PokemonEntity,
    state: PokemonState,
    board: Board,
    target: PokemonEntity,
    crit: boolean
  ) {
    super.process(pokemon, state, board, target, crit)
    const damage = 60

    const cells = board.getAdjacentCells(target.positionX, target.positionY)
    let count = 0
    cells.forEach((cell) => {
      if (cell.value && pokemon.team !== cell.value.team) {
        count++
        if (count <= 3) {
          cell.value.handleSpecialDamage(
            damage,
            board,
            AttackType.SPECIAL,
            pokemon,
            crit,
            true
          )
        }
      }
    })
  }
}

export class GeomancyStrategy extends AbilityStrategy {
  process(
    pokemon: PokemonEntity,
    state: PokemonState,
    board: Board,
    target: PokemonEntity,
    crit: boolean
  ) {
    super.process(pokemon, state, board, target, crit)
    pokemon.addAttack(15, true)
    pokemon.addSpecialDefense(5, true)
    pokemon.addAttackSpeed(20, false)
  }
}

export class DeathWingStrategy extends AbilityStrategy {
  process(
    pokemon: PokemonEntity,
    state: PokemonState,
    board: Board,
    target: PokemonEntity,
    crit: boolean
  ) {
    super.process(pokemon, state, board, target, crit)
    const damage = 150
    const { takenDamage } = target.handleSpecialDamage(
      damage,
      board,
      AttackType.SPECIAL,
      pokemon,
      crit
    )
    if (takenDamage > 0) {
      pokemon.handleHeal(Math.round(0.75 * takenDamage), pokemon, 0)
    }
  }
}

export class MimicStrategy extends AbilityStrategy {
  process(
    pokemon: PokemonEntity,
    state: PokemonState,
    board: Board,
    target: PokemonEntity,
    crit: boolean
  ) {
    super.process(pokemon, state, board, target, crit)
    if (AbilityStrategies[target.skill].copyable) {
      AbilityStrategies[target.skill].process(
        pokemon,
        state,
        board,
        target,
        crit
      )
    }
  }
}

export class HexStrategy extends AbilityStrategy {
  process(
    pokemon: PokemonEntity,
    state: PokemonState,
    board: Board,
    target: PokemonEntity,
    crit: boolean
  ) {
    super.process(pokemon, state, board, target, crit)
    let damage = pokemon.stars === 3 ? 80 : pokemon.stars === 2 ? 40 : 20
    if (
      target.status.burn ||
      target.status.confusion ||
      target.status.freeze ||
      target.status.paralysis ||
      target.status.poisonStacks > 0 ||
      target.status.silence ||
      target.status.sleep ||
      target.status.wound
    ) {
      damage = damage * 2
    }
    target.handleSpecialDamage(damage, board, AttackType.SPECIAL, pokemon, crit)
  }
}

export class GrowthStrategy extends AbilityStrategy {
  process(
    pokemon: PokemonEntity,
    state: PokemonState,
    board: Board,
    target: PokemonEntity,
    crit: boolean
  ) {
    super.process(pokemon, state, board, target, crit)

    const attackBuff = Math.floor(10 * (1 + pokemon.ap / 100))
    pokemon.addAttack(attackBuff)

    if (pokemon.simulation.weather === Weather.SUN) {
      pokemon.addAttack(attackBuff) // grows twice as fast if sunny weather
    }
  }
}

export class HealOrderStrategy extends AbilityStrategy {
  process(
    pokemon: PokemonEntity,
    state: PokemonState,
    board: Board,
    target: PokemonEntity,
    crit: boolean
  ) {
    super.process(pokemon, state, board, target, crit)
    const cells = board.getAdjacentCells(pokemon.positionX, pokemon.positionY)
    const damage = pokemon.stars === 3 ? 65 : pokemon.stars === 2 ? 45 : 25

    cells.forEach((cell) => {
      if (cell.value) {
        if (cell.value.team !== pokemon.team) {
          cell.value.count.attackOrderCount++
          cell.value.handleSpecialDamage(
            damage,
            board,
            AttackType.SPECIAL,
            pokemon,
            crit
          )
        } else {
          cell.value.count.healOrderCount++
          cell.value.handleHeal(damage, pokemon, 1)
        }
      }
    })
  }
}

export class ShellTrapStrategy extends AbilityStrategy {
  process(
    pokemon: PokemonEntity,
    state: PokemonState,
    board: Board,
    target: PokemonEntity,
    crit: boolean
  ) {
    super.process(pokemon, state, board, target, crit)
    pokemon.effects.add(Effect.SHELL_TRAP)
  }
}

export class DigStrategy extends AbilityStrategy {
  process(
    pokemon: PokemonEntity,
    state: PokemonState,
    board: Board,
    target: PokemonEntity,
    crit: boolean
  ) {
    super.process(pokemon, state, board, target, crit)
    const damage = pokemon.stars === 3 ? 40 : pokemon.stars === 2 ? 20 : 10

    const farthestCoordinate = state.getFarthestTargetCoordinateAvailablePlace(
      pokemon,
      board
    )

    if (farthestCoordinate) {
      const cells = board.getCellsBetween(
        pokemon.positionX,
        pokemon.positionY,
        farthestCoordinate.x,
        farthestCoordinate.y
      )
      cells.forEach((cell) => {
        if (cell.value && cell.value.team != pokemon.team) {
          cell.value.handleSpecialDamage(
            damage,
            board,
            AttackType.SPECIAL,
            pokemon,
            crit
          )
        }
      })

      pokemon.moveTo(farthestCoordinate.x, farthestCoordinate.y, board)
    }
  }
}

export class FireSpinStrategy extends AbilityStrategy {
  process(
    pokemon: PokemonEntity,
    state: PokemonState,
    board: Board,
    target: PokemonEntity,
    crit: boolean
  ) {
    super.process(pokemon, state, board, target, crit)
    const damage = [20, 40, 80][pokemon.stars - 1] ?? 80
    const cells = board.getAdjacentCells(target.positionX, target.positionY)
    target.handleSpecialDamage(damage, board, AttackType.SPECIAL, pokemon, crit)
    target.status.triggerBurn(3000, target, pokemon, board)
    cells.forEach((cell) => {
      if (cell.value && pokemon.team != cell.value.team) {
        cell.value.handleSpecialDamage(
          damage,
          board,
          AttackType.SPECIAL,
          pokemon,
          crit
        )
        cell.value.status.triggerBurn(3000, target, pokemon, board)
      }
    })
  }
}

export class SearingShotStrategy extends AbilityStrategy {
  process(
    pokemon: PokemonEntity,
    state: PokemonState,
    board: Board,
    target: PokemonEntity,
    crit: boolean
  ) {
    super.process(pokemon, state, board, target, crit)
    const damage = 40
    const cells = board.getCellsInRadius(
      pokemon.positionX,
      pokemon.positionY,
      2
    )
    cells.forEach((cell) => {
      if (cell.value && pokemon.team != cell.value.team) {
        cell.value.handleSpecialDamage(
          damage,
          board,
          AttackType.SPECIAL,
          pokemon,
          crit
        )
        cell.value.status.triggerBurn(3000, target, pokemon, board)
      }
    })
  }
}

export class PeckStrategy extends AbilityStrategy {
  process(
    pokemon: PokemonEntity,
    state: PokemonState,
    board: Board,
    target: PokemonEntity,
    crit: boolean
  ) {
    super.process(pokemon, state, board, target, crit)
    const damage = [10, 20, 30][pokemon.stars - 1] ?? 30
    target.handleSpecialDamage(damage, board, AttackType.SPECIAL, pokemon, crit)
  }
}

export class SplashStrategy extends AbilityStrategy {
  process(
    pokemon: PokemonEntity,
    state: PokemonState,
    board: Board,
    target: PokemonEntity,
    crit: boolean
  ) {
    super.process(pokemon, state, board, target, crit)
    // does nothing, intentionally
  }
}

export class CounterStrategy extends AbilityStrategy {
  process(
    pokemon: PokemonEntity,
    state: PokemonState,
    board: Board,
    target: PokemonEntity,
    crit: boolean
  ) {
    super.process(pokemon, state, board, target, crit)
    const damage = Math.max(0, pokemon.hp - pokemon.life)
    const cells = board.getAdjacentCells(pokemon.positionX, pokemon.positionY)

    cells.forEach((cell) => {
      if (cell.value && cell.value.team !== pokemon.team) {
        cell.value.handleSpecialDamage(
          damage,
          board,
          AttackType.SPECIAL,
          pokemon,
          crit
        )
      }
    })
  }
}

export class PoisonPowderStrategy extends AbilityStrategy {
  process(
    pokemon: PokemonEntity,
    state: PokemonState,
    board: Board,
    target: PokemonEntity,
    crit: boolean
  ) {
    super.process(pokemon, state, board, target, crit)
    let damage = 30
    if (pokemon.stars === 2) {
      damage = 60
    }
    if (pokemon.stars === 3) {
      damage = 120
    }

    const farthestCoordinate = state.getFarthestTargetCoordinateAvailablePlace(
      pokemon,
      board
    )

    if (farthestCoordinate) {
      const cells = board.getCellsBetween(
        pokemon.positionX,
        pokemon.positionY,
        farthestCoordinate.x,
        farthestCoordinate.y
      )
      cells.forEach((cell) => {
        if (cell.value && cell.value.team != pokemon.team) {
          cell.value.status.triggerPoison(5000, target, pokemon)
          cell.value.handleSpecialDamage(
            damage,
            board,
            AttackType.SPECIAL,
            pokemon,
            crit
          )
        }
      })

      pokemon.moveTo(farthestCoordinate.x, farthestCoordinate.y, board)
    }
  }
}

export class SilverWindStrategy extends AbilityStrategy {
  process(
    pokemon: PokemonEntity,
    state: PokemonState,
    board: Board,
    target: PokemonEntity,
    crit: boolean
  ) {
    super.process(pokemon, state, board, target, crit)

    let damage = 30
    if (pokemon.stars === 2) {
      damage = 60
    }
    if (pokemon.stars === 3) {
      damage = 120
    }

    const farthestCoordinate = state.getFarthestTargetCoordinateAvailablePlace(
      pokemon,
      board
    )

    pokemon.addAttack(1)
    pokemon.addDefense(1)
    pokemon.addSpecialDefense(1)
    pokemon.addAttackSpeed(10)
    pokemon.addAbilityPower(10)

    if (farthestCoordinate) {
      const cells = board.getCellsBetween(
        pokemon.positionX,
        pokemon.positionY,
        farthestCoordinate.x,
        farthestCoordinate.y
      )
      cells.forEach((cell) => {
        if (cell.value && cell.value.team != pokemon.team) {
          cell.value.handleSpecialDamage(
            damage,
            board,
            AttackType.SPECIAL,
            pokemon,
            crit
          )
        }
      })

      pokemon.moveTo(farthestCoordinate.x, farthestCoordinate.y, board)
    }
  }
}

export class IcyWindStrategy extends AbilityStrategy {
  process(
    pokemon: PokemonEntity,
    state: PokemonState,
    board: Board,
    target: PokemonEntity,
    crit: boolean
  ) {
    super.process(pokemon, state, board, target, crit)
    const damage = pokemon.stars === 3 ? 120 : pokemon.stars === 2 ? 60 : 30
    const debuff = pokemon.stars === 3 ? 40 : pokemon.stars === 2 ? 20 : 10
    target.handleSpecialDamage(damage, board, AttackType.SPECIAL, pokemon, crit)
    target.addAttackSpeed(-debuff)
  }
}

export class GigatonHammerStrategy extends AbilityStrategy {
  process(
    pokemon: PokemonEntity,
    state: PokemonState,
    board: Board,
    target: PokemonEntity,
    crit: boolean
  ) {
    super.process(pokemon, state, board, target, crit)
    let damage = 100
    if (pokemon.stars === 2) {
      damage = 200
    }
    if (pokemon.stars === 3) {
      damage = 400
    }
    pokemon.status.triggerSilence(6000, pokemon)
    target.handleSpecialDamage(damage, board, AttackType.SPECIAL, pokemon, crit)
  }
}

export class AcrobaticsStrategy extends AbilityStrategy {
  process(
    pokemon: PokemonEntity,
    state: PokemonState,
    board: Board,
    target: PokemonEntity,
    crit: boolean
  ) {
    super.process(pokemon, state, board, target, crit)
    let damage = 20
    if (pokemon.stars === 2) {
      damage = 40
    }
    if (pokemon.stars === 3) {
      damage = 80
    }
    if (pokemon.items.size === 0) {
      damage *= 2
    }
    target.handleSpecialDamage(damage, board, AttackType.SPECIAL, pokemon, crit)
  }
}

export class AbsorbStrategy extends AbilityStrategy {
  process(
    pokemon: PokemonEntity,
    state: PokemonState,
    board: Board,
    target: PokemonEntity,
    crit: boolean
  ) {
    super.process(pokemon, state, board, target, crit)
    let damage = 30
    if (pokemon.stars === 2) {
      damage = 60
    }
    if (pokemon.stars === 3) {
      damage = 120
    }
    target.handleSpecialDamage(damage, board, AttackType.SPECIAL, pokemon, crit)
    pokemon.handleHeal(damage * 0.1, pokemon, 1)

    const cells = board.getAdjacentCells(pokemon.positionX, pokemon.positionY)
    cells.forEach((cell) => {
      if (cell.value && cell.value.team === pokemon.team) {
        cell.value.handleHeal(damage * 0.1, pokemon, 1)
      }
    })
  }
}

export class RolloutStrategy extends AbilityStrategy {
  process(
    pokemon: PokemonEntity,
    state: PokemonState,
    board: Board,
    target: PokemonEntity,
    crit: boolean
  ) {
    super.process(pokemon, state, board, target, crit)
    const multiplier = 5
    const defenseBoost = 5

    pokemon.addDefense(defenseBoost, true)
    target.handleSpecialDamage(
      multiplier * pokemon.def,
      board,
      AttackType.SPECIAL,
      pokemon,
      crit
    )
  }
}

export class ThrashStrategy extends AbilityStrategy {
  process(
    pokemon: PokemonEntity,
    state: PokemonState,
    board: Board,
    target: PokemonEntity,
    crit: boolean
  ) {
    super.process(pokemon, state, board, target, crit)
    pokemon.addAttack(pokemon.baseAtk, true)
    pokemon.status.triggerConfusion(3000, pokemon)
  }
}

export class MagmaStormStrategy extends AbilityStrategy {
  process(
    pokemon: PokemonEntity,
    state: PokemonState,
    board: Board,
    target: PokemonEntity,
    crit: boolean
  ) {
    super.process(pokemon, state, board, target, crit)
    target.status.triggerMagmaStorm(target, pokemon)
  }
}

export class SlashingClawStrategy extends AbilityStrategy {
  process(
    pokemon: PokemonEntity,
    state: PokemonState,
    board: Board,
    target: PokemonEntity,
    crit: boolean
  ) {
    super.process(pokemon, state, board, target, crit)
    let damage = pokemon.stars === 3 ? 60 : pokemon.stars === 2 ? 30 : 15
    if (target.status.wound) {
      damage = Math.ceil(damage * 1.3)
    }
    target.handleSpecialDamage(damage, board, AttackType.SPECIAL, pokemon, crit)
    target.status.triggerWound(5000, target, pokemon, board)
  }
}

export class EruptionStrategy extends AbilityStrategy {
  process(
    pokemon: PokemonEntity,
    state: PokemonState,
    board: Board,
    target: PokemonEntity,
    crit: boolean
  ) {
    super.process(pokemon, state, board, target, crit)
    const damage = pokemon.stars === 3 ? 100 : pokemon.stars === 2 ? 50 : 30
    const numberOfProjectiles =
      pokemon.stars === 3 ? 40 : pokemon.stars === 2 ? 30 : 20

    for (let i = 0; i < numberOfProjectiles; i++) {
      const x = randomBetween(0, BOARD_WIDTH - 1)
      const y = randomBetween(0, BOARD_HEIGHT - 1)
      const value = board.getValue(y, x)
      if (value && value.team !== pokemon.team) {
        value.handleSpecialDamage(
          damage,
          board,
          AttackType.SPECIAL,
          pokemon,
          crit
        )
      }
      pokemon.simulation.room.broadcast(Transfer.ABILITY, {
        id: pokemon.simulation.id,
        skill: Ability.ERUPTION,
        positionX: pokemon.positionX,
        positionY: pokemon.positionY,
        targetX: x,
        targetY: y
      })
    }

    target.handleSpecialDamage(damage, board, AttackType.SPECIAL, pokemon, crit)
    target.status.triggerBurn(5000, target, pokemon, board)
  }
}

export class MistBallStrategy extends AbilityStrategy {
  process(
    pokemon: PokemonEntity,
    state: PokemonState,
    board: Board,
    target: PokemonEntity,
    crit: boolean
  ) {
    super.process(pokemon, state, board, target, crit)
    const damage = 30

    effectInLine(board, pokemon, target, (targetInLine) => {
      if (targetInLine != null && targetInLine.team !== pokemon.team) {
        targetInLine.handleSpecialDamage(
          damage,
          board,
          AttackType.SPECIAL,
          pokemon,
          crit
        )
        targetInLine.addAbilityPower(-30)
      }
    })

    pokemon.simulation.room.clock.setTimeout(() => {
      effectInLine(board, pokemon, target, (targetInLine) => {
        if (targetInLine != null && targetInLine.team !== pokemon.team) {
          targetInLine.handleSpecialDamage(
            damage,
            board,
            AttackType.SPECIAL,
            pokemon,
            crit
          )
          targetInLine.addAbilityPower(-30)
        }
      })
    }, 1000)
  }
}

export class LusterPurgeStrategy extends AbilityStrategy {
  process(
    pokemon: PokemonEntity,
    state: PokemonState,
    board: Board,
    target: PokemonEntity,
    crit: boolean
  ) {
    super.process(pokemon, state, board, target, crit)
    const damage = 30

    effectInLine(board, pokemon, target, (targetInLine) => {
      if (targetInLine != null && targetInLine.team !== pokemon.team) {
        targetInLine.handleSpecialDamage(
          damage,
          board,
          AttackType.SPECIAL,
          pokemon,
          crit
        )
        targetInLine.addSpecialDefense(-3)
      }
    })

    pokemon.simulation.room.clock.setTimeout(() => {
      effectInLine(board, pokemon, target, (targetInLine) => {
        if (targetInLine != null && targetInLine.team !== pokemon.team) {
          targetInLine.handleSpecialDamage(
            damage,
            board,
            AttackType.SPECIAL,
            pokemon,
            crit
          )
          targetInLine.addSpecialDefense(-3)
        }
      })
    }, 1000)
  }
}

export class MudBubbleStrategy extends AbilityStrategy {
  process(
    pokemon: PokemonEntity,
    state: PokemonState,
    board: Board,
    target: PokemonEntity,
    crit: boolean
  ) {
    super.process(pokemon, state, board, target, crit)
    const heal = pokemon.stars === 3 ? 40 : pokemon.stars === 2 ? 20 : 10
    pokemon.handleHeal(heal, pokemon, 1)
  }
}

export class LinkCableStrategy extends AbilityStrategy {
  process(
    pokemon: PokemonEntity,
    state: PokemonState,
    board: Board,
    target: PokemonEntity,
    crit: boolean
  ) {
    super.process(pokemon, state, board, target, crit)
    const farthestTarget = state.getFarthestTarget(pokemon, board)
    const farthestCoordinate = state.getFarthestTargetCoordinateAvailablePlace(
      pokemon,
      board
    )

    if (farthestCoordinate && farthestTarget) {
      pokemon.moveTo(farthestCoordinate.x, farthestCoordinate.y, board)
      pokemon.targetX = farthestTarget.positionX
      pokemon.targetY = farthestTarget.positionY
    }

    pokemon.simulation.room.clock.setTimeout(() => {
      if (pokemon.life <= 0) return
      const partner = board.find(
        (x, y, entity) =>
          entity.skill === Ability.LINK_CABLE &&
          entity.id !== pokemon.id &&
          entity.team === pokemon.team
      )
      if (partner) {
        const damage = 50
        const targetsHit = new Set<PokemonEntity>()
        effectInLine(board, pokemon, partner, (targetInLine) => {
          if (targetInLine != null && targetInLine.team !== pokemon.team) {
            targetsHit.add(targetInLine)
          }
        })
        board
          .getAdjacentCells(pokemon.positionX, pokemon.positionY)
          .forEach((cell) => {
            if (cell.value && cell.value.team !== pokemon.team) {
              targetsHit.add(cell.value)
            }
          })
        board
          .getAdjacentCells(partner.positionX, partner.positionY)
          .forEach((cell) => {
            if (cell.value && cell.value.team !== pokemon.team) {
              targetsHit.add(cell.value)
            }
          })

        targetsHit.forEach((target) => {
          target.handleSpecialDamage(
            damage,
            board,
            AttackType.SPECIAL,
            pokemon,
            crit
          )
        })
        pokemon.simulation.room.broadcast(Transfer.ABILITY, {
          id: pokemon.simulation.id,
          skill: "LINK_CABLE_link",
          positionX: pokemon.positionX,
          positionY: pokemon.positionY,
          targetX: partner.positionX,
          targetY: partner.positionY
        })
        pokemon.simulation.room.broadcast(Transfer.ABILITY, {
          id: pokemon.simulation.id,
          skill: "LINK_CABLE_discharge",
          positionX: pokemon.positionX,
          positionY: pokemon.positionY,
          targetX: pokemon.targetX,
          targetY: pokemon.targetY
        })
        pokemon.simulation.room.broadcast(Transfer.ABILITY, {
          id: pokemon.simulation.id,
          skill: "LINK_CABLE_discharge",
          positionX: partner.positionX,
          positionY: partner.positionY,
          targetX: partner.targetX,
          targetY: partner.targetY
        })
      } else {
        const damage = 50
        const cells = board.getAdjacentCells(
          pokemon.positionX,
          pokemon.positionY
        )
        cells.forEach((cell) => {
          if (cell.value && cell.value.team !== pokemon.team) {
            cell.value.handleSpecialDamage(
              damage,
              board,
              AttackType.SPECIAL,
              pokemon,
              crit
            )
          }
        })
        pokemon.simulation.room.broadcast(Transfer.ABILITY, {
          id: pokemon.simulation.id,
          skill: "LINK_CABLE_discharge",
          positionX: pokemon.positionX,
          positionY: pokemon.positionY,
          targetX: pokemon.targetX,
          targetY: pokemon.targetY
        })
      }
    }, 300)
  }
}

export class MagicBounceStrategy extends AbilityStrategy {
  process(
    pokemon: PokemonEntity,
    state: PokemonState,
    board: Board,
    target: PokemonEntity,
    crit: boolean
  ) {
    super.process(pokemon, state, board, target, crit)
    const timer =
      pokemon.stars === 3 ? 12000 : pokemon.stars === 2 ? 6000 : 3000
    pokemon.status.triggerMagicBounce(timer)
  }
}

export class ShellSmashStrategy extends AbilityStrategy {
  process(
    pokemon: PokemonEntity,
    state: PokemonState,
    board: Board,
    target: PokemonEntity,
    crit: boolean
  ) {
    super.process(pokemon, state, board, target, crit)
    const damage = pokemon.stars === 1 ? 15 : 30
    const cells = board.getAdjacentCells(target.positionX, target.positionY)
    cells.forEach((cell) => {
      if (cell && cell.value && cell.value.team !== pokemon.team) {
        cell.value.handleSpecialDamage(
          damage,
          board,
          AttackType.SPECIAL,
          pokemon,
          crit
        )
      }
    })
    pokemon.addAbilityPower(20, false)
    pokemon.addAttack(2, false)
    pokemon.addAttackSpeed(20, false)
    pokemon.addDefense(-1, false)
    pokemon.addSpecialDefense(-1, false)
  }
}

export class HelpingHandStrategy extends AbilityStrategy {
  process(
    pokemon: PokemonEntity,
    state: PokemonState,
    board: Board,
    target: PokemonEntity,
    crit: boolean
  ) {
    super.process(pokemon, state, board, target, crit)
    const buffs = pokemon.stars === 3 ? 6 : pokemon.stars === 2 ? 4 : 2
    const allies = new Array<{ pkm: PokemonEntity; distance: number }>()
    board.forEach((x, y, cell) => {
      if (cell && cell.team === pokemon.team && pokemon.id !== cell.id) {
        allies.push({
          pkm: cell,
          distance: distanceM(
            pokemon.positionX,
            pokemon.positionY,
            cell.positionX,
            cell.positionY
          )
        })
      }
    })
    allies.sort((a, b) => a.distance - b.distance)
    for (let i = 0; i < buffs; i++) {
      const ally = allies[i]?.pkm
      if (ally) {
        ally.status.doubleDamage = true
        ally.simulation.room.broadcast(Transfer.ABILITY, {
          id: pokemon.simulation.id,
          skill: Ability.HELPING_HAND,
          positionX: ally.positionX,
          positionY: ally.positionY
        })
      }
    }
  }
}

export class AstralBarrageStrategy extends AbilityStrategy {
  process(
    pokemon: PokemonEntity,
    state: PokemonState,
    board: Board,
    target: PokemonEntity,
    crit: boolean
  ) {
    super.process(pokemon, state, board, target, crit)
    const damagePerGhost = 20

    const enemies: PokemonEntity[] = []
    board.forEach((x: number, y: number, tg: PokemonEntity | undefined) => {
      if (tg && pokemon.team != tg.team) {
        enemies.push(tg)
      }
    })

    const nbGhosts = 3 * (1 + (2 * pokemon.ap) / 100)
    for (let i = 0; i < nbGhosts; i++) {
      const randomTarget = pickRandomIn(enemies)
      setTimeout(() => {
        pokemon.simulation.room.broadcast(Transfer.ABILITY, {
          id: pokemon.simulation.id,
          skill: Ability.ASTRAL_BARRAGE,
          positionX: pokemon.positionX,
          positionY: pokemon.positionY,
          targetX: randomTarget.positionX,
          targetY: randomTarget.positionY,
          orientation: pokemon.orientation
        })
        if (randomTarget?.life > 0) {
          randomTarget.handleSpecialDamage(
            damagePerGhost,
            board,
            AttackType.SPECIAL,
            pokemon,
            crit
          )
        }
      }, 100 * i)
    }
  }
}

export class PyroBallStrategy extends AbilityStrategy {
  process(
    pokemon: PokemonEntity,
    state: PokemonState,
    board: Board,
    target: PokemonEntity,
    crit: boolean
  ) {
    super.process(pokemon, state, board, target, crit, true)
    const damage = pokemon.stars === 3 ? 40 : pokemon.stars === 2 ? 20 : 10

    const farthestTarget = state.getFarthestTarget(pokemon, board) ?? target
    pokemon.simulation.room.broadcast(Transfer.ABILITY, {
      id: pokemon.simulation.id,
      skill: pokemon.skill,
      positionX: pokemon.positionX,
      positionY: pokemon.positionY,
      targetX: farthestTarget.positionX,
      targetY: farthestTarget.positionY,
      orientation: pokemon.orientation
    })

    const cells = board.getCellsBetween(
      pokemon.positionX,
      pokemon.positionY,
      farthestTarget.positionX,
      farthestTarget.positionY
    )
    cells.forEach((cell) => {
      if (cell.value && cell.value.team != pokemon.team) {
        cell.value.status.triggerBurn(2000, cell.value, pokemon, board)
        cell.value.handleSpecialDamage(
          damage,
          board,
          AttackType.SPECIAL,
          pokemon,
          crit
        )
      }
    })
  }
}

export class WhirlpoolStrategy extends AbilityStrategy {
  process(
    pokemon: PokemonEntity,
    state: PokemonState,
    board: Board,
    target: PokemonEntity,
    crit: boolean
  ) {
    const farthestTarget = state.getFarthestTarget(pokemon, board) ?? target
    super.process(pokemon, state, board, farthestTarget, crit, true)

    const cells = board.getCellsBetween(
      pokemon.positionX,
      pokemon.positionY,
      farthestTarget.positionX,
      farthestTarget.positionY
    )
    for (let i = 0; i < cells.length; i++) {
      const cell = cells[i]
      if (cell && cell.value && cell.value.team !== pokemon.team) {
        pokemon.simulation.room.broadcast(Transfer.ABILITY, {
          id: pokemon.simulation.id,
          skill: pokemon.skill,
          positionX: pokemon.positionX,
          positionY: pokemon.positionY,
          targetX: cell.x,
          targetY: cell.y,
          orientation: pokemon.orientation
        })
        for (let i = 0; i < 4; i++) {
          cell.value.handleSpecialDamage(
            Math.ceil(pokemon.atk * 1.25),
            board,
            AttackType.PHYSICAL,
            pokemon,
            crit
          )
        }
        break
      }
    }
  }
}

export class AnchorShotStrategy extends AbilityStrategy {
  process(
    pokemon: PokemonEntity,
    state: PokemonState,
    board: Board,
    target: PokemonEntity,
    crit: boolean
  ) {
    const damage = pokemon.stars === 3 ? 80 : pokemon.stars === 2 ? 40 : 20
    const farthestTarget = state.getFarthestTarget(pokemon, board) ?? target
    super.process(pokemon, state, board, farthestTarget, crit, true)
    const adjacentCells = board.getAdjacentCells(
      pokemon.positionX,
      pokemon.positionY
    )
    const potentials = shuffleArray(
      adjacentCells
        .filter((v) => v.value === undefined)
        .map((v) => ({ x: v.x, y: v.y }))
    )
    if (potentials.length > 0) {
      const potential = potentials[0]
      pokemon.simulation.room.broadcast(Transfer.ABILITY, {
        id: pokemon.simulation.id,
        skill: Ability.ANCHOR_SHOT,
        targetX: farthestTarget.positionX,
        targetY: farthestTarget.positionY
      })
      farthestTarget.moveTo(potential.x, potential.y, board)
      farthestTarget.handleSpecialDamage(
        damage,
        board,
        AttackType.SPECIAL,
        pokemon,
        crit
      )
    }
  }
}

export class SmogStrategy extends AbilityStrategy {
  process(
    pokemon: PokemonEntity,
    state: PokemonState,
    board: Board,
    target: PokemonEntity,
    crit: boolean
  ) {
    super.process(pokemon, state, board, target, crit)
    const cells = board.getCellsInFront(pokemon, target)
    const damage = pokemon.stars === 1 ? 10 : pokemon.stars === 2 ? 20 : 40

    cells.forEach((cell) => {
      const index = cell.y * board.columns + cell.x
      if (board.effects[index] !== Effect.GAS) {
        board.effects[index] = Effect.GAS
        pokemon.simulation.room.broadcast(Transfer.BOARD_EVENT, {
          simulationId: pokemon.simulation.id,
          type: BoardEvent.GAS,
          x: cell.x,
          y: cell.y
        })
      }

      if (cell.value) {
        cell.value.effects.add(Effect.GAS)
        if (cell.value.team !== pokemon.team) {
          cell.value.handleSpecialDamage(
            damage,
            board,
            AttackType.SPECIAL,
            pokemon,
            crit
          )
        }
      }
    })
  }
}

export class MagnetRiseStrategy extends AbilityStrategy {
  process(
    pokemon: PokemonEntity,
    state: PokemonState,
    board: Board,
    target: PokemonEntity,
    crit: boolean
  ) {
    super.process(pokemon, state, board, target, crit, true)
    const cells = board
      .getAdjacentCells(pokemon.positionX, pokemon.positionY)
      .filter((cell) => cell.value && cell.value.team === pokemon.team)
      .sort((a, b) => a.value!.life - b.value!.life)

    for (
      let i = 0;
      i < (pokemon.stars === 3 ? 6 : pokemon.stars === 2 ? 4 : 2);
      i++
    ) {
      const cell = cells.shift()
      if (cell && cell.value) {
        cell.value.status.triggerProtect(2000)
        pokemon.simulation.room.broadcast(Transfer.ABILITY, {
          id: cell.value.simulation.id,
          skill: Ability.MAGNET_RISE,
          positionX: cell.value.positionX,
          positionY: cell.value.positionY
        })
      }
    }
  }
}

export class AttractStrategy extends AbilityStrategy {
  process(
    pokemon: PokemonEntity,
    state: PokemonState,
    board: Board,
    target: PokemonEntity,
    crit: boolean
  ) {
    super.process(pokemon, state, board, target, crit, true)
    const targets = pickNRandomIn(
      board.cells.filter((v) => v && v.team !== pokemon.team),
      pokemon.stars
    )
    targets?.forEach((t) => {
      if (t) {
        pokemon.simulation.room.broadcast(Transfer.ABILITY, {
          id: pokemon.simulation.id,
          skill: Ability.ATTRACT,
          positionX: t.positionX,
          positionY: t.positionY
        })
        t?.status.triggerCharm(1000, t, pokemon, true)
      }
    })
  }
}

export class WaterPulseStrategy extends AbilityStrategy {
  process(
    pokemon: PokemonEntity,
    state: PokemonState,
    board: Board,
    target: PokemonEntity,
    crit: boolean
  ) {
    super.process(pokemon, state, board, target, crit)
    const damage = [75, 150][pokemon.stars - 1] ?? 75
    board
      .getAdjacentCells(target.positionX, target.positionY)
      .map((v) => v.value)
      .filter((v) => v?.team === target.team)
      .concat(target)
      .forEach((v) => {
        if (v) {
          v.status.triggerConfusion(2000, v)
          v.handleSpecialDamage(
            damage,
            board,
            AttackType.SPECIAL,
            pokemon,
            crit
          )
        }
      })
  }
}

export class PlayRoughStrategy extends AbilityStrategy {
  process(
    pokemon: PokemonEntity,
    state: PokemonState,
    board: Board,
    target: PokemonEntity,
    crit: boolean
  ) {
    super.process(pokemon, state, board, target, crit)
    target.status.triggerCharm(2500, target, pokemon, false)
    target.handleSpecialDamage(
      pokemon.stars === 3 ? 120 : pokemon.stars === 2 ? 60 : 30,
      board,
      AttackType.SPECIAL,
      pokemon,
      crit
    )
  }
}

export class AerialAceStrategy extends AbilityStrategy {
  process(
    pokemon: PokemonEntity,
    state: PokemonState,
    board: Board,
    target: PokemonEntity,
    crit: boolean
  ) {
    super.process(pokemon, state, board, target, crit)
    const damage = [25, 50, 100][pokemon.stars - 1] ?? 100
    target.handleSpecialDamage(damage, board, AttackType.TRUE, pokemon, crit)
  }
}

export class ParabolicChargeStrategy extends AbilityStrategy {
  process(
    pokemon: PokemonEntity,
    state: PokemonState,
    board: Board,
    target: PokemonEntity,
    crit: boolean
  ) {
    super.process(pokemon, state, board, target, crit)
    const heal = pokemon.stars > 1 ? 50 : 25
    const overHeal = Math.max(0, heal + pokemon.life - pokemon.hp)
    pokemon.handleHeal(heal, pokemon, 0)
    target.handleSpecialDamage(
      (pokemon.stars === 3 ? 100 : pokemon.stars === 2 ? 50 : 25) + overHeal,
      board,
      AttackType.SPECIAL,
      pokemon,
      crit
    )
  }
}

export class SuperFangStrategy extends AbilityStrategy {
  process(
    pokemon: PokemonEntity,
    state: PokemonState,
    board: Board,
    target: PokemonEntity,
    crit: boolean
  ) {
    super.process(pokemon, state, board, target, crit)
    let damage = pokemon.stars === 3 ? 90 : pokemon.stars === 2 ? 60 : 30
    if (target.types.has(Synergy.GRASS)) {
      damage *= 2
    }
    target.handleSpecialDamage(damage, board, AttackType.SPECIAL, pokemon, crit)
  }
}

export class TeeterDanceStrategy extends AbilityStrategy {
  process(
    pokemon: PokemonEntity,
    state: PokemonState,
    board: Board,
    target: PokemonEntity,
    crit: boolean
  ) {
    super.process(pokemon, state, board, target, crit)
    board.cells
      .filter((v) => v !== undefined)
      .forEach((v) => v && v.status.triggerConfusion(3000, v))
  }
}

export class CloseCombatStrategy extends AbilityStrategy {
  process(
    pokemon: PokemonEntity,
    state: PokemonState,
    board: Board,
    target: PokemonEntity,
    crit: boolean
  ) {
    super.process(pokemon, state, board, target, crit)
    pokemon.addDefense(-3, false)
    pokemon.addSpecialDefense(-3, false)
    target.handleSpecialDamage(130, board, AttackType.SPECIAL, pokemon, crit)
  }
}

export class AssistStrategy extends AbilityStrategy {
  process(
    pokemon: PokemonEntity,
    state: PokemonState,
    board: Board,
    target: PokemonEntity,
    crit: boolean
  ) {
    super.process(pokemon, state, board, target, crit, true)
    const skill = pickRandomIn(
      board.cells
        .filter(
          (v) =>
            v &&
            v.team === pokemon.team &&
            v.skill &&
            AbilityStrategies[v.skill].copyable
        )
        .map((v) => v?.skill)
    )
    if (skill) {
      pokemon.simulation.room.broadcast(Transfer.ABILITY, {
        id: pokemon.simulation.id,
        skill: skill,
        positionX: pokemon.positionX,
        positionY: pokemon.positionY,
        targetX: target.positionX,
        targetY: target.positionY,
        orientation: pokemon.orientation
      })
      AbilityStrategies[skill].process(pokemon, state, board, target, crit)
    }
  }
}

export class FissureStrategy extends AbilityStrategy {
  process(
    pokemon: PokemonEntity,
    state: PokemonState,
    board: Board,
    target: PokemonEntity,
    crit: boolean
  ) {
    super.process(pokemon, state, board, target, crit, true)
    const numberOfRifts = pokemon.stars === 3 ? 4 : pokemon.stars === 2 ? 3 : 2
    for (let i = 0; i < numberOfRifts; i++) {
      const x_ = randomBetween(0, BOARD_WIDTH - 1)
      const y_ = randomBetween(0, BOARD_HEIGHT - 1)
      const cells = board.getAdjacentCells(x_, y_)
      cells.push({ x: x_, y: y_, value: board.getValue(x_, y_) })

      cells.forEach((cell) => {
        if (cell && cell.value && cell.value.team !== pokemon.team) {
          cell.value.handleSpecialDamage(
            pokemon.stars === 3 ? 75 : pokemon.stars === 2 ? 50 : 25,
            board,
            AttackType.SPECIAL,
            pokemon,
            crit
          )
        }
        pokemon.simulation.room.broadcast(Transfer.ABILITY, {
          id: pokemon.simulation.id,
          skill: Ability.FISSURE,
          positionX: pokemon.positionX,
          positionY: pokemon.positionY,
          targetX: cell.x,
          targetY: cell.y
        })
      })
    }
  }
}

export class AssuranceStrategy extends AbilityStrategy {
  process(
    pokemon: PokemonEntity,
    state: PokemonState,
    board: Board,
    target: PokemonEntity,
    crit: boolean
  ) {
    super.process(pokemon, state, board, target, crit)
    const damage = pokemon.stars === 3 ? 100 : pokemon.stars === 2 ? 50 : 25

    target.handleSpecialDamage(
      pokemon.life / pokemon.hp < 0.5 ? damage * 2 : damage,
      board,
      AttackType.SPECIAL,
      pokemon,
      crit
    )
  }
}

export class AquaRingStrategy extends AbilityStrategy {
  process(
    pokemon: PokemonEntity,
    state: PokemonState,
    board: Board,
    target: PokemonEntity,
    crit: boolean
  ) {
    super.process(pokemon, state, board, target, crit)
    const mostSurroundedCoordinate =
      state.getMostSurroundedCoordinateAvailablePlace(target, board)
    if (mostSurroundedCoordinate) {
      pokemon.moveTo(
        mostSurroundedCoordinate.x,
        mostSurroundedCoordinate.y,
        board
      )

      const cells = board.getAdjacentCells(
        mostSurroundedCoordinate.x,
        mostSurroundedCoordinate.y
      )
      cells.push({
        x: mostSurroundedCoordinate.x,
        y: mostSurroundedCoordinate.y,
        value: board.getValue(
          mostSurroundedCoordinate.x,
          mostSurroundedCoordinate.y
        )
      })

      cells.forEach((cell) => {
        if (cell.value && cell.value.team === pokemon.team) {
          cell.value.status.clearNegativeStatus()
          cell.value.handleHeal(
            pokemon.stars === 3 ? 50 : pokemon.stars === 2 ? 30 : 20,
            pokemon,
            1
          )
        }
      })
    }
  }
}

export class LungeStrategy extends AbilityStrategy {
  process(
    pokemon: PokemonEntity,
    state: PokemonState,
    board: Board,
    target: PokemonEntity,
    crit: boolean
  ) {
    super.process(pokemon, state, board, target, crit)
    const enemiesSortedByAttack = board.cells
      .filter((enemy) => enemy && enemy.team !== pokemon.team)
      .sort((a, b) => b!.atk - a!.atk) as PokemonEntity[]

    let cellToGo: Cell | undefined
    let enemy: PokemonEntity | undefined
    while (cellToGo == null && enemiesSortedByAttack.length > 0) {
      enemy = enemiesSortedByAttack.shift()
      if (enemy) {
        cellToGo = board
          .getAdjacentCells(enemy.positionX, enemy.positionY)
          .find((cell) => cell.value == null)
      }
    }

    if (cellToGo) {
      pokemon.moveTo(cellToGo.x, cellToGo.y, board)
      if (enemy) {
        enemy.addAttack(-5, true)
        enemy.handleSpecialDamage(
          50,
          board,
          AttackType.SPECIAL,
          pokemon,
          crit,
          true
        )
      }
    }
  }
}

export class PoisonGasStrategy extends AbilityStrategy {
  process(
    pokemon: PokemonEntity,
    state: PokemonState,
    board: Board,
    target: PokemonEntity,
    crit: boolean
  ) {
    super.process(pokemon, state, board, target, crit)
    const damage = [15, 30, 60][pokemon.stars - 1] ?? 60

    const cells = board.getAdjacentCells(pokemon.positionX, pokemon.positionY)
    cells.forEach((cell) => {
      const index = cell.y * board.columns + cell.x
      if (board.effects[index] !== Effect.POISON_GAS) {
        board.effects[index] = Effect.POISON_GAS
        pokemon.simulation.room.broadcast(Transfer.BOARD_EVENT, {
          simulationId: pokemon.simulation.id,
          type: BoardEvent.POISON_GAS,
          x: cell.x,
          y: cell.y
        })
      }

      if (cell.value) {
        cell.value.effects.add(Effect.POISON_GAS)
        if (cell.value.team !== pokemon.team) {
          cell.value.handleSpecialDamage(
            damage,
            board,
            AttackType.SPECIAL,
            pokemon,
            crit
          )
          cell.value.status.triggerParalysis(3000, cell.value)
          cell.value.status.triggerPoison(3000, cell.value, pokemon)
        }
      }
    })
  }
}

export class BraveBirdStrategy extends AbilityStrategy {
  process(
    pokemon: PokemonEntity,
    state: PokemonState,
    board: Board,
    target: PokemonEntity,
    crit: boolean
  ) {
    super.process(pokemon, state, board, target, crit)
    const flyAwayCell = board.getFlyAwayCell(
      pokemon.positionX,
      pokemon.positionY
    )
    if (flyAwayCell) {
      pokemon.moveTo(flyAwayCell.x, flyAwayCell.y, board)
      const adjacentEmptyCells = board
        .getAdjacentCells(flyAwayCell.x, flyAwayCell.y)
        .filter((v) => v.value === undefined)
      if (adjacentEmptyCells.length > 0) {
        const cell = adjacentEmptyCells[0]
        target.moveTo(cell.x, cell.y, board)
        target.handleSpecialDamage(
          pokemon.stars === 3 ? 90 : pokemon.stars === 2 ? 60 : 30,
          board,
          AttackType.SPECIAL,
          pokemon,
          crit
        )
      }
    }
  }
}

export class MagicalLeafStrategy extends AbilityStrategy {
  process(
    pokemon: PokemonEntity,
    state: PokemonState,
    board: Board,
    target: PokemonEntity,
    crit: boolean
  ) {
    const damage = pokemon.stars === 3 ? 40 : pokemon.stars === 2 ? 20 : 10
    const farthestTarget = state.getFarthestTarget(pokemon, board) ?? target
    super.process(pokemon, state, board, farthestTarget, crit)

    const cells = board.getCellsBetween(
      pokemon.positionX,
      pokemon.positionY,
      farthestTarget.positionX,
      farthestTarget.positionY
    )
    cells.forEach((cell) => {
      if (cell.value && cell.value.team != pokemon.team) {
        cell.value.status.triggerArmorReduction(3000)
        cell.value.handleSpecialDamage(
          damage,
          board,
          AttackType.SPECIAL,
          pokemon,
          crit
        )
      }
    })
  }
}

export class StealthRocksStrategy extends AbilityStrategy {
  process(
    pokemon: PokemonEntity,
    state: PokemonState,
    board: Board,
    target: PokemonEntity,
    crit: boolean
  ) {
    super.process(pokemon, state, board, target, crit)
    const cells = board.getCellsInFront(pokemon, target, 2)
    const damage = 50

    cells.forEach((cell) => {
      const index = cell.y * board.columns + cell.x
      if (board.effects[index] !== Effect.STEALTH_ROCKS) {
        board.effects[index] = Effect.STEALTH_ROCKS
        pokemon.simulation.room.broadcast(Transfer.BOARD_EVENT, {
          simulationId: pokemon.simulation.id,
          type: BoardEvent.STEALTH_ROCKS,
          x: cell.x,
          y: cell.y
        })
      }

      pokemon.simulation.room.broadcast(Transfer.ABILITY, {
        id: pokemon.simulation.id,
        skill: Ability.STEALTH_ROCKS,
        positionX: cell.x,
        positionY: cell.y
      })

      if (cell.value && cell.value.team !== pokemon.team) {
        cell.value.effects.add(Effect.STEALTH_ROCKS)
        cell.value.handleSpecialDamage(
          damage,
          board,
          AttackType.SPECIAL,
          pokemon,
          crit
        )
      }
    })
  }
}

export class StruggleBugStrategy extends AbilityStrategy {
  process(
    pokemon: PokemonEntity,
    state: PokemonState,
    board: Board,
    target: PokemonEntity,
    crit: boolean
  ) {
    super.process(pokemon, state, board, target, crit)

    const cells = board.getAdjacentCells(pokemon.positionX, pokemon.positionY)

    cells.forEach((cell) => {
      if (cell.value && cell.value.team !== pokemon.team) {
        cell.value.addAbilityPower(-50, false)
        cell.value.handleSpecialDamage(
          30,
          board,
          AttackType.SPECIAL,
          pokemon,
          crit
        )
      }
    })
  }
}

export class TailGlowStrategy extends AbilityStrategy {
  process(
    pokemon: PokemonEntity,
    state: PokemonState,
    board: Board,
    target: PokemonEntity,
    crit: boolean
  ) {
    super.process(pokemon, state, board, target, crit)

    const cells = board.getAdjacentCells(pokemon.positionX, pokemon.positionY)

    pokemon.addAbilityPower(50, false)
    cells.forEach((cell) => {
      if (cell.value && cell.value.team !== pokemon.team) {
        cell.value.handleSpecialDamage(
          30,
          board,
          AttackType.SPECIAL,
          pokemon,
          crit
        )
      }
    })
  }
}

export class PrismaticLaserStrategy extends AbilityStrategy {
  process(
    pokemon: PokemonEntity,
    state: PokemonState,
    board: Board,
    target: PokemonEntity,
    crit: boolean
  ) {
    super.process(pokemon, state, board, target, crit)
    const affectedCells = board.cells.filter(
      (v) =>
        v &&
        v.team !== pokemon.team &&
        (v.positionX === pokemon.positionX ||
          v.positionX === pokemon.positionX - 1 ||
          v.positionX === pokemon.positionX + 1)
    )

    affectedCells.forEach((tg) => {
      if (tg) {
        tg.handleSpecialDamage(80, board, AttackType.SPECIAL, pokemon, crit)
        const teleportationCell = board.getTeleportationCell(
          tg.positionX,
          tg.positionY
        )
        if (teleportationCell) {
          tg.moveTo(teleportationCell.x, teleportationCell.y, board)
        } else {
          logger.error("unable to teleport pokemon", tg)
        }
      }
    })
  }
}

export class NightShadeStrategy extends AbilityStrategy {
  process(
    pokemon: PokemonEntity,
    state: PokemonState,
    board: Board,
    target: PokemonEntity,
    crit: boolean
  ) {
    super.process(pokemon, state, board, target, crit)
    const damage = Math.ceil(
      ([0.25, 0.33, 0.5][pokemon.stars - 1] ?? 0.5) *
        target.hp *
        (1 + (0.5 * pokemon.ap) / 100)
    )
    target.handleSpecialDamage(damage, board, AttackType.TRUE, pokemon, crit)
  }
}

export class ChargeBeamStrategy extends AbilityStrategy {
  process(
    pokemon: PokemonEntity,
    state: PokemonState,
    board: Board,
    target: PokemonEntity,
    crit: boolean
  ) {
    super.process(pokemon, state, board, target, crit, false)
    const chain = [target]
    const NB_MAX_TARGETS = 3
    for (
      let n = 1, x = target.positionX, y = target.positionY;
      n < NB_MAX_TARGETS;
      n++
    ) {
      const nextCell = board
        .getAdjacentCells(x, y)
        .find(
          (cell) =>
            cell.value &&
            cell.value.team === target.team &&
            !chain.includes(cell.value)
        )
      if (nextCell) {
        chain.push(nextCell.value!)
        x = nextCell.x
        y = nextCell.y
      }
    }

    for (let i = 0; i < chain.length; i++) {
      const damage = [15, 30, 60][pokemon.stars - 1] ?? 60
      chain[i].handleSpecialDamage(
        damage,
        board,
        AttackType.SPECIAL,
        pokemon,
        crit
      )
      const previous = i === 0 ? pokemon : chain[i - 1]
      pokemon.simulation.room.broadcast(Transfer.ABILITY, {
        id: pokemon.simulation.id,
        skill: "LINK_CABLE_link", // reuse anim
        positionX: previous.positionX,
        positionY: previous.positionY,
        targetX: chain[i].positionX,
        targetY: chain[i].positionY
      })
    }
  }
}

export class PopulationBombStrategy extends AbilityStrategy {
  process(
    pokemon: PokemonEntity,
    state: PokemonState,
    board: Board,
    target: PokemonEntity,
    crit: boolean
  ) {
    super.process(pokemon, state, board, target, crit)
    const damage = 10
    const numberOfAttacks = Math.round(
      ([4, 8, 12, 16][pokemon.stars - 1] ?? 8) * (1 + pokemon.ap / 100)
    )
    for (let i = 0; i < numberOfAttacks; i++) {
      target.handleSpecialDamage(
        damage,
        board,
        AttackType.SPECIAL,
        pokemon,
        crit,
        false
      )
    }
  }
}

export class ScreechStrategy extends AbilityStrategy {
  process(
    pokemon: PokemonEntity,
    state: PokemonState,
    board: Board,
    target: PokemonEntity,
    crit: boolean
  ) {
    super.process(pokemon, state, board, target, crit)
    const debuff = pokemon.stars === 3 ? -4 : pokemon.stars === 2 ? -2 : -1
    const cells = board.getAdjacentCells(pokemon.positionX, pokemon.positionY)

    target.addDefense(debuff, true)
    cells.forEach((cell) => {
      if (cell.value && cell.value.team !== pokemon.team) {
        cell.value.addDefense(debuff, true)
        cell.value.simulation.room.broadcast(Transfer.ABILITY, {
          id: pokemon.simulation.id,
          skill: Ability.SCREECH,
          targetX: cell.value.positionX,
          targetY: cell.value.positionY
        })
      }
    })
  }
}

export class SandTombStrategy extends AbilityStrategy {
  process(
    pokemon: PokemonEntity,
    state: PokemonState,
    board: Board,
    target: PokemonEntity,
    crit: boolean
  ) {
    super.process(pokemon, state, board, target, crit)
    target.status.triggerParalysis(
      pokemon.stars === 3 ? 8000 : pokemon.stars === 2 ? 5000 : 3000,
      target
    )
    target.status.triggerSilence(
      pokemon.stars === 3 ? 8000 : pokemon.stars === 2 ? 5000 : 3000,
      pokemon
    )
    target.handleSpecialDamage(
      pokemon.stars === 3 ? 40 : pokemon.stars === 2 ? 20 : 10,
      board,
      AttackType.SPECIAL,
      pokemon,
      crit,
      false
    )
  }
}

export class WhirlwindStrategy extends AbilityStrategy {
  process(
    pokemon: PokemonEntity,
    state: PokemonState,
    board: Board,
    target: PokemonEntity,
    crit: boolean
  ) {
    super.process(pokemon, state, board, target, crit, true)
    const x = target.positionX
    const y = target.positionY
    target.flyAway(board)
    pokemon.simulation.room.broadcast(Transfer.ABILITY, {
      id: pokemon.simulation.id,
      skill: Ability.WHIRLWIND,
      positionX: x,
      positionY: y,
      targetX: target.positionX,
      targetY: target.positionY
    })
    target.handleSpecialDamage(
      pokemon.stars === 3 ? 120 : pokemon.stars === 2 ? 80 : 40,
      board,
      AttackType.SPECIAL,
      pokemon,
      crit,
      false
    )
  }
}

export class EmptyLightStrategy extends AbilityStrategy {
  process(
    pokemon: PokemonEntity,
    state: PokemonState,
    board: Board,
    target: PokemonEntity,
    crit: boolean
  ) {
    super.process(pokemon, state, board, target, crit, true)
    let tg: PokemonEntity | undefined = target
    const affectedTargetsIds = new Array<string>()
    for (let i = 0; i < 5; i++) {
      if (tg) {
        pokemon.simulation.room.broadcast(Transfer.ABILITY, {
          id: pokemon.simulation.id,
          skill: Ability.EMPTY_LIGHT,
          positionX: pokemon.positionX,
          positionY: pokemon.positionY,
          targetX: tg.positionX,
          targetY: tg.positionY
        })
        tg.addSpecialDefense(-3, false)
        tg.handleSpecialDamage(60, board, AttackType.SPECIAL, pokemon, crit)
        affectedTargetsIds.push(tg.id)
        const cells = board.getAdjacentCells(tg.positionX, tg.positionY)
        tg = cells
          .filter(
            (v) =>
              v.value &&
              v.value.team !== pokemon.team &&
              !affectedTargetsIds.includes(v.value.id)
          )
          .map((v) => v.value)[0]
      } else {
        break
      }
    }
  }
}

export class UnboundStrategy extends AbilityStrategy {
  process(
    pokemon: PokemonEntity,
    state: PokemonState,
    board: Board,
    target: PokemonEntity,
    crit: boolean
  ) {
    super.process(pokemon, state, board, target, crit)
    pokemon.index = PkmIndex[Pkm.HOOPA_UNBOUND]
    pokemon.skill = Ability.HYPERSPACE_FURY
    pokemon.atk += 10
    pokemon.toMovingState()
    pokemon.addMaxHP(100)
  }
}

export class HyperSpaceFury extends AbilityStrategy {
  process(
    pokemon: PokemonEntity,
    state: PokemonState,
    board: Board,
    target: PokemonEntity,
    crit: boolean
  ) {
    super.process(pokemon, state, board, target, crit, true)
    const nbHits = 4 * (1 + pokemon.ap / 100)
    for (let i = 0; i < nbHits; i++) {
      target.addDefense(-1)
      target.handleSpecialDamage(
        15,
        board,
        AttackType.SPECIAL,
        pokemon,
        crit,
        true
      )
    }
    pokemon.simulation.room.broadcast(Transfer.ABILITY, {
      id: pokemon.simulation.id,
      skill: Ability.HYPERSPACE_FURY,
      positionX: pokemon.positionX,
      positionY: pokemon.positionY,
      targetX: target.positionX,
      targetY: target.positionY,
      orientation: nbHits // use orientation field for the number of hits
    })
  }
}

export class SnipeShotStrategy extends AbilityStrategy {
  process(
    pokemon: PokemonEntity,
    state: PokemonState,
    board: Board,
    target: PokemonEntity,
    crit: boolean
  ) {
    const damage = [50, 100, 200][pokemon.stars - 1] ?? 200
    const farthestTarget = state.getFarthestTarget(pokemon, board) ?? target
    super.process(pokemon, state, board, farthestTarget, crit)

    if (farthestTarget) {
      const cells = board.getCellsBetween(
        pokemon.positionX,
        pokemon.positionY,
        farthestTarget.positionX,
        farthestTarget.positionY
      )
      cells.forEach((cell) => {
        if (cell.value && cell.value.team != pokemon.team) {
          cell.value.handleSpecialDamage(
            damage,
            board,
            AttackType.SPECIAL,
            pokemon,
            crit
          )
        }
      })
    }
  }
}

export class AirSlashStrategy extends AbilityStrategy {
  process(
    pokemon: PokemonEntity,
    state: PokemonState,
    board: Board,
    target: PokemonEntity,
    crit: boolean
  ) {
    super.process(pokemon, state, board, target, crit)
    const damage = pokemon.stars === 3 ? 100 : pokemon.stars === 2 ? 50 : 25
    target.status.triggerFlinch(7000)
    target.handleSpecialDamage(damage, board, AttackType.SPECIAL, pokemon, crit)
  }
}

export class EggsplosionStrategy extends AbilityStrategy {
  process(
    pokemon: PokemonEntity,
    state: PokemonState,
    board: Board,
    target: PokemonEntity,
    crit: boolean
  ) {
    super.process(pokemon, state, board, target, crit)
    const damage = pokemon.stars === 3 ? 140 : pokemon.stars === 2 ? 80 : 40
    const kill = target.handleSpecialDamage(
      damage,
      board,
      AttackType.SPECIAL,
      pokemon,
      crit
    )
    if (kill.death && Math.random() < 0.3) {
      const egg = PokemonFactory.createRandomEgg()
      const player = pokemon.player
      if (player) {
        const x = player.getFirstAvailablePositionInBench()
        if (x !== undefined) {
          egg.positionX = x
          egg.positionY = 0
          egg.evolutionRule.evolutionTimer = EvolutionTime.EGG_HATCH
          player.board.set(egg.id, egg)
        }
      }
    }
    board
      .getAdjacentCells(target.positionX, target.positionY)
      .map((v) => v.value)
      .filter((v) => v?.team === target.team)
      .concat(target)
      .forEach((v) => {
        if (v) {
          v.status.triggerArmorReduction(4000)
        }
      })
  }
}

export class BodySlamStrategy extends AbilityStrategy {
  process(
    pokemon: PokemonEntity,
    state: PokemonState,
    board: Board,
    target: PokemonEntity,
    crit: boolean
  ) {
    super.process(pokemon, state, board, target, crit)
    const damage = Math.round(0.3 * pokemon.hp * (1 + pokemon.hp / 100))
    target.handleSpecialDamage(
      damage,
      board,
      AttackType.SPECIAL,
      pokemon,
      crit,
      false
    )
  }
}

export class VineWhipStrategy extends AbilityStrategy {
  process(
    pokemon: PokemonEntity,
    state: PokemonState,
    board: Board,
    target: PokemonEntity,
    crit: boolean
  ) {
    super.process(pokemon, state, board, target, crit)
    board
      .getAdjacentCells(target.positionX, target.positionY)
      .map((v) => v.value)
      .filter((v) => v?.team === target.team)
      .concat(target)
      .forEach((v) => {
        if (v) {
          v.status.triggerFlinch(3000)
        }
      })
    target.handleSpecialDamage(100, board, AttackType.SPECIAL, pokemon, crit)
  }
}

export class BarbBarrageStrategy extends AbilityStrategy {
  process(
    pokemon: PokemonEntity,
    state: PokemonState,
    board: Board,
    target: PokemonEntity,
    crit: boolean
  ) {
    super.process(pokemon, state, board, target, crit, true)
    const mostSurroundedCoordinate =
      state.getMostSurroundedCoordinateAvailablePlace(pokemon, board)

    if (mostSurroundedCoordinate) {
      pokemon.moveTo(
        mostSurroundedCoordinate.x,
        mostSurroundedCoordinate.y,
        board
      )
      board
        .getAdjacentCells(target.positionX, target.positionY)
        .map((v) => v.value)
        .filter((v) => v?.team === target.team)
        .concat(target)
        .forEach((v) => {
          if (v) {
            v.status.triggerPoison(3000, v, pokemon)
            pokemon.simulation.room.broadcast(Transfer.ABILITY, {
              id: pokemon.simulation.id,
              skill: Ability.BARB_BARRAGE,
              positionX: pokemon.positionX,
              positionY: pokemon.positionY,
              targetX: v.positionX,
              targetY: v.positionY,
              orientation: v.orientation
            })
          }
        })
      target.handleSpecialDamage(
        pokemon.stars === 3 ? 60 : pokemon.stars === 2 ? 30 : 15,
        board,
        AttackType.SPECIAL,
        pokemon,
        crit
      )
    }
  }
}

export class FloralHealingStrategy extends AbilityStrategy {
  process(
    pokemon: PokemonEntity,
    state: PokemonState,
    board: Board,
    target: PokemonEntity,
    crit: boolean
  ) {
    // we explicitely not trigger super.process() so that the pokemon doesn't get twice the oncast effects
    pokemon.handleHeal(pokemon.maxPP, pokemon, 0)
  }
}

export class MagicPowderStrategy extends AbilityStrategy {
  process(
    pokemon: PokemonEntity,
    state: PokemonState,
    board: Board,
    target: PokemonEntity,
    crit: boolean
  ) {
    super.process(pokemon, state, board, target, crit)
    const shield = [10, 20, 40][pokemon.stars - 1] ?? 40
    const silenceDuration = [2000, 4000, 6000][pokemon.stars - 1] ?? 6000
    pokemon.addShield(shield, pokemon, true)
    board
      .getAdjacentCells(pokemon.positionX, pokemon.positionY)
      .forEach((cell) => {
        if (cell.value && cell.value.team !== pokemon.team) {
          cell.value.status.triggerSilence(silenceDuration, pokemon)
        }
      })
  }
}

export class RetaliateStrategy extends AbilityStrategy {
  process(
    pokemon: PokemonEntity,
    state: PokemonState,
    board: Board,
    target: PokemonEntity,
    crit: boolean
  ) {
    super.process(pokemon, state, board, target, crit)
    const nbAlliesAlive = board.cells.filter(
      (entity) => entity && entity.team === pokemon.team
    ).length
    const nbFallenAllies =
      (pokemon.player?.boardSize ?? nbAlliesAlive) - nbAlliesAlive
    const damage =
      ([15, 30, 60][pokemon.stars - 1] ?? 60) +
      ([10, 15, 25][pokemon.stars - 1] ?? 15) * nbFallenAllies
    target.handleSpecialDamage(
      damage,
      board,
      AttackType.SPECIAL,
      pokemon,
      crit,
      true
    )
  }
}

export class SlashStrategy extends AbilityStrategy {
  process(
    pokemon: PokemonEntity,
    state: PokemonState,
    board: Board,
    target: PokemonEntity,
    crit: boolean
  ) {
    super.process(pokemon, state, board, target, crit)
    const damage = pokemon.stars === 3 ? 40 : pokemon.stars === 2 ? 20 : 10
    const increasedCrit = crit
      ? crit
      : pokemon.stars === 3
      ? chance(0.9)
      : pokemon.stars === 2
      ? chance(0.6)
      : chance(0.3)
    target.handleSpecialDamage(
      damage,
      board,
      AttackType.SPECIAL,
      pokemon,
      increasedCrit
    )
  }
}

export class OutrageStrategy extends AbilityStrategy {
  process(
    pokemon: PokemonEntity,
    state: PokemonState,
    board: Board,
    target: PokemonEntity,
    crit: boolean
  ) {
    super.process(pokemon, state, board, target, crit, true)
    pokemon.status.triggerConfusion(2000, pokemon)
    board
      .getAdjacentCells(pokemon.positionX, pokemon.positionY)
      .map((v) => v.value)
      .filter((v) => v?.team === target.team)
      .concat(target)
      .forEach((v) => {
        if (v) {
          pokemon.simulation.room.broadcast(Transfer.ABILITY, {
            id: pokemon.simulation.id,
            skill: Ability.OUTRAGE,
            targetX: v.positionX,
            targetY: v.positionY
          })
          v.handleSpecialDamage(
            pokemon.stars === 3
              ? 4 * pokemon.atk
              : pokemon.stars === 2
              ? 3 * pokemon.atk
              : 2 * pokemon.atk,
            board,
            AttackType.SPECIAL,
            pokemon,
            crit
          )
        }
      })
  }
}

export class FishiousRendStrategy extends AbilityStrategy {
  process(
    pokemon: PokemonEntity,
    state: PokemonState,
    board: Board,
    target: PokemonEntity,
    crit: boolean
  ) {
    super.process(pokemon, state, board, target, crit, true)
    // deals 80 special damage. Double damage if attacker got more atk speed than target.
    const damage = 80 * (pokemon.atkSpeed > target.atkSpeed ? 2 : 1)
    target.handleSpecialDamage(
      damage,
      board,
      AttackType.SPECIAL,
      pokemon,
      crit,
      true
    )
  }
}

export class GoldRushStrategy extends AbilityStrategy {
  process(
    pokemon: PokemonEntity,
    state: PokemonState,
    board: Board,
    target: PokemonEntity,
    crit: boolean
  ) {
    super.process(pokemon, state, board, target, crit, true)
    const goldDamage = pokemon.player?.money ? pokemon.player?.money : 0
    const damage = 20 + goldDamage
    if (pokemon.player) {
      pokemon.player.money += 2
    }
    target.handleSpecialDamage(
      damage,
      board,
      AttackType.SPECIAL,
      pokemon,
      crit,
      true
    )
  }
}

export class MakeItRainStrategy extends AbilityStrategy {
  process(
    pokemon: PokemonEntity,
    state: PokemonState,
    board: Board,
    target: PokemonEntity,
    crit: boolean
  ) {
    super.process(pokemon, state, board, target, crit, true)
    const goldDamage = pokemon.player?.money ? pokemon.player?.money : 0
    const damage = 100 + goldDamage

    target.handleSpecialDamage(
      damage,
      board,
      AttackType.SPECIAL,
      pokemon,
      crit,
      true
    )
  }
}

export class RecoverStrategy extends AbilityStrategy {
  process(
    pokemon: PokemonEntity,
    state: PokemonState,
    board: Board,
    target: PokemonEntity,
    crit: boolean
  ) {
    super.process(pokemon, state, board, target, crit, true)
    pokemon.handleHeal(0.25 * pokemon.hp, pokemon, 1)
  }
}

export class CurseStrategy extends AbilityStrategy {
  process(
    pokemon: PokemonEntity,
    state: PokemonState,
    board: Board,
    target: PokemonEntity,
    crit: boolean
  ) {
    super.process(pokemon, state, board, target, crit, true)
    const enemies = board.cells.filter(
      (p) => p && p.team !== pokemon.team
    ) as PokemonEntity[]
    enemies.sort((a, b) => (a.status.curse ? +1 : b.hp - a.hp))
    const enemyWithHighestHP = enemies[0]
    const curseDelay =
      ([12000, 8000, 4000][pokemon.stars - 1] ?? 5000) *
      (1 - (0.2 * pokemon.ap) / 100)
    enemyWithHighestHP.status.triggerCurse(curseDelay)
  }
}

export class PoltergeistStrategy extends AbilityStrategy {
  process(
    pokemon: PokemonEntity,
    state: PokemonState,
    board: Board,
    target: PokemonEntity,
    crit: boolean
  ) {
    super.process(pokemon, state, board, target, crit)
    let damage = pokemon.stars === 3 ? 120 : pokemon.stars === 2 ? 60 : 30
    target.items.forEach(
      (item) => (damage += ArtificialItems.includes(item) ? 40 : 20)
    )
    target.handleSpecialDamage(damage, board, AttackType.SPECIAL, pokemon, crit)
  }
}

export class CrushGripStrategy extends AbilityStrategy {
  process(
    pokemon: PokemonEntity,
    state: PokemonState,
    board: Board,
    target: PokemonEntity,
    crit: boolean
  ) {
    super.process(pokemon, state, board, target, crit)
    const damage = Math.round(20 + (pokemon.life / pokemon.hp) * 180)
    target.handleSpecialDamage(
      damage,
      board,
      AttackType.PHYSICAL,
      pokemon,
      crit,
      true
    )
  }
}

export class AuraSphereStrategy extends AbilityStrategy {
  process(
    pokemon: PokemonEntity,
    state: PokemonState,
    board: Board,
    target: PokemonEntity,
    crit: boolean
  ) {
    super.process(pokemon, state, board, target, crit)
    const damage = [25, 50, 100][pokemon.stars - 1] ?? 25
    effectInLine(board, pokemon, target, (targetInLine) => {
      if (targetInLine != null && targetInLine.team !== pokemon.team) {
        targetInLine.handleSpecialDamage(
          damage,
          board,
          AttackType.SPECIAL,
          pokemon,
          crit
        )
        targetInLine.status.triggerSilence(3000, pokemon)
      }
    })
  }
}

<<<<<<< HEAD
export class OverdriveStrategy extends AbilityStrategy {
=======
export class LovelyKissStrategy extends AbilityStrategy {
>>>>>>> f10260f1
  process(
    pokemon: PokemonEntity,
    state: PokemonState,
    board: Board,
    target: PokemonEntity,
    crit: boolean
  ) {
    super.process(pokemon, state, board, target, crit)
<<<<<<< HEAD
    const cells = board.getCellsInRadius(target.positionX, target.positionY, 3)
    cells.forEach((cell) => {
      if (cell && cell.value && cell.value.team !== pokemon.team) {
        const distance = distanceC(
          cell.x,
          cell.y,
          pokemon.positionX,
          pokemon.positionY
        )
        const damage = pokemon.atk * (1.2 - 0.2 * (distance - 1))
        cell.value.handleSpecialDamage(
          damage,
          board,
          AttackType.SPECIAL,
          pokemon,
          crit,
          true
        )
      }
    })
=======
    const duration = Math.round(
      ([2000, 4000][pokemon.stars - 1] ?? 2000) * (1 + pokemon.ap / 100)
    )
    target.status.triggerSleep(duration, target)
>>>>>>> f10260f1
  }
}

export * from "./hidden-power"

export const AbilityStrategies: { [key in Ability]: AbilityStrategy } = {
  [Ability.SONG_OF_DESIRE]: new SongOfDesireStrategy(),
  [Ability.CONFUSING_MIND]: new ConfusingMindStrategy(),
  [Ability.KNOWLEDGE_THIEF]: new KnowledgeThiefStrategy(),
  [Ability.WONDER_GUARD]: new WonderGuardStrategy(),
  [Ability.CORRUPTED_NATURE]: new CorruptedNatureStrategy(),
  [Ability.CRABHAMMER]: new CrabHammerStrategy(),
  [Ability.KING_SHIELD]: new KingShieldStrategy(),
  [Ability.EXPLOSION]: new ExplosionStrategy(),
  [Ability.NIGHTMARE]: new NightmareStrategy(),
  [Ability.CLANGOROUS_SOUL]: new ClangorousSoulStrategy(),
  [Ability.BONEMERANG]: new BonemerangStrategy(),
  [Ability.GROWL]: new GrowlStrategy(),
  [Ability.RELIC_SONG]: new RelicSongStrategy(),
  [Ability.DISARMING_VOICE]: new DisarmingVoiceStrategy(),
  [Ability.HIGH_JUMP_KICK]: new HighJumpKickStrategy(),
  [Ability.GRASS_WHISTLE]: new GrassWhistleStrategy(),
  [Ability.TRI_ATTACK]: new TriAttackStrategy(),
  [Ability.ECHO]: new EchoStrategy(),
  [Ability.PETAL_DANCE]: new PetalDanceStrategy(),
  [Ability.HYPER_VOICE]: new HyperVoiceStrategy(),
  [Ability.SHADOW_CLONE]: new ShadowCloneStrategy(),
  [Ability.VOLT_SWITCH]: new VoltSwitchStrategy(),
  [Ability.NUZZLE]: new NuzzleStrategy(),
  [Ability.FIRE_BLAST]: new FireBlastStrategy(),
  [Ability.WHEEL_OF_FIRE]: new WheelOfFireStrategy(),
  [Ability.SEISMIC_TOSS]: new SeismicTossStrategy(),
  [Ability.GUILLOTINE]: new GuillotineStrategy(),
  [Ability.ROCK_SLIDE]: new RockSlideStrategy(),
  [Ability.HEAT_WAVE]: new HeatWaveStrategy(),
  [Ability.THUNDER]: new ThunderStrategy(),
  [Ability.HYDRO_PUMP]: new HydroPumpStrategy(),
  [Ability.DRACO_METEOR]: new DracoMeteorStrategy(),
  [Ability.BLAZE_KICK]: new BlazeKickStrategy(),
  [Ability.WISH]: new WishStrategy(),
  [Ability.CALM_MIND]: new CalmMindStrategy(),
  [Ability.IRON_DEFENSE]: new IronDefenseStrategy(),
  [Ability.DEFENSE_CURL]: new DefenseCurlStrategy(),
  [Ability.METRONOME]: new MetronomeStrategy(),
  [Ability.SOAK]: new SoakStrategy(),
  [Ability.IRON_TAIL]: new IronTailStrategy(),
  [Ability.BLAST_BURN]: new BlastBurnStrategy(),
  [Ability.CHARGE]: new ChargeStrategy(),
  [Ability.DISCHARGE]: new DischargeStrategy(),
  [Ability.BITE]: new BiteStrategy(),
  [Ability.DRAGON_TAIL]: new DragonTailStrategy(),
  [Ability.DRAGON_BREATH]: new DragonBreathStrategy(),
  [Ability.ICICLE_CRASH]: new IcicleCrashStrategy(),
  [Ability.ROOT]: new RootStrategy(),
  [Ability.TORMENT]: new TormentStrategy(),
  [Ability.STOMP]: new StompStrategy(),
  [Ability.PAYBACK]: new PaybackStrategy(),
  [Ability.NIGHT_SLASH]: new NightSlashStrategy(),
  [Ability.BUG_BUZZ]: new BugBuzzStrategy(),
  [Ability.STRING_SHOT]: new StringShotStrategy(),
  [Ability.STICKY_WEB]: new StickyWebStrategy(),
  [Ability.VENOSHOCK]: new PoisonStingStrategy(),
  [Ability.LEECH_LIFE]: new LeechLifeStrategy(),
  [Ability.HAPPY_HOUR]: new HappyHourStrategy(),
  [Ability.TELEPORT]: new TeleportStrategy(),
  [Ability.NASTY_PLOT]: new NastyPlotStrategy(),
  [Ability.THIEF]: new ThiefStrategy(),
  [Ability.STUN_SPORE]: new StunSporeStrategy(),
  [Ability.METEOR_MASH]: new MeteorMashStrategy(),
  [Ability.HURRICANE]: new HurricaneStrategy(),
  [Ability.BURN]: new BurnStrategy(),
  [Ability.SLEEP]: new SleepStrategy(),
  [Ability.CONFUSION]: new ConfusionStrategy(),
  [Ability.BLIZZARD]: new BlizzardStrategy(),
  [Ability.PROTECT]: new ProtectStrategy(),
  [Ability.POISON]: new PoisonStrategy(),
  [Ability.ORIGIN_PULSE]: new OriginPulseStrategy(),
  [Ability.SEED_FLARE]: new SeedFlareStrategy(),
  [Ability.HEAL_BLOCK]: new HealBlockStrategy(),
  [Ability.ROAR_OF_TIME]: new RoarOfTimeStrategy(),
  [Ability.ROCK_TOMB]: new RockTombStrategy(),
  [Ability.ROCK_SMASH]: new RockSmashStrategy(),
  [Ability.HEAD_SMASH]: new HeadSmashStrategy(),
  [Ability.DEFAULT]: new AbilityStrategy(),
  [Ability.DIAMOND_STORM]: new DiamondStormStrategy(),
  [Ability.DRACO_ENERGY]: new DracoEnergyStrategy(),
  [Ability.DYNAMAX_CANNON]: new DynamaxCannonStrategy(),
  [Ability.DYNAMIC_PUNCH]: new DynamicPunchStrategy(),
  [Ability.ELECTRO_BOOST]: new ElectroBoostStrategy(),
  [Ability.ELECTRO_WEB]: new ElectroWebStrategy(),
  [Ability.FIRE_TRICK]: new FireTrickStrategy(),
  [Ability.FLAME_CHARGE]: new FlameChargeStrategy(),
  [Ability.LEECH_SEED]: new LeechSeedStrategy(),
  [Ability.LOCK_ON]: new LockOnStrategy(),
  [Ability.PSYCH_UP]: new PsychUpStrategy(),
  [Ability.RAZOR_WIND]: new RazorWindStrategy(),
  [Ability.TWISTING_NETHER]: new TwistingNetherStrategy(),
  [Ability.EARTHQUAKE]: new EarthquakeStrategy(),
  [Ability.SOFT_BOILED]: new SoftBoiledStrategy(),
  [Ability.ELECTRIC_SURGE]: new ElectricSurgeStrategy(),
  [Ability.PSYCHIC_SURGE]: new PsychicSurgeStrategy(),
  [Ability.MIND_BLOWN]: new MindBlownStrategy(),
  [Ability.PAYDAY]: new PaydayStrategy(),
  [Ability.BEAT_UP]: new BeatUpStrategy(),
  [Ability.BLUE_FLARE]: new BlueFlareStrategy(),
  [Ability.FUSION_BOLT]: new FusionBoltStrategy(),
  [Ability.AURORA_VEIL]: new AuroraVeilStrategy(),
  [Ability.AQUA_JET]: new AquaJetStrategy(),
  [Ability.JUDGEMENT]: new JudgementStrategy(),
  [Ability.CHATTER]: new ChatterStrategy(),
  [Ability.LIQUIDATION]: new LiquidationStrategy(),
  [Ability.STEAM_ERUPTION]: new SteamEruptionStrategy(),
  [Ability.APPLE_ACID]: new AppleAcidStrategy(),
  [Ability.SHADOW_BALL]: new ShadowBallStrategy(),
  [Ability.DIVE]: new DiveStrategy(),
  [Ability.SPIKE_ARMOR]: new SpikeArmorStrategy(),
  [Ability.FUTURE_SIGHT]: new FutureSightStrategy(),
  [Ability.FAKE_TEARS]: new FakeTearsStrategy(),
  [Ability.SPARKLING_ARIA]: new SparklingAriaStrategy(),
  [Ability.DRAGON_DARTS]: new DragonDartsStrategy(),
  [Ability.GRASSY_SURGE]: new GrassySurgeStrategy(),
  [Ability.MISTY_SURGE]: new MistySurgeStrategy(),
  [Ability.SKY_ATTACK]: new SkyAttackStrategy(),
  [Ability.ILLUSION]: new IllusionStrategy(),
  [Ability.SLUDGE]: new SludgeStrategy(),
  [Ability.AURORA_BEAM]: new AuroraBeamStrategy(),
  [Ability.AGILITY]: new AgilityStrategy(),
  [Ability.SPIRIT_SHACKLE]: new SpiritShackleStrategy(),
  [Ability.WATER_SHURIKEN]: new WaterShurikenStrategy(),
  [Ability.SHADOW_SNEAK]: new ShadowSneakStrategy(),
  [Ability.MACH_PUNCH]: new MachPunchStrategy(),
  [Ability.UPPERCUT]: new UppercutStrategy(),
  [Ability.TRIPLE_KICK]: new TripleKickStrategy(),
  [Ability.MAWASHI_GERI]: new MawashiGeriStrategy(),
  [Ability.FORECAST]: new ForecastStrategy(),
  [Ability.SACRED_SWORD]: new SacredSwordStrategy(),
  [Ability.X_SCISSOR]: new XScissorStrategy(),
  [Ability.PLASMA_FIST]: new PlasmaFistStrategy(),
  [Ability.SPECTRAL_THIEF]: new SpectralThiefStrategy(),
  [Ability.GEOMANCY]: new GeomancyStrategy(),
  [Ability.DEATH_WING]: new DeathWingStrategy(),
  [Ability.SLACK_OFF]: new SlackOffStrategy(),
  [Ability.DARK_VOID]: new DarkVoidStrategy(),
  [Ability.OVERHEAT]: new OverheatStrategy(),
  [Ability.HYPNOSIS]: new HypnosisStrategy(),
  [Ability.MIMIC]: new MimicStrategy(),
  [Ability.HEX]: new HexStrategy(),
  [Ability.GROWTH]: new GrowthStrategy(),
  [Ability.HEAL_ORDER]: new HealOrderStrategy(),
  [Ability.SHELL_TRAP]: new ShellTrapStrategy(),
  [Ability.DIG]: new DigStrategy(),
  [Ability.FIRE_SPIN]: new FireSpinStrategy(),
  [Ability.SEARING_SHOT]: new SearingShotStrategy(),
  [Ability.PECK]: new PeckStrategy(),
  [Ability.SPLASH]: new SplashStrategy(),
  [Ability.COUNTER]: new CounterStrategy(),
  [Ability.COSMIC_POWER]: new CosmicPowerStrategy(),
  [Ability.POISON_POWDER]: new PoisonPowderStrategy(),
  [Ability.SILVER_WIND]: new SilverWindStrategy(),
  [Ability.ICY_WIND]: new IcyWindStrategy(),
  [Ability.GIGATON_HAMMER]: new GigatonHammerStrategy(),
  [Ability.ACROBATICS]: new AcrobaticsStrategy(),
  [Ability.ABSORB]: new AbsorbStrategy(),
  [Ability.ROLLOUT]: new RolloutStrategy(),
  [Ability.THRASH]: new ThrashStrategy(),
  [Ability.SOLAR_BEAM]: new SolarBeamStrategy(),
  [Ability.MAGMA_STORM]: new MagmaStormStrategy(),
  [Ability.SLASHING_CLAW]: new SlashingClawStrategy(),
  [Ability.ERUPTION]: new EruptionStrategy(),
  [Ability.MIST_BALL]: new MistBallStrategy(),
  [Ability.LUSTER_PURGE]: new LusterPurgeStrategy(),
  [Ability.MUD_BUBBLE]: new MudBubbleStrategy(),
  [Ability.LINK_CABLE]: new LinkCableStrategy(),
  [Ability.MAGIC_BOUNCE]: new MagicBounceStrategy(),
  [Ability.HIDDEN_POWER_A]: new HiddenPowerAStrategy(),
  [Ability.HIDDEN_POWER_B]: new HiddenPowerBStrategy(),
  [Ability.HIDDEN_POWER_C]: new HiddenPowerCStrategy(),
  [Ability.HIDDEN_POWER_D]: new HiddenPowerDStrategy(),
  [Ability.HIDDEN_POWER_E]: new HiddenPowerEStrategy(),
  [Ability.HIDDEN_POWER_F]: new HiddenPowerFStrategy(),
  [Ability.HIDDEN_POWER_G]: new HiddenPowerGStrategy(),
  [Ability.HIDDEN_POWER_H]: new HiddenPowerHStrategy(),
  [Ability.HIDDEN_POWER_I]: new HiddenPowerIStrategy(),
  [Ability.HIDDEN_POWER_J]: new HiddenPowerJStrategy(),
  [Ability.HIDDEN_POWER_K]: new HiddenPowerKStrategy(),
  [Ability.HIDDEN_POWER_L]: new HiddenPowerLStrategy(),
  [Ability.HIDDEN_POWER_M]: new HiddenPowerMStrategy(),
  [Ability.HIDDEN_POWER_N]: new HiddenPowerNStrategy(),
  [Ability.HIDDEN_POWER_O]: new HiddenPowerOStrategy(),
  [Ability.HIDDEN_POWER_P]: new HiddenPowerPStrategy(),
  [Ability.HIDDEN_POWER_Q]: new HiddenPowerQStrategy(),
  [Ability.HIDDEN_POWER_R]: new HiddenPowerRStrategy(),
  [Ability.HIDDEN_POWER_S]: new HiddenPowerSStrategy(),
  [Ability.HIDDEN_POWER_T]: new HiddenPowerTStrategy(),
  [Ability.HIDDEN_POWER_U]: new HiddenPowerUStrategy(),
  [Ability.HIDDEN_POWER_V]: new HiddenPowerVStrategy(),
  [Ability.HIDDEN_POWER_W]: new HiddenPowerWStrategy(),
  [Ability.HIDDEN_POWER_X]: new HiddenPowerXStrategy(),
  [Ability.HIDDEN_POWER_Y]: new HiddenPowerYStrategy(),
  [Ability.HIDDEN_POWER_Z]: new HiddenPowerZStrategy(),
  [Ability.HIDDEN_POWER_QM]: new HiddenPowerQMStrategy(),
  [Ability.HIDDEN_POWER_EM]: new HiddenPowerEMStrategy(),
  [Ability.POISON_JAB]: new PoisonJabStrategy(),
  [Ability.SHELL_SMASH]: new ShellSmashStrategy(),
  [Ability.HELPING_HAND]: new HelpingHandStrategy(),
  [Ability.ASTRAL_BARRAGE]: new AstralBarrageStrategy(),
  [Ability.WATERFALL]: new WaterfallStrategy(),
  [Ability.PYRO_BALL]: new PyroBallStrategy(),
  [Ability.WHIRLPOOL]: new WhirlpoolStrategy(),
  [Ability.SMOKE_SCREEN]: new SmokeScreenStrategy(),
  [Ability.PRESENT]: new PresentStrategy(),
  [Ability.LEAF_BLADE]: new LeafBladeStrategy(),
  [Ability.ANCHOR_SHOT]: new AnchorShotStrategy(),
  [Ability.SMOG]: new SmogStrategy(),
  [Ability.PSYCHIC]: new PsychicStrategy(),
  [Ability.MAGNET_RISE]: new MagnetRiseStrategy(),
  [Ability.ATTRACT]: new AttractStrategy(),
  [Ability.WATER_PULSE]: new WaterPulseStrategy(),
  [Ability.PLAY_ROUGH]: new PlayRoughStrategy(),
  [Ability.AERIAL_ACE]: new AerialAceStrategy(),
  [Ability.PARABOLIC_CHARGE]: new ParabolicChargeStrategy(),
  [Ability.SUPER_FANG]: new SuperFangStrategy(),
  [Ability.TEETER_DANCE]: new TeeterDanceStrategy(),
  [Ability.CLOSE_COMBAT]: new CloseCombatStrategy(),
  [Ability.ASSIST]: new AssistStrategy(),
  [Ability.FISSURE]: new FissureStrategy(),
  [Ability.ASSURANCE]: new AssuranceStrategy(),
  [Ability.AQUA_RING]: new AquaRingStrategy(),
  [Ability.POISON_GAS]: new PoisonGasStrategy(),
  [Ability.BRAVE_BIRD]: new BraveBirdStrategy(),
  [Ability.MAGICAL_LEAF]: new MagicalLeafStrategy(),
  [Ability.STEALTH_ROCKS]: new StealthRocksStrategy(),
  [Ability.TAIL_GLOW]: new TailGlowStrategy(),
  [Ability.STRUGGLE_BUG]: new StruggleBugStrategy(),
  [Ability.PRISMATIC_LASER]: new PrismaticLaserStrategy(),
  [Ability.NATURAL_GIFT]: new NaturalGiftStrategy(),
  [Ability.NIGHT_SHADE]: new NightShadeStrategy(),
  [Ability.CHARGE_BEAM]: new ChargeBeamStrategy(),
  [Ability.POPULATION_BOMB]: new PopulationBombStrategy(),
  [Ability.SCREECH]: new ScreechStrategy(),
  [Ability.SAND_TOMB]: new SandTombStrategy(),
  [Ability.WHIRLWIND]: new WhirlwindStrategy(),
  [Ability.EMPTY_LIGHT]: new EmptyLightStrategy(),
  [Ability.UNBOUND]: new UnboundStrategy(),
  [Ability.HYPERSPACE_FURY]: new HyperSpaceFury(),
  [Ability.SNIPE_SHOT]: new SnipeShotStrategy(),
  [Ability.AIR_SLASH]: new AirSlashStrategy(),
  [Ability.EGGSPLOSION]: new EggsplosionStrategy(),
  [Ability.BODY_SLAM]: new BodySlamStrategy(),
  [Ability.FLORAL_HEALING]: new FloralHealingStrategy(),
  [Ability.VINE_WHIP]: new VineWhipStrategy(),
  [Ability.BARB_BARRAGE]: new BarbBarrageStrategy(),
  [Ability.INFERNAL_PARADE]: new InfernalParadeStrategy(),
  [Ability.MAGIC_POWDER]: new MagicPowderStrategy(),
  [Ability.RETALIATE]: new RetaliateStrategy(),
  [Ability.SLASH]: new SlashStrategy(),
  [Ability.OUTRAGE]: new OutrageStrategy(),
  [Ability.LUNGE]: new LungeStrategy(),
  [Ability.KNOCK_OFF]: new KnockOffStrategy(),
  [Ability.FISHIOUS_REND]: new FishiousRendStrategy(),
  [Ability.RECOVER]: new RecoverStrategy(),
  [Ability.CURSE]: new CurseStrategy(),
  [Ability.GOLD_RUSH]: new GoldRushStrategy(),
  [Ability.MAKE_IT_RAIN]: new MakeItRainStrategy(),
  [Ability.TIME_TRAVEL]: new TimeTravelStrategy(),
  [Ability.POLTERGEIST]: new PoltergeistStrategy(),
  [Ability.CRUSH_GRIP]: new CrushGripStrategy(),
  [Ability.AURASPHERE]: new AuraSphereStrategy(),
<<<<<<< HEAD
  [Ability.OVERDRIVE]: new OverdriveStrategy()
=======
  [Ability.LOVELY_KISS]: new LovelyKissStrategy()
>>>>>>> f10260f1
}<|MERGE_RESOLUTION|>--- conflicted
+++ resolved
@@ -6820,20 +6820,31 @@
   }
 }
 
-<<<<<<< HEAD
+export class LovelyKissStrategy extends AbilityStrategy {
+  process(
+    pokemon: PokemonEntity,
+    state: PokemonState,
+    board: Board,
+    target: PokemonEntity,
+    crit: boolean
+  ) {
+    super.process(pokemon, state, board, target, crit)
+    const duration = Math.round(
+      ([2000, 4000][pokemon.stars - 1] ?? 2000) * (1 + pokemon.ap / 100)
+    )
+    target.status.triggerSleep(duration, target)
+  }
+}
+
 export class OverdriveStrategy extends AbilityStrategy {
-=======
-export class LovelyKissStrategy extends AbilityStrategy {
->>>>>>> f10260f1
-  process(
-    pokemon: PokemonEntity,
-    state: PokemonState,
-    board: Board,
-    target: PokemonEntity,
-    crit: boolean
-  ) {
-    super.process(pokemon, state, board, target, crit)
-<<<<<<< HEAD
+  process(
+    pokemon: PokemonEntity,
+    state: PokemonState,
+    board: Board,
+    target: PokemonEntity,
+    crit: boolean
+  ) {
+    super.process(pokemon, state, board, target, crit)
     const cells = board.getCellsInRadius(target.positionX, target.positionY, 3)
     cells.forEach((cell) => {
       if (cell && cell.value && cell.value.team !== pokemon.team) {
@@ -6854,12 +6865,6 @@
         )
       }
     })
-=======
-    const duration = Math.round(
-      ([2000, 4000][pokemon.stars - 1] ?? 2000) * (1 + pokemon.ap / 100)
-    )
-    target.status.triggerSleep(duration, target)
->>>>>>> f10260f1
   }
 }
 
@@ -7128,9 +7133,6 @@
   [Ability.POLTERGEIST]: new PoltergeistStrategy(),
   [Ability.CRUSH_GRIP]: new CrushGripStrategy(),
   [Ability.AURASPHERE]: new AuraSphereStrategy(),
-<<<<<<< HEAD
-  [Ability.OVERDRIVE]: new OverdriveStrategy()
-=======
+  [Ability.OVERDRIVE]: new OverdriveStrategy(),
   [Ability.LOVELY_KISS]: new LovelyKissStrategy()
->>>>>>> f10260f1
 }