--- conflicted
+++ resolved
@@ -6820,21 +6820,26 @@
   }
 }
 
-<<<<<<< HEAD
 export class SketchStrategy extends AbilityStrategy {
-=======
+  process(
+    pokemon: PokemonEntity,
+    state: PokemonState,
+    board: Board,
+    target: PokemonEntity,
+    crit: boolean
+  ) {
+    super.process(pokemon, state, board, target, crit)
+  }
+}
 export class LovelyKissStrategy extends AbilityStrategy {
->>>>>>> 2b1d39d5
-  process(
-    pokemon: PokemonEntity,
-    state: PokemonState,
-    board: Board,
-    target: PokemonEntity,
-    crit: boolean
-  ) {
-    super.process(pokemon, state, board, target, crit)
-<<<<<<< HEAD
-=======
+  process(
+    pokemon: PokemonEntity,
+    state: PokemonState,
+    board: Board,
+    target: PokemonEntity,
+    crit: boolean
+  ) {
+    super.process(pokemon, state, board, target, crit)
     const duration = Math.round(
       ([2000, 4000][pokemon.stars - 1] ?? 2000) * (1 + pokemon.ap / 100)
     )
@@ -6871,7 +6876,6 @@
         )
       }
     })
->>>>>>> 2b1d39d5
   }
 }
 
@@ -7140,10 +7144,7 @@
   [Ability.POLTERGEIST]: new PoltergeistStrategy(),
   [Ability.CRUSH_GRIP]: new CrushGripStrategy(),
   [Ability.AURASPHERE]: new AuraSphereStrategy(),
-<<<<<<< HEAD
-  [Ability.SKETCH]: new SketchStrategy()
-=======
+  [Ability.SKETCH]: new SketchStrategy(),
   [Ability.OVERDRIVE]: new OverdriveStrategy(),
   [Ability.LOVELY_KISS]: new LovelyKissStrategy()
->>>>>>> 2b1d39d5
 }