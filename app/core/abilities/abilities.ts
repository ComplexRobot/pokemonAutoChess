--- conflicted
+++ resolved
@@ -9026,11 +9026,7 @@
   [Ability.DARK_HARVEST]: new DarkHarvestStrategy(),
   [Ability.PSYSHOCK]: new PsyShockStrategy(),
   [Ability.GROUND_SLAM]: new GroundSlamStrategy(),
-<<<<<<< HEAD
   [Ability.AQUA_TAIL]: new AquaTailStrategy(),
   [Ability.HAIL]: new HailStrategy()
-=======
-  [Ability.HAIL]: new HailStrategy(),
   [Ability.RAPID_SPIN]: new RapidSpinStrategy()
->>>>>>> 850834dd
 }