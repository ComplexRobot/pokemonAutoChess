import { Ability } from "../../types/enum/Ability"
import { AbilityStrategy } from "./ability-strategy"
import {
  HiddenPowerAStrategy,
  HiddenPowerBStrategy,
  HiddenPowerCStrategy,
  HiddenPowerDStrategy,
  HiddenPowerEMStrategy,
  HiddenPowerEStrategy,
  HiddenPowerFStrategy,
  HiddenPowerGStrategy,
  HiddenPowerHStrategy,
  HiddenPowerIStrategy,
  HiddenPowerJStrategy,
  HiddenPowerKStrategy,
  HiddenPowerLStrategy,
  HiddenPowerMStrategy,
  HiddenPowerNStrategy,
  HiddenPowerOStrategy,
  HiddenPowerPStrategy,
  HiddenPowerQMStrategy,
  HiddenPowerQStrategy,
  HiddenPowerRStrategy,
  HiddenPowerSStrategy,
  HiddenPowerTStrategy,
  HiddenPowerUStrategy,
  HiddenPowerVStrategy,
  HiddenPowerWStrategy,
  HiddenPowerXStrategy,
  HiddenPowerYStrategy,
  HiddenPowerZStrategy
} from "./hidden-power"

import { Transfer } from "../../types"
import {
  BOARD_HEIGHT,
  BOARD_WIDTH,
  DEFAULT_ATK_SPEED,
  EvolutionTime
} from "../../types/Config"
import { Effect } from "../../types/enum/Effect"
import { AttackType, BoardEvent, Team } from "../../types/enum/Game"
import { ArtificialItems, Item } from "../../types/enum/Item"
import { Pkm, PkmIndex } from "../../types/enum/Pokemon"
import { Synergy } from "../../types/enum/Synergy"
import { Weather } from "../../types/enum/Weather"

import PokemonFactory from "../../models/pokemon-factory"
import { createRandomEgg } from "../../models/egg-factory"
import Board, { Cell } from "../board"
import { getMoveSpeed, PokemonEntity } from "../pokemon-entity"
import PokemonState from "../pokemon-state"

import { getFirstAvailablePositionInBench } from "../../utils/board"
import { distanceC, distanceM } from "../../utils/distance"
import { repeat } from "../../utils/function"
import { logger } from "../../utils/logger"
import { clamp, max, min } from "../../utils/number"
import { OrientationArray, effectInLine } from "../../utils/orientation"
import {
  chance,
  pickNRandomIn,
  pickRandomIn,
  randomBetween,
  shuffleArray
} from "../../utils/random"
import { values } from "../../utils/schemas"

export class BlueFlareStrategy extends AbilityStrategy {
  process(
    pokemon: PokemonEntity,
    state: PokemonState,
    board: Board,
    target: PokemonEntity,
    crit: boolean
  ) {
    super.process(pokemon, state, board, target, crit)
    let damage = 50
    let multiplier = 0
    if (pokemon.effects.has(Effect.BLAZE)) {
      multiplier = 1
    } else if (pokemon.effects.has(Effect.VICTORY_STAR)) {
      multiplier = 2
    } else if (pokemon.effects.has(Effect.DROUGHT)) {
      multiplier = 3
    } else if (pokemon.effects.has(Effect.DESOLATE_LAND)) {
      multiplier = 4
    }
    damage += multiplier * 20

    const cells = board.getAdjacentCells(
      target.positionX,
      target.positionY,
      true
    )
    cells.forEach((cell) => {
      if (cell.value && cell.value.team !== pokemon.team) {
        cell.value.handleSpecialDamage(
          damage,
          board,
          AttackType.SPECIAL,
          pokemon,
          crit
        )
      }
    })
  }
}

export class FusionBoltStrategy extends AbilityStrategy {
  process(
    pokemon: PokemonEntity,
    state: PokemonState,
    board: Board,
    target: PokemonEntity,
    crit: boolean
  ) {
    super.process(pokemon, state, board, target, crit)
    let damage = 50
    let multiplier = 0
    if (pokemon.effects.has(Effect.RISING_VOLTAGE)) {
      multiplier = 1
    } else if (pokemon.effects.has(Effect.OVERDRIVE)) {
      multiplier = 2
    }
    damage += multiplier * 40

    const cells = board.getAdjacentCells(
      target.positionX,
      target.positionY,
      true
    )
    cells.forEach((cell) => {
      if (cell.value && cell.value.team !== pokemon.team) {
        cell.value.handleSpecialDamage(
          damage,
          board,
          AttackType.SPECIAL,
          pokemon,
          crit
        )
      }
    })
  }
}

export class BeatUpStrategy extends AbilityStrategy {
  process(
    pokemon: PokemonEntity,
    state: PokemonState,
    board: Board,
    target: PokemonEntity,
    crit: boolean
  ) {
    super.process(pokemon, state, board, target, crit)
    for (let i = 0; i < pokemon.stars; i++) {
      const houndour = PokemonFactory.createPokemonFromName(
        Pkm.HOUNDOUR,
        pokemon.player
      )
      const coord = pokemon.simulation.getClosestAvailablePlaceOnBoardToPokemon(
        pokemon,
        pokemon.team
      )
      const entity = pokemon.simulation.addPokemon(
        houndour,
        coord.x,
        coord.y,
        pokemon.team,
        true
      )
      entity.hp = Math.round(houndour.hp * (1 + pokemon.ap / 100))
      entity.life = Math.round(houndour.hp * (1 + pokemon.ap / 100))
    }
  }
}

export class PaydayStrategy extends AbilityStrategy {
  process(
    pokemon: PokemonEntity,
    state: PokemonState,
    board: Board,
    target: PokemonEntity,
    crit: boolean
  ) {
    super.process(pokemon, state, board, target, crit)
    const damage = pokemon.stars === 2 ? 60 : pokemon.stars === 3 ? 120 : 30

    const { death } = target.handleSpecialDamage(
      damage,
      board,
      AttackType.SPECIAL,
      pokemon,
      crit
    )
    if (death && pokemon.player) {
      pokemon.player.money += pokemon.stars
      pokemon.count.moneyCount++
    }
  }
}

export class MindBlownStrategy extends AbilityStrategy {
  process(
    pokemon: PokemonEntity,
    state: PokemonState,
    board: Board,
    target: PokemonEntity,
    crit: boolean
  ) {
    super.process(pokemon, state, board, target, crit)
    target.count.mindBlownCount++
    target.handleSpecialDamage(
      pokemon.life / 2,
      board,
      AttackType.SPECIAL,
      pokemon,
      crit
    )
  }
}

export class SoftBoiledStrategy extends AbilityStrategy {
  process(
    pokemon: PokemonEntity,
    state: PokemonState,
    board: Board,
    target: PokemonEntity,
    crit: boolean
  ) {
    super.process(pokemon, state, board, target, crit)
    let shield = 30
    if (pokemon.stars == 2) {
      shield = 60
    } else if (pokemon.stars == 3) {
      shield = 120
    }
    board.forEach((x: number, y: number, tg: PokemonEntity | undefined) => {
      if (tg && pokemon.team == tg.team) {
        pokemon.simulation.room.broadcast(Transfer.ABILITY, {
          id: pokemon.simulation.id,
          skill: pokemon.skill,
          positionX: tg.positionX,
          positionY: tg.positionX,
          orientation: pokemon.orientation
        })
        tg.addShield(shield, pokemon, true)
        tg.status.clearNegativeStatus()
      }
    })
  }
}

export class EarthquakeStrategy extends AbilityStrategy {
  process(
    pokemon: PokemonEntity,
    state: PokemonState,
    board: Board,
    target: PokemonEntity,
    crit: boolean
  ) {
    super.process(pokemon, state, board, target, crit)
    const damage = 120
    board.forEach((x: number, y: number, tg: PokemonEntity | undefined) => {
      if (
        (tg && pokemon.team !== tg.team && pokemon.positionY === y) ||
        (tg && pokemon.team !== tg.team && pokemon.positionX === x)
      ) {
        tg.handleSpecialDamage(damage, board, AttackType.SPECIAL, pokemon, crit)
        tg.count.earthquakeCount++
      }
    })
  }
}

export class SongOfDesireStrategy extends AbilityStrategy {
  process(
    pokemon: PokemonEntity,
    state: PokemonState,
    board: Board,
    target: PokemonEntity,
    crit: boolean
  ) {
    super.process(pokemon, state, board, target, crit)

    const rank = new Array<PokemonEntity>()
    board.forEach((x: number, y: number, tg: PokemonEntity | undefined) => {
      if (tg && pokemon.team != tg.team) {
        rank.push(tg)
      }
    })
    rank.sort((a, b) => {
      if (a.team === Team.BLUE_TEAM) {
        return a.positionY - b.positionY
      } else {
        return b.positionY - a.positionY
      }
    })

    const duration = 3000
    const count = 2
    for (let i = 0; i < count; i++) {
      const targetCharmed = rank[i]
      if (targetCharmed) {
        targetCharmed.status.triggerCharm(
          duration,
          targetCharmed,
          pokemon,
          true
        )
      }
    }
  }
}

export class SlackOffStrategy extends AbilityStrategy {
  process(
    pokemon: PokemonEntity,
    state: PokemonState,
    board: Board,
    target: PokemonEntity,
    crit: boolean
  ) {
    super.process(pokemon, state, board, target, crit)
    pokemon.status.clearNegativeStatus()
    const healFactor =
      pokemon.stars === 3 ? 0.5 : pokemon.stars === 2 ? 0.4 : 0.3
    pokemon.handleHeal(pokemon.hp * healFactor, pokemon, 0.5)
    pokemon.status.triggerSleep(5000, pokemon)
  }
}

export class ConfusingMindStrategy extends AbilityStrategy {
  process(
    pokemon: PokemonEntity,
    state: PokemonState,
    board: Board,
    target: PokemonEntity,
    crit: boolean
  ) {
    super.process(pokemon, state, board, target, crit)

    const rank = new Array<PokemonEntity>()
    board.forEach((x: number, y: number, tg: PokemonEntity | undefined) => {
      if (tg && pokemon.team != tg.team) {
        rank.push(tg)
      }
    })
    rank.sort((a, b) => {
      if (a.team === Team.BLUE_TEAM) {
        return a.positionY - b.positionY
      } else {
        return b.positionY - a.positionY
      }
    })

    const duration = 3000
    const count = 2
    for (let i = 0; i < count; i++) {
      const targetConfused = rank[i]
      if (targetConfused) {
        targetConfused.status.triggerConfusion(duration, targetConfused)
      }
    }
  }
}

export class KnowledgeThiefStrategy extends AbilityStrategy {
  copyable = false
  process(
    pokemon: PokemonEntity,
    state: PokemonState,
    board: Board,
    target: PokemonEntity,
    crit: boolean
  ) {
    super.process(pokemon, state, board, target, crit)
    if (AbilityStrategies[target.skill].copyable) {
      AbilityStrategies[target.skill].process(
        pokemon,
        state,
        board,
        target,
        crit
      )
    }
  }
}

export class WonderGuardStrategy extends AbilityStrategy {
  process(
    pokemon: PokemonEntity,
    state: PokemonState,
    board: Board,
    target: PokemonEntity,
    crit: boolean
  ) {
    super.process(pokemon, state, board, target, crit)
    const cells = board.getAdjacentCells(pokemon.positionX, pokemon.positionY)
    let damage = 30
    if (pokemon.stars == 2) {
      damage = 60
    }
    if (pokemon.stars == 3) {
      damage = 120
    }

    cells.forEach((cell) => {
      if (cell.value && pokemon.team != cell.value.team) {
        cell.value.status.triggerParalysis(3000, cell.value)
        cell.value.handleSpecialDamage(
          damage,
          board,
          AttackType.SPECIAL,
          pokemon,
          crit
        )
      }
    })
  }
}

export class IllusionStrategy extends AbilityStrategy {
  process(
    pokemon: PokemonEntity,
    state: PokemonState,
    board: Board,
    target: PokemonEntity,
    crit: boolean
  ) {
    super.process(pokemon, state, board, target, crit)
    const heal = pokemon.stars === 3 ? 70 : pokemon.stars === 2 ? 50 : 30
    pokemon.handleHeal(heal, pokemon, 0.5)
    if (target) {
      pokemon.index = target.index
      pokemon.atk = Math.max(pokemon.atk, target.atk)
      pokemon.range = target.range + (pokemon.items.has(Item.WIDE_LENS) ? 2 : 0)
      pokemon.def = Math.max(pokemon.def, target.def)
      pokemon.speDef = Math.max(pokemon.speDef, target.speDef)
    }
  }
}

export class JudgementStrategy extends AbilityStrategy {
  process(
    pokemon: PokemonEntity,
    state: PokemonState,
    board: Board,
    target: PokemonEntity,
    crit: boolean
  ) {
    super.process(pokemon, state, board, target, crit)
    let synergyLevelsCount = 0
    const synergies = pokemon.player?.synergies
    if (synergies) {
      pokemon.types.forEach((type) => {
        synergyLevelsCount += synergies.get(type) ?? 0
      })
    }
    const damage = 10 * synergyLevelsCount
    target.handleSpecialDamage(damage, board, AttackType.SPECIAL, pokemon, crit)
  }
}

export class ElectricSurgeStrategy extends AbilityStrategy {
  process(
    pokemon: PokemonEntity,
    state: PokemonState,
    board: Board,
    target: PokemonEntity,
    crit: boolean
  ) {
    super.process(pokemon, state, board, target, crit)
    const buff = 10
    board.forEach((x: number, y: number, ally: PokemonEntity | undefined) => {
      if (
        ally &&
        pokemon.team == ally.team &&
        ally.types.has(Synergy.ELECTRIC)
      ) {
        ally.addAttackSpeed(buff, true)
      }
    })
  }
}

export class PsychicSurgeStrategy extends AbilityStrategy {
  process(
    pokemon: PokemonEntity,
    state: PokemonState,
    board: Board,
    target: PokemonEntity,
    crit: boolean
  ) {
    super.process(pokemon, state, board, target, crit)
    const buff = 5
    board.forEach((x: number, y: number, ally: PokemonEntity | undefined) => {
      if (
        ally &&
        ally !== pokemon &&
        pokemon.team == ally.team &&
        ally.types.has(Synergy.PSYCHIC)
      ) {
        ally.addAbilityPower(buff, true)
      }
    })
  }
}

export class MistySurgeStrategy extends AbilityStrategy {
  process(
    pokemon: PokemonEntity,
    state: PokemonState,
    board: Board,
    target: PokemonEntity,
    crit: boolean
  ) {
    super.process(pokemon, state, board, target, crit, true)
    const ppGain = Math.round(30 * (1 + pokemon.ap / 100))
    board.forEach((x: number, y: number, ally: PokemonEntity | undefined) => {
      if (ally && pokemon.team == ally.team && ally.types.has(Synergy.FAIRY)) {
        ally.addPP(ppGain)
      }
    })
  }
}

export class GrassySurgeStrategy extends AbilityStrategy {
  process(
    pokemon: PokemonEntity,
    state: PokemonState,
    board: Board,
    target: PokemonEntity,
    crit: boolean
  ) {
    super.process(pokemon, state, board, target, crit)
    const buff = 5
    board.forEach((x: number, y: number, ally: PokemonEntity | undefined) => {
      if (ally && pokemon.team == ally.team && ally.types.has(Synergy.GRASS)) {
        ally.addAttack(buff, true)
      }
    })
  }
}

export class PsychicStrategy extends AbilityStrategy {
  process(
    pokemon: PokemonEntity,
    state: PokemonState,
    board: Board,
    target: PokemonEntity,
    crit: boolean
  ) {
    super.process(pokemon, state, board, target, crit)
    const damage = [50, 100, 200][pokemon.stars - 1] ?? 200
    const cells = board.getAdjacentCells(
      target.positionX,
      target.positionY,
      true
    )
    cells.forEach((cell) => {
      if (cell.value && cell.value.team !== pokemon.team) {
        cell.value.handleSpecialDamage(
          damage,
          board,
          AttackType.SPECIAL,
          pokemon,
          crit
        )
        cell.value.addPP(-15)
        cell.value.count.manaBurnCount++
      }
    })
  }
}

export class ChatterStrategy extends AbilityStrategy {
  process(
    pokemon: PokemonEntity,
    state: PokemonState,
    board: Board,
    target: PokemonEntity,
    crit: boolean
  ) {
    super.process(pokemon, state, board, target, crit)
    const damage = 20
    const confusionChance = 0.5
    board.forEach((x: number, y: number, tg: PokemonEntity | undefined) => {
      if (tg && pokemon.team != tg.team) {
        tg.handleSpecialDamage(damage, board, AttackType.SPECIAL, pokemon, crit)
        if (chance(confusionChance)) {
          tg.status.triggerConfusion(1000, tg)
        }
      }
    })
  }
}

export class CorruptedNatureStrategy extends AbilityStrategy {
  process(
    pokemon: PokemonEntity,
    state: PokemonState,
    board: Board,
    target: PokemonEntity,
    crit: boolean
  ) {
    super.process(pokemon, state, board, target, crit)
    let damage = 20
    if (pokemon.stars == 2) {
      damage = 40
    } else if (pokemon.stars == 3) {
      damage = 80
    }
    const cells = board.getAdjacentCells(pokemon.positionX, pokemon.positionY)
    cells.forEach((cell) => {
      if (cell.value && cell.value.team !== pokemon.team) {
        cell.value.status.triggerWound(5000, cell.value, pokemon)
        cell.value.handleSpecialDamage(
          damage,
          board,
          AttackType.SPECIAL,
          pokemon,
          crit
        )
      }
    })
  }
}

export class CrabHammerStrategy extends AbilityStrategy {
  process(
    pokemon: PokemonEntity,
    state: PokemonState,
    board: Board,
    target: PokemonEntity,
    crit: boolean
  ) {
    super.process(pokemon, state, board, target, crit)
    let damage = 40
    if (pokemon.stars == 2) {
      damage = 80
    } else if (pokemon.stars == 3) {
      damage = 120
    }
    if (pokemon.items.has(Item.REAPER_CLOTH)) {
      crit = chance((3 * pokemon.critChance) / 100)
    }
    let attackType = AttackType.SPECIAL
    if (target.life / target.hp < 0.3) {
      damage = target.life
      attackType = AttackType.TRUE
    }
    target.handleSpecialDamage(damage, board, attackType, pokemon, crit)
  }
}

export class DiamondStormStrategy extends AbilityStrategy {
  process(
    pokemon: PokemonEntity,
    state: PokemonState,
    board: Board,
    target: PokemonEntity,
    crit: boolean
  ) {
    super.process(pokemon, state, board, target, crit)
    const damage = Math.round(2 * pokemon.def * (1 + pokemon.ap / 100))
    const cells = board.getAdjacentCells(pokemon.positionX, pokemon.positionY)
    cells.forEach((cell) => {
      if (cell.value && cell.value.team !== pokemon.team) {
        cell.value.handleSpecialDamage(
          damage,
          board,
          AttackType.SPECIAL,
          pokemon,
          crit
        )
      }
    })
  }
}

export class DracoEnergyStrategy extends AbilityStrategy {
  process(
    pokemon: PokemonEntity,
    state: PokemonState,
    board: Board,
    target: PokemonEntity,
    crit: boolean
  ) {
    super.process(pokemon, state, board, target, crit)
    target.handleSpecialDamage(
      pokemon.life,
      board,
      AttackType.SPECIAL,
      pokemon,
      crit
    )
  }
}

export class DynamaxCannonStrategy extends AbilityStrategy {
  process(
    pokemon: PokemonEntity,
    state: PokemonState,
    board: Board,
    target: PokemonEntity,
    crit: boolean
  ) {
    super.process(pokemon, state, board, target, crit)

    effectInLine(board, pokemon, target, (targetInLine) => {
      if (targetInLine != null && targetInLine.team !== pokemon.team) {
        targetInLine.handleSpecialDamage(
          Math.ceil(targetInLine.hp * 0.5),
          board,
          AttackType.SPECIAL,
          pokemon,
          crit
        )
      }
    })
  }
}

export class DynamicPunchStrategy extends AbilityStrategy {
  process(
    pokemon: PokemonEntity,
    state: PokemonState,
    board: Board,
    target: PokemonEntity,
    crit: boolean
  ) {
    super.process(pokemon, state, board, target, crit)
    let duration = 1500
    let damage = 20
    if (pokemon.stars == 2) {
      damage = 40
      duration = 3000
    } else if (pokemon.stars == 3) {
      damage = 80
      duration = 6000
    }
    target.status.triggerConfusion(duration, target)
    target.handleSpecialDamage(damage, board, AttackType.SPECIAL, pokemon, crit)
  }
}

export class ElectroBoostStrategy extends AbilityStrategy {
  process(
    pokemon: PokemonEntity,
    state: PokemonState,
    board: Board,
    target: PokemonEntity,
    crit: boolean
  ) {
    super.process(pokemon, state, board, target, crit)
    board.forEach((x, y, tg) => {
      if (tg && pokemon.team == tg.team && tg.types.has(Synergy.ELECTRIC)) {
        tg.status.triggerRuneProtect(5000)
      }
    })
  }
}

export class AuroraVeilStrategy extends AbilityStrategy {
  process(
    pokemon: PokemonEntity,
    state: PokemonState,
    board: Board,
    target: PokemonEntity,
    crit: boolean
  ) {
    super.process(pokemon, state, board, target, crit)
    const runeProtectDuration = 500
    let shield = 5
    if (pokemon.stars === 2) {
      shield = 10
    }
    if (pokemon.stars === 3) {
      shield = 15
    }
    shield = Math.round(shield * (1 + pokemon.ap / 100))

    board.forEach((x, y, tg) => {
      if (tg && pokemon.team == tg.team) {
        tg.addShield(shield, pokemon, false)
        tg.status.triggerRuneProtect(runeProtectDuration)
      }
    })
  }
}

export class TimeTravelStrategy extends AbilityStrategy {
  process(
    pokemon: PokemonEntity,
    state: PokemonState,
    board: Board,
    target: PokemonEntity,
    crit: boolean
  ) {
    super.process(pokemon, state, board, target, crit)
    board.forEach((x, y, ally) => {
      if (ally && pokemon.team == ally.team) {
        ally.handleHeal(25, pokemon, 1)
        ally.status.clearNegativeStatus()
      }
    })

    if (pokemon.player && pokemon.player.canRegainLife) {
      pokemon.player.life = max(100)(pokemon.player.life + 1)
    }
  }
}

export class AquaJetStrategy extends AbilityStrategy {
  process(
    pokemon: PokemonEntity,
    state: PokemonState,
    board: Board,
    target: PokemonEntity,
    crit: boolean
  ) {
    super.process(pokemon, state, board, target, crit)
    let damage = 20
    if (pokemon.stars === 2) {
      damage = 40
    }
    if (pokemon.stars === 3) {
      damage = 80
    }
    const farthestCoordinate = state.getFarthestTargetCoordinateAvailablePlace(
      pokemon,
      board
    )
    if (farthestCoordinate) {
      const cells = board.getCellsBetween(
        pokemon.positionX,
        pokemon.positionY,
        farthestCoordinate.x,
        farthestCoordinate.y
      )
      cells.forEach((cell) => {
        if (cell.value && cell.value.team != pokemon.team) {
          cell.value.handleSpecialDamage(
            damage,
            board,
            AttackType.SPECIAL,
            pokemon,
            crit
          )
        }
      })

      pokemon.moveTo(farthestCoordinate.x, farthestCoordinate.y, board)
    }
  }
}

export class ElectroWebStrategy extends AbilityStrategy {
  process(
    pokemon: PokemonEntity,
    state: PokemonState,
    board: Board,
    target: PokemonEntity,
    crit: boolean
  ) {
    super.process(pokemon, state, board, target, crit)
    const steal = [15, 30, 60][pokemon.stars - 1] ?? 60
    const damage = [15, 30, 60][pokemon.stars - 1] ?? 80
    board
      .getAdjacentCells(pokemon.positionX, pokemon.positionY)
      .forEach((cell) => {
        if (cell.value && cell.value.team !== pokemon.team) {
          cell.value.handleSpecialDamage(
            damage,
            board,
            AttackType.SPECIAL,
            pokemon,
            crit
          )
          cell.value.addAttackSpeed(-steal)
          pokemon.addAttackSpeed(steal)
        }
      })
  }
}

export class FireTrickStrategy extends AbilityStrategy {
  process(
    pokemon: PokemonEntity,
    state: PokemonState,
    board: Board,
    target: PokemonEntity,
    crit: boolean
  ) {
    super.process(pokemon, state, board, target, crit)
    let damage = 20
    if (pokemon.stars == 2) {
      damage = 40
    } else if (pokemon.stars == 3) {
      damage = 80
    }
    target.handleSpecialDamage(damage, board, AttackType.SPECIAL, pokemon, crit)
    const teleportationCell = board.getTeleportationCell(
      target.positionX,
      target.positionY
    )
    if (teleportationCell) {
      target.moveTo(teleportationCell.x, teleportationCell.y, board)
    }
  }
}

export class FlameChargeStrategy extends AbilityStrategy {
  process(
    pokemon: PokemonEntity,
    state: PokemonState,
    board: Board,
    target: PokemonEntity,
    crit: boolean
  ) {
    super.process(pokemon, state, board, target, crit)
    let damage = 20
    if (pokemon.stars === 2) {
      damage = 40
    }
    if (pokemon.stars === 3) {
      damage = 80
    }
    const farthestCoordinate = state.getFarthestTargetCoordinateAvailablePlace(
      pokemon,
      board
    )
    if (farthestCoordinate) {
      const cells = board.getCellsBetween(
        pokemon.positionX,
        pokemon.positionY,
        farthestCoordinate.x,
        farthestCoordinate.y
      )
      cells.forEach((cell) => {
        if (cell.value && cell.value.team != pokemon.team) {
          cell.value.handleSpecialDamage(
            damage,
            board,
            AttackType.SPECIAL,
            pokemon,
            crit
          )
        }
      })

      pokemon.moveTo(farthestCoordinate.x, farthestCoordinate.y, board)
    }
  }
}

export class LeechSeedStrategy extends AbilityStrategy {
  process(
    pokemon: PokemonEntity,
    state: PokemonState,
    board: Board,
    target: PokemonEntity,
    crit: boolean
  ) {
    super.process(pokemon, state, board, target, crit)
    let duration = 3000
    let heal = 20
    if (pokemon.stars == 2) {
      duration = 6000
      heal = 40
    } else if (pokemon.stars == 3) {
      duration = 6000
      heal = 80
    }
    pokemon.handleHeal(heal, pokemon, 1)
    target.status.triggerPoison(duration, target, pokemon)
  }
}

export class LockOnStrategy extends AbilityStrategy {
  process(
    pokemon: PokemonEntity,
    state: PokemonState,
    board: Board,
    target: PokemonEntity,
    crit: boolean
  ) {
    super.process(pokemon, state, board, target, crit)
    pokemon.effects.add(Effect.LOCK_ON)
  }
}

export class PsychUpStrategy extends AbilityStrategy {
  process(
    pokemon: PokemonEntity,
    state: PokemonState,
    board: Board,
    target: PokemonEntity,
    crit: boolean
  ) {
    super.process(pokemon, state, board, target, crit)
    let damage = 10
    let duration = 2000
    if (pokemon.stars == 2) {
      damage = 20
      duration = 4000
    } else if (pokemon.stars == 3) {
      damage = 80
      duration = 8000
    }
    target.handleSpecialDamage(damage, board, AttackType.SPECIAL, pokemon, crit)
    const cells = board.getAdjacentCells(
      target.positionX,
      target.positionY,
      true
    )
    cells.forEach((cell) => {
      if (cell && cell.value && cell.value.team !== pokemon.team) {
        cell.value.status.triggerSilence(duration, cell.value, pokemon)
      }
    })
  }
}

export class RazorWindStrategy extends AbilityStrategy {
  process(
    pokemon: PokemonEntity,
    state: PokemonState,
    board: Board,
    target: PokemonEntity,
    crit: boolean
  ) {
    super.process(pokemon, state, board, target, crit)
    const damage = pokemon.stars === 3 ? 80 : pokemon.stars === 2 ? 40 : 20
    target.handleSpecialDamage(damage, board, AttackType.SPECIAL, pokemon, crit)
    const cells = board.getAdjacentCells(
      target.positionX,
      target.positionY,
      true
    )
    cells.forEach((cell) => {
      if (cell && cell.value && cell.value.team !== pokemon.team) {
        cell.value.status.triggerParalysis(7000, cell.value)
      }
    })
  }
}

export class TwistingNetherStrategy extends AbilityStrategy {
  process(
    pokemon: PokemonEntity,
    state: PokemonState,
    board: Board,
    target: PokemonEntity,
    crit: boolean
  ) {
    super.process(pokemon, state, board, target, crit)
    const cells = board.getCellsInRadius(target.positionX, target.positionY, 2)
    cells.forEach((cell) => {
      if (cell && cell.value && cell.value.team !== pokemon.team) {
        cell.value.handleSpecialDamage(
          80,
          board,
          AttackType.SPECIAL,
          pokemon,
          crit
        )
        const teleportationCell = board.getTeleportationCell(
          cell.value.positionX,
          cell.value.positionY
        )
        if (teleportationCell) {
          cell.value.moveTo(teleportationCell.x, teleportationCell.y, board)
        } else {
          logger.error("unable to teleport pokemon", cell.value)
        }
      }
    })
  }
}

export class DarkVoidStrategy extends AbilityStrategy {
  process(
    pokemon: PokemonEntity,
    state: PokemonState,
    board: Board,
    target: PokemonEntity,
    crit: boolean
  ) {
    super.process(pokemon, state, board, target, crit)
    const damage = 30
    board.forEach((x: number, y: number, tg: PokemonEntity | undefined) => {
      if (tg && pokemon.team != tg.team) {
        tg.handleSpecialDamage(damage, board, AttackType.SPECIAL, pokemon, crit)
        if (tg.status.silence) {
          tg.status.triggerSleep(2000, tg)
        }
      }
    })
  }
}

export class OverheatStrategy extends AbilityStrategy {
  process(
    pokemon: PokemonEntity,
    state: PokemonState,
    board: Board,
    target: PokemonEntity,
    crit: boolean
  ) {
    super.process(pokemon, state, board, target, crit)
    board.forEach((x: number, y: number, tg: PokemonEntity | undefined) => {
      if (tg && pokemon.team != tg.team) {
        let damage = 30
        if (tg.status.burn) {
          damage = Math.round(damage * 1.3)
        }
        tg.handleSpecialDamage(damage, board, AttackType.SPECIAL, pokemon, crit)
      }
    })
  }
}

export class HypnosisStrategy extends AbilityStrategy {
  process(
    pokemon: PokemonEntity,
    state: PokemonState,
    board: Board,
    target: PokemonEntity,
    crit: boolean
  ) {
    const farthestTarget = state.getFarthestTarget(pokemon, board) ?? target
    super.process(pokemon, state, board, farthestTarget, crit)
    if (farthestTarget) {
      const duration = Math.round(
        ([2000, 4000, 6000][pokemon.stars - 1] ?? 2000) * (1 + pokemon.ap / 200)
      )
      farthestTarget.status.triggerSleep(duration, farthestTarget)
    }
  }
}

export class KingShieldStrategy extends AbilityStrategy {
  process(
    pokemon: PokemonEntity,
    state: PokemonState,
    board: Board,
    target: PokemonEntity,
    crit: boolean
  ) {
    super.process(pokemon, state, board, target, crit)
    const duration = 1500
    const shield = [10, 20, 30][pokemon.stars - 1] ?? 30
    pokemon.status.triggerProtect(duration)
    pokemon.addShield(shield, pokemon, true)
    const farthestTarget = state.getFarthestTarget(pokemon, board)
    if (farthestTarget) {
      pokemon.moveTo(farthestTarget.positionX, farthestTarget.positionY, board)
    }
  }
}

export class PoisonJabStrategy extends AbilityStrategy {
  process(
    pokemon: PokemonEntity,
    state: PokemonState,
    board: Board,
    target: PokemonEntity,
    crit: boolean
  ) {
    const damage = [30, 60, 90, 120][pokemon.stars - 1] ?? 30
    const farthestTarget = state.getFarthestTarget(pokemon, board) ?? target
    super.process(pokemon, state, board, farthestTarget, crit)
    if (farthestTarget) {
      farthestTarget.handleSpecialDamage(
        damage,
        board,
        AttackType.SPECIAL,
        pokemon,
        crit
      )
      farthestTarget.status.triggerPoison(4000, farthestTarget, pokemon)
      pokemon.status.triggerPoison(4000, pokemon, pokemon)
      pokemon.moveTo(farthestTarget.positionX, farthestTarget.positionY, board)
    }
  }
}

export class ExplosionStrategy extends AbilityStrategy {
  process(
    pokemon: PokemonEntity,
    state: PokemonState,
    board: Board,
    target: PokemonEntity,
    crit: boolean
  ) {
    super.process(pokemon, state, board, target, crit)
    let damage = 0
    switch (pokemon.stars) {
      case 1:
        damage = 50
        break
      case 2:
        damage = 100
        break
      case 3:
        damage = 200
        break
      default:
        break
    }

    const cells = board.getAdjacentCells(pokemon.positionX, pokemon.positionY)

    cells.forEach((cell) => {
      if (cell.value && pokemon.team != cell.value.team) {
        cell.value.handleSpecialDamage(
          damage,
          board,
          AttackType.SPECIAL,
          pokemon,
          crit
        )
      }
    })

    pokemon.handleSpecialDamage(
      damage,
      board,
      AttackType.SPECIAL,
      pokemon,
      crit
    )
  }
}

export class ClangorousSoulStrategy extends AbilityStrategy {
  process(
    pokemon: PokemonEntity,
    state: PokemonState,
    board: Board,
    target: PokemonEntity,
    crit: boolean
  ) {
    super.process(pokemon, state, board, target, crit)
    const buff = [1, 2, 4][pokemon.stars - 1] ?? 1

    const cells = board.getAdjacentCells(
      pokemon.positionX,
      pokemon.positionY,
      true
    )
    cells.forEach((cell) => {
      if (cell.value && pokemon.team == cell.value.team) {
        cell.value.addAttack(buff, true)
        cell.value.addDefense(buff, true)
        cell.value.addSpecialDefense(buff, true)
      }
    })
  }
}

export class LiquidationStrategy extends AbilityStrategy {
  process(
    pokemon: PokemonEntity,
    state: PokemonState,
    board: Board,
    target: PokemonEntity,
    crit: boolean
  ) {
    super.process(pokemon, state, board, target, crit)
    let damage = 0
    let reduce = 0
    switch (pokemon.stars) {
      case 1:
        damage = 20
        reduce = 2
        break
      case 2:
        damage = 40
        reduce = 4
        break
      case 3:
        damage = 80
        reduce = 8
        break
      default:
        break
    }

    target.handleSpecialDamage(damage, board, AttackType.SPECIAL, pokemon, crit)
    target.addDefense(-reduce, true)
  }
}

export class BonemerangStrategy extends AbilityStrategy {
  process(
    pokemon: PokemonEntity,
    state: PokemonState,
    board: Board,
    target: PokemonEntity,
    crit: boolean
  ) {
    super.process(pokemon, state, board, target, crit)
    let damage = 0
    switch (pokemon.stars) {
      case 1:
        damage = 30
        break
      case 2:
        damage = 60
        break
      case 3:
        damage = 90
        break
      default:
        break
    }

    board.forEach((x: number, y: number, tg: PokemonEntity | undefined) => {
      if (tg && pokemon.team != tg.team && x == target.positionX) {
        tg.handleSpecialDamage(damage, board, AttackType.SPECIAL, pokemon, crit)
      }
    })
  }
}

export class AuroraBeamStrategy extends AbilityStrategy {
  process(
    pokemon: PokemonEntity,
    state: PokemonState,
    board: Board,
    target: PokemonEntity,
    crit: boolean
  ) {
    super.process(pokemon, state, board, target, crit)
    let damage = 0
    switch (pokemon.stars) {
      case 1:
        damage = 25
        break
      case 2:
        damage = 50
        break
      case 3:
        damage = 100
        break
      default:
        break
    }

    effectInLine(board, pokemon, target, (targetInLine) => {
      if (targetInLine != null && targetInLine.team !== pokemon.team) {
        targetInLine.handleSpecialDamage(
          damage,
          board,
          AttackType.SPECIAL,
          pokemon,
          crit
        )
        let freezeChance = 0
        if (pokemon.effects.has(Effect.CHILLY)) {
          freezeChance = 0.2
        } else if (pokemon.effects.has(Effect.FROSTY)) {
          freezeChance = 0.3
        } else if (pokemon.effects.has(Effect.FREEZING)) {
          freezeChance = 0.4
        } else if (pokemon.effects.has(Effect.SHEER_COLD)) {
          freezeChance = 0.5
        }
        if (chance(freezeChance)) {
          targetInLine.status.triggerFreeze(2000, target)
        }
      }
    })
  }
}

export class GrowlStrategy extends AbilityStrategy {
  process(
    pokemon: PokemonEntity,
    state: PokemonState,
    board: Board,
    target: PokemonEntity,
    crit: boolean
  ) {
    super.process(pokemon, state, board, target, crit)
    let duration = [3000, 6000, 9000][pokemon.stars - 1] ?? 9000
    duration = Math.round(duration * (1 + pokemon.ap / 100))
    board.forEach((x: number, y: number, tg: PokemonEntity | undefined) => {
      if (tg && pokemon.team != tg.team) {
        tg.status.triggerFlinch(duration, tg, pokemon)
      }
    })
  }
}

export class RelicSongStrategy extends AbilityStrategy {
  process(
    pokemon: PokemonEntity,
    state: PokemonState,
    board: Board,
    target: PokemonEntity,
    crit: boolean
  ) {
    super.process(pokemon, state, board, target, crit)
    if (pokemon.count.ult % 3 === 0) {
      const duration = Math.round(2000 * (1 + pokemon.ap / 200))
      board.forEach((x: number, y: number, tg: PokemonEntity | undefined) => {
        if (tg && pokemon.team != tg.team) {
          tg.status.triggerSleep(duration, tg)
          pokemon.simulation.room.broadcast(Transfer.ABILITY, {
            id: pokemon.simulation.id,
            skill: pokemon.skill,
            positionX: tg.positionX,
            positionY: tg.positionX,
            orientation: tg.orientation
          })
        }
      })
    }
  }
}

export class FairyWindStrategy extends AbilityStrategy {
  process(
    pokemon: PokemonEntity,
    state: PokemonState,
    board: Board,
    target: PokemonEntity,
    crit: boolean
  ) {
    super.process(pokemon, state, board, target, crit)
    let ppGain = [10, 20, 30][pokemon.stars - 1] ?? 0
    ppGain = Math.round(ppGain * (1 + pokemon.ap / 200))
    board.forEach((x: number, y: number, tg: PokemonEntity | undefined) => {
      if (tg && pokemon.team === tg.team && tg.id !== pokemon.id) {
        tg.addPP(ppGain)
        pokemon.simulation.room.broadcast(Transfer.ABILITY, {
          id: pokemon.simulation.id,
          skill: pokemon.skill,
          positionX: tg.positionX,
          positionY: tg.positionY,
          orientation: tg.orientation
        })
      }
    })
  }
}

export class DisarmingVoiceStrategy extends AbilityStrategy {
  process(
    pokemon: PokemonEntity,
    state: PokemonState,
    board: Board,
    target: PokemonEntity,
    crit: boolean
  ) {
    super.process(pokemon, state, board, target, crit)
    const cells = board.getCellsInRadius(
      pokemon.positionX,
      pokemon.positionY,
      2
    )
    cells.forEach((cell) => {
      if (cell.value && pokemon.team != cell.value.team) {
        cell.value.status.triggerCharm(1000, target, pokemon, true)
      }
    })
  }
}

export class HighJumpKickStrategy extends AbilityStrategy {
  process(
    pokemon: PokemonEntity,
    state: PokemonState,
    board: Board,
    target: PokemonEntity,
    crit: boolean
  ) {
    super.process(pokemon, state, board, target, crit)
    let damage = 0
    switch (pokemon.stars) {
      case 1:
        damage = 50
        break
      case 2:
        damage = 100
        break
      case 3:
        damage = 200
        break
      default:
        break
    }
    pokemon.addPP(target.pp)
    target.addPP(-target.pp)
    target.count.manaBurnCount++
    target.handleSpecialDamage(damage, board, AttackType.SPECIAL, pokemon, crit)
  }
}

export class GrassWhistleStrategy extends AbilityStrategy {
  process(
    pokemon: PokemonEntity,
    state: PokemonState,
    board: Board,
    target: PokemonEntity,
    crit: boolean
  ) {
    super.process(pokemon, state, board, target, crit)
    let n = 0
    switch (pokemon.stars) {
      case 1:
        n = 1
        break
      case 2:
        n = 2
        break
      case 3:
        n = 4
        break
      default:
        break
    }
    board.forEach((x: number, y: number, tg: PokemonEntity | undefined) => {
      if (tg && pokemon.team != tg.team && n > 0) {
        tg.status.triggerSleep(2000, tg)
        n--
      }
    })
  }
}

export class TriAttackStrategy extends AbilityStrategy {
  process(
    pokemon: PokemonEntity,
    state: PokemonState,
    board: Board,
    target: PokemonEntity,
    crit: boolean
  ) {
    super.process(pokemon, state, board, target, crit)
    const damage = [30, 50, 70][pokemon.stars - 1] ?? 70
    target.handleSpecialDamage(damage, board, AttackType.SPECIAL, pokemon, crit)
    const effect = randomBetween(1, 3)
    switch (effect) {
      case 1:
        target.status.triggerFreeze(2000, target)
        break
      case 2:
        target.status.triggerBurn(5000, target, pokemon)
        break
      case 3:
        target.status.triggerParalysis(5000, target)
        break
    }
  }
}

export class EchoStrategy extends AbilityStrategy {
  process(
    pokemon: PokemonEntity,
    state: PokemonState,
    board: Board,
    target: PokemonEntity,
    crit: boolean
  ) {
    super.process(pokemon, state, board, target, crit)

    let damage = 0
    let additional = 0

    switch (pokemon.stars) {
      case 1:
        damage = 3
        additional = 3
        break
      case 2:
        damage = 6
        additional = 6
        break
      case 3:
        damage = 9
        additional = 9
        break
      default:
        break
    }

    board.forEach((x: number, y: number, tg: PokemonEntity | undefined) => {
      if (tg && pokemon.team != tg.team) {
        tg.handleSpecialDamage(
          damage + pokemon.echo * additional,
          board,
          AttackType.SPECIAL,
          pokemon,
          crit
        )
      }
    })

    pokemon.echo++
  }
}

export class FutureSightStrategy extends AbilityStrategy {
  process(
    pokemon: PokemonEntity,
    state: PokemonState,
    board: Board,
    target: PokemonEntity,
    crit: boolean
  ) {
    super.process(pokemon, state, board, target, crit, true)

    let damage = 0
    let count = 0

    switch (pokemon.stars) {
      case 1:
        damage = 15
        count = 5
        break
      case 2:
        damage = 30
        count = 5
        break
      case 3:
        damage = 60
        count = 5
        break
      default:
        break
    }

    board.forEach((x: number, y: number, tg: PokemonEntity | undefined) => {
      if (tg && pokemon.team != tg.team && count > 0) {
        tg.handleSpecialDamage(damage, board, AttackType.SPECIAL, pokemon, crit)
        count--
        tg.count.futureSightCount++
      }
    })
  }
}

export class PetalDanceStrategy extends AbilityStrategy {
  process(
    pokemon: PokemonEntity,
    state: PokemonState,
    board: Board,
    target: PokemonEntity,
    crit: boolean
  ) {
    super.process(pokemon, state, board, target, crit, true)

    const damage = [20, 30, 50][pokemon.stars - 1] ?? 50
    const count = [3, 4, 5][pokemon.stars - 1] ?? 5

    const enemies = board.cells.filter(
      (p) => p && p.team !== pokemon.team
    ) as PokemonEntity[]
    const enemiesHit = enemies
      .sort(
        (a, b) =>
          distanceM(
            a.positionX,
            a.positionY,
            pokemon.positionX,
            pokemon.positionY
          ) -
          distanceM(
            b.positionX,
            b.positionY,
            pokemon.positionX,
            pokemon.positionY
          )
      )
      .slice(0, count)

    enemiesHit.forEach((enemy) => {
      enemy.handleSpecialDamage(
        damage,
        board,
        AttackType.SPECIAL,
        pokemon,
        crit
      )
      enemy.count.petalDanceCount++
    })
  }
}

export class HyperVoiceStrategy extends AbilityStrategy {
  process(
    pokemon: PokemonEntity,
    state: PokemonState,
    board: Board,
    target: PokemonEntity,
    crit: boolean
  ) {
    super.process(pokemon, state, board, target, crit)

    const damage = [40, 80, 200][pokemon.stars - 1] ?? 200
    const confusionDuration = [1000, 2000, 3000][pokemon.stars - 1] ?? 3

    board.forEach((x: number, y: number, tg: PokemonEntity | undefined) => {
      if (tg && pokemon.team != tg.team && target.positionY == y) {
        tg.handleSpecialDamage(damage, board, AttackType.SPECIAL, pokemon, crit)
        tg.status.triggerConfusion(confusionDuration, tg)
      }
    })
  }
}
export class ShadowCloneStrategy extends AbilityStrategy {
  process(
    pokemon: PokemonEntity,
    state: PokemonState,
    board: Board,
    target: PokemonEntity,
    crit: boolean
  ) {
    super.process(pokemon, state, board, target, crit)
    const farthestCoordinate = state.getFarthestTargetCoordinateAvailablePlace(
      pokemon,
      board
    )

    if (farthestCoordinate) {
      const p = PokemonFactory.createPokemonFromName(pokemon.name)
      if (pokemon.items.size > 0) {
        const itemGiven = pickRandomIn(values(pokemon.items))
        p.items.add(itemGiven)
        pokemon.items.delete(itemGiven)
        if (itemGiven === Item.MAX_REVIVE && pokemon.status.resurection) {
          pokemon.status.resurection = false
        }
      }

      const clone = pokemon.simulation.addPokemon(
        p,
        farthestCoordinate.x,
        farthestCoordinate.y,
        pokemon.team
      )
      clone.hp = min(1)(Math.ceil(0.5 * pokemon.hp * (1 + pokemon.ap / 100)))
      clone.life = clone.hp
      clone.isClone = true
    }
  }
}

export class VoltSwitchStrategy extends AbilityStrategy {
  process(
    pokemon: PokemonEntity,
    state: PokemonState,
    board: Board,
    target: PokemonEntity,
    crit: boolean
  ) {
    super.process(pokemon, state, board, target, crit)
    const damage = [30, 60, 120][pokemon.stars - 1] ?? 120
    const farthestCoordinate = state.getFarthestTargetCoordinateAvailablePlace(
      pokemon,
      board
    )

    if (farthestCoordinate) {
      const cells = board.getCellsBetween(
        pokemon.positionX,
        pokemon.positionY,
        farthestCoordinate.x,
        farthestCoordinate.y
      )
      cells.forEach((cell) => {
        if (cell.value && cell.value.team != pokemon.team) {
          cell.value.handleSpecialDamage(
            damage,
            board,
            AttackType.SPECIAL,
            pokemon,
            crit
          )
        }
      })

      pokemon.moveTo(farthestCoordinate.x, farthestCoordinate.y, board)
    }
  }
}

export class AccelerockStrategy extends AbilityStrategy {
  process(
    pokemon: PokemonEntity,
    state: PokemonState,
    board: Board,
    target: PokemonEntity,
    crit: boolean
  ) {
    super.process(pokemon, state, board, target, crit)
    const farthestCoordinate = state.getFarthestTargetCoordinateAvailablePlace(
      pokemon,
      board
    )

    if (farthestCoordinate) {
      pokemon.moveTo(farthestCoordinate.x, farthestCoordinate.y, board)
      const targetCoordinates = state.getNearestTargetAtRangeCoordinates(
        pokemon,
        board
      )
      if (targetCoordinates) {
        pokemon.targetX = targetCoordinates.x
        pokemon.targetY = targetCoordinates.y
        const target = board.getValue(targetCoordinates.x, targetCoordinates.y)
        if (target) {
          target.handleSpecialDamage(
            pokemon.atk,
            board,
            AttackType.SPECIAL,
            pokemon,
            crit,
            true
          )
        }
      }
    }

    const defLost = max(pokemon.def)(Math.round(5 * (1 + pokemon.ap / 100)))
    pokemon.addDefense(-defLost)
    pokemon.addAttackSpeed(defLost * 5)
    pokemon.cooldown = 0
  }
}

export class NuzzleStrategy extends AbilityStrategy {
  process(
    pokemon: PokemonEntity,
    state: PokemonState,
    board: Board,
    target: PokemonEntity,
    crit: boolean
  ) {
    const farthestTarget = state.getFarthestTarget(pokemon, board) ?? target
    super.process(pokemon, state, board, farthestTarget, crit)
    const farthestCoordinate = state.getFarthestTargetCoordinateAvailablePlace(
      pokemon,
      board
    )

    if (farthestTarget && farthestCoordinate) {
      const damage = [30, 60, 120][pokemon.stars - 1] ?? 120
      const duration = [3000, 4000, 5000][pokemon.stars - 1] ?? 5000

      farthestTarget.handleSpecialDamage(
        damage,
        board,
        AttackType.SPECIAL,
        pokemon,
        crit,
        true
      )
      farthestTarget.status.triggerParalysis(duration, farthestTarget)
      pokemon.moveTo(farthestCoordinate.x, farthestCoordinate.y, board)
    }
  }
}

export class HeadSmashStrategy extends AbilityStrategy {
  process(
    pokemon: PokemonEntity,
    state: PokemonState,
    board: Board,
    target: PokemonEntity,
    crit: boolean
  ) {
    super.process(pokemon, state, board, target, crit)

    let damage, recoil
    if (pokemon.stars === 3) {
      damage = 150
      recoil = 15
    } else if (pokemon.stars === 2) {
      damage = 80
      recoil = 10
    } else {
      damage = 40
      recoil = 5
    }

    if (target.status.sleep || target.status.freeze) {
      target.handleSpecialDamage(
        target.life,
        board,
        AttackType.TRUE,
        pokemon,
        crit
      )
    } else {
      target.handleSpecialDamage(
        damage,
        board,
        AttackType.SPECIAL,
        pokemon,
        crit
      )
    }
    pokemon.handleSpecialDamage(recoil, board, AttackType.TRUE, pokemon, crit)
  }
}

export class DoubleEdgeStrategy extends AbilityStrategy {
  process(
    pokemon: PokemonEntity,
    state: PokemonState,
    board: Board,
    target: PokemonEntity,
    crit: boolean
  ) {
    super.process(pokemon, state, board, target, crit)

    const damage = [55, 110, 220][pokemon.stars - 1] ?? 220
    const recoil = [20, 40, 60][pokemon.stars - 1] ?? 60
    target.handleSpecialDamage(
      damage,
      board,
      AttackType.PHYSICAL,
      pokemon,
      crit
    )
    pokemon.handleSpecialDamage(
      recoil,
      board,
      AttackType.PHYSICAL,
      pokemon,
      crit
    )
  }
}

export class RockSmashStrategy extends AbilityStrategy {
  process(
    pokemon: PokemonEntity,
    state: PokemonState,
    board: Board,
    target: PokemonEntity,
    crit: boolean
  ) {
    super.process(pokemon, state, board, target, crit)

    let d = 0
    let s = 0
    switch (pokemon.stars) {
      case 1:
        d = 20
        s = 3000
        break
      case 2:
        d = 40
        s = 6000
        break
      case 3:
        d = 80
        s = 9000
        break
      default:
        break
    }

    target.handleSpecialDamage(d, board, AttackType.SPECIAL, pokemon, crit)
    target.status.triggerSilence(s, target, pokemon)
  }
}

export class RockTombStrategy extends AbilityStrategy {
  process(
    pokemon: PokemonEntity,
    state: PokemonState,
    board: Board,
    target: PokemonEntity,
    crit: boolean
  ) {
    super.process(pokemon, state, board, target, crit)

    let damage = 30
    let debuff = 10
    if (pokemon.stars === 2) {
      damage = 60
      debuff = 20
    }
    if (pokemon.stars === 3) {
      damage = 120
      debuff = 40
    }

    target.handleSpecialDamage(damage, board, AttackType.SPECIAL, pokemon, crit)
    target.addAttackSpeed(-debuff, false)
  }
}

export class RoarOfTimeStrategy extends AbilityStrategy {
  process(
    pokemon: PokemonEntity,
    state: PokemonState,
    board: Board,
    target: PokemonEntity,
    crit: boolean
  ) {
    super.process(pokemon, state, board, target, crit)
    const atkSpeedBuff = Math.round(20 * (1 + pokemon.ap / 100))

    const strongest = board.getStrongestUnitOnBoard(pokemon.team)
    if (strongest) {
      strongest.status.resurection = true
      strongest.addAttackSpeed(atkSpeedBuff, false)
    }
  }
}

export class HealBlockStrategy extends AbilityStrategy {
  process(
    pokemon: PokemonEntity,
    state: PokemonState,
    board: Board,
    target: PokemonEntity,
    crit: boolean
  ) {
    super.process(pokemon, state, board, target, crit)

    const damage = [20, 40, 80][pokemon.stars - 1] ?? 80
    const cells = board.getAdjacentCells(pokemon.positionX, pokemon.positionY)

    cells.forEach((cell) => {
      if (cell.value && pokemon.team != cell.value.team) {
        cell.value.handleSpecialDamage(
          damage,
          board,
          AttackType.SPECIAL,
          pokemon,
          crit,
          true
        )
        cell.value.status.triggerWound(5000, cell.value, pokemon)
      }
    })
  }
}

export class SpikeArmorStrategy extends AbilityStrategy {
  process(
    pokemon: PokemonEntity,
    state: PokemonState,
    board: Board,
    target: PokemonEntity,
    crit: boolean
  ) {
    super.process(pokemon, state, board, target, crit)
    const duration =
      pokemon.stars === 3 ? 10000 : pokemon.stars === 2 ? 5000 : 3000
    pokemon.status.triggerSpikeArmor(duration)
  }
}

export class OriginPulseStrategy extends AbilityStrategy {
  process(
    pokemon: PokemonEntity,
    state: PokemonState,
    board: Board,
    target: PokemonEntity,
    crit: boolean
  ) {
    super.process(pokemon, state, board, target, crit)
    const damage = 100
    board.forEach((x: number, y: number, tg: PokemonEntity | undefined) => {
      if (tg && pokemon.team != tg.team && target.positionY == y) {
        tg.handleSpecialDamage(damage, board, AttackType.SPECIAL, pokemon, crit)
      }
    })
  }
}

export class SeedFlareStrategy extends AbilityStrategy {
  process(
    pokemon: PokemonEntity,
    state: PokemonState,
    board: Board,
    target: PokemonEntity,
    crit: boolean
  ) {
    super.process(pokemon, state, board, target, crit)
    const damage = 30

    board.forEach((x: number, y: number, tg: PokemonEntity | undefined) => {
      if (tg && pokemon.team != tg.team) {
        tg.addSpecialDefense(-2, true)
        tg.handleSpecialDamage(damage, board, AttackType.SPECIAL, pokemon, crit)
      }
    })
  }
}

export class NightmareStrategy extends AbilityStrategy {
  process(
    pokemon: PokemonEntity,
    state: PokemonState,
    board: Board,
    target: PokemonEntity,
    crit: boolean
  ) {
    super.process(pokemon, state, board, target, crit)
    const duration = [1500, 3000, 8000][pokemon.stars - 1] ?? 8000
    const damage = [25, 50, 100][pokemon.stars - 1] ?? 100

    board.forEach((x: number, y: number, enemy: PokemonEntity | undefined) => {
      if (enemy && pokemon.team != enemy.team) {
        if (enemy.status.flinch || enemy.status.sleep || enemy.status.silence) {
          enemy.handleSpecialDamage(
            damage,
            board,
            AttackType.SPECIAL,
            pokemon,
            crit,
            true
          )
        }
        enemy.status.triggerSilence(duration, enemy, pokemon)
      }
    })
  }
}

export class BurnStrategy extends AbilityStrategy {
  process(
    pokemon: PokemonEntity,
    state: PokemonState,
    board: Board,
    target: PokemonEntity,
    crit: boolean
  ) {
    super.process(pokemon, state, board, target, crit)
    let duration = 5000
    if (pokemon.stars === 2) {
      duration = 10000
    }
    if (pokemon.stars === 3) {
      duration = 20000
    }
    board.forEach((x: number, y: number, value: PokemonEntity | undefined) => {
      if (value && pokemon.team != value.team) {
        value.status.triggerBurn(duration, value, pokemon)
      }
    })
  }
}

export class PoisonStrategy extends AbilityStrategy {
  process(
    pokemon: PokemonEntity,
    state: PokemonState,
    board: Board,
    target: PokemonEntity,
    crit: boolean
  ) {
    super.process(pokemon, state, board, target, crit)
    let duration = 0
    let count = 1

    switch (pokemon.stars) {
      case 1:
        duration = 3000
        count = 1
        break
      case 2:
        duration = 6000
        count = 2
        break
      case 3:
        duration = 9000
        count = 3
        break
      default:
        break
    }

    duration = Math.round(duration * (1 + pokemon.ap / 200))

    const closestEnemies = new Array<PokemonEntity>()
    board.forEach((x: number, y: number, enemy: PokemonEntity | undefined) => {
      if (enemy && pokemon.team !== enemy.team) {
        closestEnemies.push(enemy)
      }
    })
    closestEnemies.sort((a, b) => {
      const distanceA = distanceC(
        a.positionX,
        a.positionY,
        pokemon.positionX,
        pokemon.positionY
      )
      const distanceB = distanceC(
        b.positionX,
        b.positionY,
        pokemon.positionX,
        pokemon.positionY
      )
      return distanceA - distanceB
    })

    for (let i = 0; i < count; i++) {
      const enemy = closestEnemies[i]
      if (enemy) {
        enemy.status.triggerPoison(duration, enemy, pokemon)
      }
    }
  }
}

export class BlizzardStrategy extends AbilityStrategy {
  process(
    pokemon: PokemonEntity,
    state: PokemonState,
    board: Board,
    target: PokemonEntity,
    crit: boolean
  ) {
    super.process(pokemon, state, board, target, crit)
    const freezeDuration = 2000
    const damage = [5, 10, 15][pokemon.stars - 1] ?? 15
    board.forEach((x: number, y: number, enemy: PokemonEntity | undefined) => {
      if (enemy && pokemon.team != enemy.team) {
        enemy.status.triggerFreeze(freezeDuration, enemy)
        enemy.handleSpecialDamage(
          enemy.status.freeze ? damage * 2 : damage,
          board,
          AttackType.SPECIAL,
          pokemon,
          crit
        )
      }
    })
  }
}

export class ProtectStrategy extends AbilityStrategy {
  process(
    pokemon: PokemonEntity,
    state: PokemonState,
    board: Board,
    target: PokemonEntity,
    crit: boolean
  ) {
    super.process(pokemon, state, board, target, crit)
    const duration = Math.round(
      ([1000, 3000, 5000][pokemon.stars - 1] ?? 5000) * (1 + pokemon.ap / 200)
    )
    pokemon.status.triggerProtect(duration)
  }
}

export class SleepStrategy extends AbilityStrategy {
  process(
    pokemon: PokemonEntity,
    state: PokemonState,
    board: Board,
    target: PokemonEntity,
    crit: boolean
  ) {
    super.process(pokemon, state, board, target, crit)
    const timer = Math.round(2000 * (1 + pokemon.ap / 100))
    const count = pokemon.stars
    const rank = new Array<PokemonEntity>()
    board.forEach((x: number, y: number, tg: PokemonEntity | undefined) => {
      if (tg && pokemon.team != tg.team) {
        rank.push(tg)
      }
    })
    rank.sort((a, b) => {
      if (a.team === Team.BLUE_TEAM) {
        return a.positionY - b.positionY
      } else {
        return b.positionY - a.positionY
      }
    })
    for (let i = 0; i < count; i++) {
      const tg = rank[i]
      if (tg) {
        tg.status.triggerSleep(timer, tg)
      }
    }
  }
}

export class ConfusionStrategy extends AbilityStrategy {
  process(
    pokemon: PokemonEntity,
    state: PokemonState,
    board: Board,
    target: PokemonEntity,
    crit: boolean
  ) {
    super.process(pokemon, state, board, target, crit)
    let timer = 0,
      damage = 0
    switch (pokemon.stars) {
      case 1:
        timer = 3000
        damage = 75
        break
      case 2:
        timer = 5000
        damage = 150
        break
      case 3:
        timer = 7000
        damage = 300
        break
      default:
        break
    }

    if (target.status.confusion) {
      target.handleSpecialDamage(
        damage,
        board,
        AttackType.SPECIAL,
        pokemon,
        crit
      )
    } else {
      target.status.triggerSilence(timer, target, pokemon)
      target.status.triggerConfusion(timer, target)
    }
  }
}

export class FireBlastStrategy extends AbilityStrategy {
  process(
    pokemon: PokemonEntity,
    state: PokemonState,
    board: Board,
    target: PokemonEntity,
    crit: boolean
  ) {
    super.process(pokemon, state, board, target, crit)
    let damage = 30
    if (pokemon.stars === 2) {
      damage = 60
    }
    if (pokemon.stars === 3) {
      damage = 120
    }
    target.handleSpecialDamage(damage, board, AttackType.SPECIAL, pokemon, crit)
  }
}

export class SeismicTossStrategy extends AbilityStrategy {
  process(
    pokemon: PokemonEntity,
    state: PokemonState,
    board: Board,
    target: PokemonEntity,
    crit: boolean
  ) {
    super.process(pokemon, state, board, target, crit)
    let damage = 7
    if (pokemon.stars === 2) {
      damage = 14
    }
    if (pokemon.stars === 3) {
      damage = 28
    }

    let totalDamage = 0
    board.forEach((x: number, y: number, value: PokemonEntity | undefined) => {
      if (value && pokemon.team == value.team) {
        totalDamage += damage
      }
    })
    target.handleSpecialDamage(
      totalDamage,
      board,
      AttackType.TRUE,
      pokemon,
      crit
    )
  }
}

export class GuillotineStrategy extends AbilityStrategy {
  process(
    pokemon: PokemonEntity,
    state: PokemonState,
    board: Board,
    target: PokemonEntity,
    crit: boolean
  ) {
    super.process(pokemon, state, board, target, crit)
    const damage = pokemon.atk * pokemon.stars
    const { death } = target.handleSpecialDamage(
      damage,
      board,
      AttackType.SPECIAL,
      pokemon,
      crit
    )
    if (death) {
      pokemon.addPP(pokemon.maxPP)
    }
  }
}

export class RockSlideStrategy extends AbilityStrategy {
  process(
    pokemon: PokemonEntity,
    state: PokemonState,
    board: Board,
    target: PokemonEntity,
    crit: boolean
  ) {
    super.process(pokemon, state, board, target, crit)
    let damage = 30
    if (pokemon.stars === 2) {
      damage = 60
    }
    if (pokemon.stars === 3) {
      damage = 120
    }

    if (target.types.has(Synergy.FLYING)) {
      damage = damage * 2
    }
    target.handleSpecialDamage(damage, board, AttackType.SPECIAL, pokemon, crit)
  }
}

export class WheelOfFireStrategy extends AbilityStrategy {
  process(
    pokemon: PokemonEntity,
    state: PokemonState,
    board: Board,
    target: PokemonEntity,
    crit: boolean
  ) {
    const damage = [10, 20, 30][pokemon.stars - 1] ?? 30
    const farthestTarget = state.getFarthestTarget(pokemon, board) ?? target
    super.process(pokemon, state, board, farthestTarget, crit)

    const cells = board.getCellsBetween(
      pokemon.positionX,
      pokemon.positionY,
      farthestTarget.positionX,
      farthestTarget.positionY
    )

    cells.forEach((cell) => {
      if (cell.value && cell.value.team != pokemon.team) {
        pokemon.simulation.room.broadcast(Transfer.ABILITY, {
          id: pokemon.simulation.id,
          skill: "FLAME_HIT",
          positionX: cell.value.positionX,
          positionY: cell.value.positionY
        })

        cell.value.handleSpecialDamage(
          damage,
          board,
          AttackType.SPECIAL,
          pokemon,
          crit
        )
        cell.value.handleSpecialDamage(
          damage,
          board,
          AttackType.SPECIAL,
          pokemon,
          crit
        )
      }
    })
  }
}

export class InfernalParadeStrategy extends AbilityStrategy {
  process(
    pokemon: PokemonEntity,
    state: PokemonState,
    board: Board,
    target: PokemonEntity,
    crit: boolean
  ) {
    const farthestTarget = state.getFarthestTarget(pokemon, board) ?? target
    super.process(pokemon, state, board, farthestTarget, crit)

    const cells = board.getCellsBetween(
      pokemon.positionX,
      pokemon.positionY,
      farthestTarget.positionX,
      farthestTarget.positionY
    )

    cells.forEach((cell) => {
      if (cell.value && cell.value.team != pokemon.team) {
        const enemy = cell.value
        pokemon.simulation.room.broadcast(Transfer.ABILITY, {
          id: pokemon.simulation.id,
          skill: "FLAME_HIT",
          positionX: enemy.positionX,
          positionY: enemy.positionY
        })

        if (Math.random() > 0.5) {
          enemy.status.triggerBurn(3000, cell.value, pokemon)
        }

        repeat(2)(() =>
          enemy.handleSpecialDamage(
            30,
            board,
            AttackType.SPECIAL,
            pokemon,
            crit
          )
        )
      }
    })
  }
}

export class HeatWaveStrategy extends AbilityStrategy {
  process(
    pokemon: PokemonEntity,
    state: PokemonState,
    board: Board,
    target: PokemonEntity,
    crit: boolean
  ) {
    super.process(pokemon, state, board, target, crit)
    let damage = 0
    switch (pokemon.stars) {
      case 1:
        damage = 20
        break
      case 2:
        damage = 40
        break
      case 3:
        damage = 80
        break
      default:
        break
    }

    effectInLine(board, pokemon, target, (targetInLine) => {
      if (targetInLine != null && targetInLine.team != pokemon.team) {
        targetInLine.handleSpecialDamage(
          damage,
          board,
          AttackType.SPECIAL,
          pokemon,
          crit
        )
      }
    })
  }
}

export class HydroPumpStrategy extends AbilityStrategy {
  process(
    pokemon: PokemonEntity,
    state: PokemonState,
    board: Board,
    target: PokemonEntity,
    crit: boolean
  ) {
    super.process(pokemon, state, board, target, crit)
    let damage = 0
    switch (pokemon.stars) {
      case 1:
        damage = 25
        break
      case 2:
        damage = 50
        break
      case 3:
        damage = 100
        break
      default:
        break
    }

    effectInLine(board, pokemon, target, (targetInLine) => {
      if (targetInLine != null && targetInLine.team !== pokemon.team) {
        targetInLine.handleSpecialDamage(
          damage,
          board,
          AttackType.SPECIAL,
          pokemon,
          crit
        )
      }
    })
  }
}

export class SolarBeamStrategy extends AbilityStrategy {
  process(
    pokemon: PokemonEntity,
    state: PokemonState,
    board: Board,
    target: PokemonEntity,
    crit: boolean
  ) {
    super.process(pokemon, state, board, target, crit)
    let damage = pokemon.stars === 3 ? 120 : pokemon.stars === 2 ? 60 : 30
    if (pokemon.simulation.weather === Weather.SUN) {
      damage = damage * 2
      pokemon.addPP(40)
    }
    effectInLine(board, pokemon, target, (targetInLine) => {
      if (targetInLine != null && targetInLine.team !== pokemon.team) {
        if (pokemon.simulation.weather === Weather.SUN) {
          targetInLine.status.triggerBurn(3000, targetInLine, pokemon)
        }

        targetInLine.handleSpecialDamage(
          damage,
          board,
          AttackType.SPECIAL,
          pokemon,
          crit
        )
      }
    })
  }
}

export class ThunderStrategy extends AbilityStrategy {
  process(
    pokemon: PokemonEntity,
    state: PokemonState,
    board: Board,
    target: PokemonEntity,
    crit: boolean
  ) {
    super.process(pokemon, state, board, target, crit)
    let damage = 0
    switch (pokemon.stars) {
      case 1:
        damage = 30
        break
      case 2:
        damage = 60
        break
      case 3:
        damage = 120
        break
      default:
        break
    }
    target.handleSpecialDamage(damage, board, AttackType.SPECIAL, pokemon, crit)
  }
}

export class DracoMeteorStrategy extends AbilityStrategy {
  process(
    pokemon: PokemonEntity,
    state: PokemonState,
    board: Board,
    target: PokemonEntity,
    crit: boolean
  ) {
    super.process(pokemon, state, board, target, crit)
    const damage = 50
    board.forEach((x: number, y: number, tg: PokemonEntity | undefined) => {
      if (tg && pokemon.team != tg.team) {
        tg.handleSpecialDamage(damage, board, AttackType.SPECIAL, pokemon, crit)
      }
    })
  }
}

export class BlazeKickStrategy extends AbilityStrategy {
  process(
    pokemon: PokemonEntity,
    state: PokemonState,
    board: Board,
    target: PokemonEntity,
    crit: boolean
  ) {
    super.process(pokemon, state, board, target, crit)
    let damage = [30, 60, 120][pokemon.stars - 1] ?? 120
    if (target.status.burn) {
      damage = Math.round(damage * 1.3)
    } else {
      target.status.triggerBurn(2000, target, pokemon)
    }
    target.handleSpecialDamage(damage, board, AttackType.SPECIAL, pokemon, crit)
  }
}

export class WishStrategy extends AbilityStrategy {
  process(
    pokemon: PokemonEntity,
    state: PokemonState,
    board: Board,
    target: PokemonEntity,
    crit: boolean
  ) {
    super.process(pokemon, state, board, target, crit)
    const heal = 50
    let count = pokemon.stars

    board.forEach((x: number, y: number, ally: PokemonEntity | undefined) => {
      if (
        ally &&
        pokemon.team == ally.team &&
        count > 0 &&
        ally.life < ally.hp
      ) {
        ally.handleHeal(heal, pokemon, 1)
        count -= 1
      }
    })
  }
}

export class NaturalGiftStrategy extends AbilityStrategy {
  process(
    pokemon: PokemonEntity,
    state: PokemonState,
    board: Board,
    target: PokemonEntity,
    crit: boolean
  ) {
    super.process(pokemon, state, board, target, crit, true)

    const lowestHealthAlly = (
      board.cells.filter(
        (cell) => cell && cell.team === pokemon.team
      ) as PokemonEntity[]
    ).sort((a, b) => a.life / a.hp - b.life / b.hp)[0]

    if (lowestHealthAlly) {
      lowestHealthAlly.handleHeal(
        pokemon.stars === 3 ? 120 : pokemon.stars === 2 ? 60 : 30,
        pokemon,
        1
      )
      lowestHealthAlly.status.triggerRuneProtect(pokemon.stars * 1000)
      pokemon.simulation.room.broadcast(Transfer.ABILITY, {
        id: pokemon.simulation.id,
        skill: Ability.NATURAL_GIFT,
        positionX: pokemon.positionX,
        positionY: pokemon.positionY,
        targetX: lowestHealthAlly.positionX,
        targetY: lowestHealthAlly.positionY
      })
    }
  }
}

export class CalmMindStrategy extends AbilityStrategy {
  process(
    pokemon: PokemonEntity,
    state: PokemonState,
    board: Board,
    target: PokemonEntity,
    crit: boolean
  ) {
    super.process(pokemon, state, board, target, crit)
    const buff = 1
    pokemon.addAttack(buff * pokemon.baseAtk, true)
  }
}

export class CosmicPowerStrategy extends AbilityStrategy {
  process(
    pokemon: PokemonEntity,
    state: PokemonState,
    board: Board,
    target: PokemonEntity,
    crit: boolean
  ) {
    super.process(pokemon, state, board, target, crit)
    const apGain = Math.round(20 * (1 + pokemon.ap / 100))
    board.forEach((x, y, ally) => {
      if (ally && ally.team === pokemon.team) {
        ally.addAbilityPower(apGain, false)
      }
    })
  }
}

export class DefenseCurlStrategy extends AbilityStrategy {
  process(
    pokemon: PokemonEntity,
    state: PokemonState,
    board: Board,
    target: PokemonEntity,
    crit: boolean
  ) {
    super.process(pokemon, state, board, target, crit)
    let buff = 3
    if (pokemon.stars === 2) {
      buff = 6
    }
    if (pokemon.stars === 3) {
      buff = 12
    }
    pokemon.addDefense(buff, true)
    pokemon.addSpecialDefense(buff, true)
  }
}

export class IronDefenseStrategy extends AbilityStrategy {
  process(
    pokemon: PokemonEntity,
    state: PokemonState,
    board: Board,
    target: PokemonEntity,
    crit: boolean
  ) {
    super.process(pokemon, state, board, target, crit)
    const shield = [20, 40, 80][pokemon.stars - 1] ?? 80
    board.forEach((x: number, y: number, ally: PokemonEntity | undefined) => {
      if (ally && pokemon.team == ally.team && y === pokemon.positionY) {
        ally.addShield(shield, pokemon, true)
      }
    })
  }
}

export class SoakStrategy extends AbilityStrategy {
  process(
    pokemon: PokemonEntity,
    state: PokemonState,
    board: Board,
    target: PokemonEntity,
    crit: boolean
  ) {
    super.process(pokemon, state, board, target, crit)
    let damage = 0
    switch (pokemon.stars) {
      case 1:
        damage = 20
        break
      case 2:
        damage = 40
        break
      case 3:
        damage = 80
        break
      default:
        break
    }

    board.forEach((x: number, y: number, ally: PokemonEntity | undefined) => {
      if (ally && pokemon.team == ally.team) {
        ally.addPP(10)
      }
    })

    target.handleSpecialDamage(damage, board, AttackType.SPECIAL, pokemon, crit)
  }
}

export class IronTailStrategy extends AbilityStrategy {
  process(
    pokemon: PokemonEntity,
    state: PokemonState,
    board: Board,
    target: PokemonEntity,
    crit: boolean
  ) {
    super.process(pokemon, state, board, target, crit)
    let damage = 20
    let buff = 1
    if (pokemon.stars === 2) {
      damage = 40
      buff = 3
    }
    if (pokemon.stars === 3) {
      damage = 80
      buff = 5
    }
    pokemon.addDefense(buff, true)
    target.handleSpecialDamage(damage, board, AttackType.SPECIAL, pokemon, crit)
  }
}

export class BlastBurnStrategy extends AbilityStrategy {
  process(
    pokemon: PokemonEntity,
    state: PokemonState,
    board: Board,
    target: PokemonEntity,
    crit: boolean
  ) {
    super.process(pokemon, state, board, target, crit)
    let damage = 0

    switch (pokemon.stars) {
      case 1:
        damage = 30
        break
      case 2:
        damage = 60
        break
      case 3:
        damage = 120
        break
      default:
        break
    }

    const cells = board.getAdjacentCells(pokemon.positionX, pokemon.positionY)

    cells.forEach((cell) => {
      if (cell.value && pokemon.team != cell.value.team) {
        cell.value.handleSpecialDamage(
          damage,
          board,
          AttackType.SPECIAL,
          pokemon,
          crit
        )
      }
    })
  }
}

export class ChargeStrategy extends AbilityStrategy {
  process(
    pokemon: PokemonEntity,
    state: PokemonState,
    board: Board,
    target: PokemonEntity,
    crit: boolean
  ) {
    super.process(pokemon, state, board, target, crit)
    const buff = 0.25
    board.forEach((x: number, y: number, ally: PokemonEntity | undefined) => {
      if (
        ally &&
        pokemon.team == ally.team &&
        ally.types.has(Synergy.ELECTRIC)
      ) {
        ally.addAttack(pokemon.baseAtk * buff, true)
        ally.addAttackSpeed(buff * 100, true)
      }
    })
  }
}

export class SludgeStrategy extends AbilityStrategy {
  process(
    pokemon: PokemonEntity,
    state: PokemonState,
    board: Board,
    target: PokemonEntity,
    crit: boolean
  ) {
    super.process(pokemon, state, board, target, crit)
    const nbStacks = pokemon.stars === 1 ? 2 : pokemon.stars === 2 ? 3 : 4
    const cells = board.getCellsInFront(pokemon, target)

    cells.forEach((cell) => {
      if (cell.value && pokemon.team != cell.value.team) {
        for (let i = 0; i < nbStacks; i++) {
          cell.value.status.triggerPoison(3000, cell.value, pokemon)
        }
      }
    })
  }
}

export class SludgeWaveStrategy extends AbilityStrategy {
  process(
    pokemon: PokemonEntity,
    state: PokemonState,
    board: Board,
    target: PokemonEntity,
    crit: boolean
  ) {
    super.process(pokemon, state, board, target, crit, true)
    const duration =
      pokemon.stars === 3 ? 6000 : pokemon.stars === 2 ? 4000 : 2000
    const damage = pokemon.stars === 3 ? 30 : pokemon.stars === 2 ? 20 : 10
    const potentials = board.cells
      .filter((p) => p && p.team !== pokemon.team)
      .sort((a, b) => b!.life - a!.life)
    const mostHpEnnemy = potentials[0]
    if (mostHpEnnemy) {
      pokemon.simulation.room.broadcast(Transfer.ABILITY, {
        id: pokemon.simulation.id,
        skill: pokemon.skill,
        positionX: pokemon.positionX,
        positionY: pokemon.positionY,
        targetX: mostHpEnnemy.positionX,
        targetY: mostHpEnnemy.positionY,
        orientation: pokemon.orientation
      })
      const cells = board.getCellsBetween(
        pokemon.positionX,
        pokemon.positionY,
        mostHpEnnemy.positionX,
        mostHpEnnemy.positionY
      )
      cells.forEach((cell) => {
        if (cell.value && cell.value.team != pokemon.team) {
          cell.value.status.triggerPoison(duration, cell.value, pokemon)
          cell.value.handleSpecialDamage(
            damage,
            board,
            AttackType.SPECIAL,
            pokemon,
            crit
          )
        }
      })
    }
  }
}

export class DischargeStrategy extends AbilityStrategy {
  process(
    pokemon: PokemonEntity,
    state: PokemonState,
    board: Board,
    target: PokemonEntity,
    crit: boolean
  ) {
    super.process(pokemon, state, board, target, crit)
    let damage = 0

    switch (pokemon.stars) {
      case 1:
        damage = 25
        break
      case 2:
        damage = 50
        break
      case 3:
        damage = 75
        break
      default:
        break
    }

    const cells = board.getAdjacentCells(pokemon.positionX, pokemon.positionY)

    cells.forEach((cell) => {
      if (cell.value && pokemon.team != cell.value.team) {
        cell.value.handleSpecialDamage(
          damage,
          board,
          AttackType.SPECIAL,
          pokemon,
          crit
        )
        cell.value.status.triggerParalysis(5000, cell.value)
      }
    })
  }
}

export class DiveStrategy extends AbilityStrategy {
  process(
    pokemon: PokemonEntity,
    state: PokemonState,
    board: Board,
    target: PokemonEntity,
    crit: boolean
  ) {
    super.process(pokemon, state, board, target, crit)
    const damage = pokemon.stars === 3 ? 60 : pokemon.stars === 2 ? 30 : 15
    const freezeDuration = 1500
    const mostSurroundedCoordinate =
      state.getMostSurroundedCoordinateAvailablePlace(pokemon, board)

    pokemon.addShield(50, pokemon, true)

    if (mostSurroundedCoordinate) {
      pokemon.moveTo(
        mostSurroundedCoordinate.x,
        mostSurroundedCoordinate.y,
        board
      )

      const cells = board.getAdjacentCells(pokemon.positionX, pokemon.positionY)

      cells.forEach((cell) => {
        if (cell.value && cell.value.team !== pokemon.team) {
          cell.value.handleSpecialDamage(
            damage,
            board,
            AttackType.SPECIAL,
            pokemon,
            crit
          )
          cell.value.status.triggerFreeze(freezeDuration, cell.value)
        }
      })
    }
  }
}

export class SmokeScreenStrategy extends AbilityStrategy {
  process(
    pokemon: PokemonEntity,
    state: PokemonState,
    board: Board,
    target: PokemonEntity,
    crit: boolean
  ) {
    super.process(pokemon, state, board, target, crit, true)
    const damage = pokemon.stars === 3 ? 40 : pokemon.stars === 2 ? 20 : 10
    const duration = 2000
    const mostSurroundedCoordinate =
      state.getMostSurroundedCoordinateAvailablePlace(pokemon, board)

    if (mostSurroundedCoordinate) {
      pokemon.moveTo(
        mostSurroundedCoordinate.x,
        mostSurroundedCoordinate.y,
        board
      )

      const cells = board.getAdjacentCells(pokemon.positionX, pokemon.positionY)

      pokemon.simulation.room.broadcast(Transfer.ABILITY, {
        id: pokemon.simulation.id,
        skill: pokemon.skill,
        positionX: pokemon.positionX,
        positionY: pokemon.positionY,
        targetX: pokemon.positionX,
        targetY: pokemon.positionY,
        orientation: pokemon.orientation
      })

      cells.forEach((cell) => {
        if (cell.value && cell.value.team !== pokemon.team) {
          cell.value.handleSpecialDamage(
            damage,
            board,
            AttackType.SPECIAL,
            pokemon,
            crit
          )
          cell.value.status.triggerBurn(duration, cell.value, pokemon)
          cell.value.status.triggerArmorReduction(duration, cell.value)
          pokemon.simulation.room.broadcast(Transfer.ABILITY, {
            id: pokemon.simulation.id,
            skill: pokemon.skill,
            positionX: pokemon.positionX,
            positionY: pokemon.positionY,
            targetX: cell.x,
            targetY: cell.y,
            orientation: pokemon.orientation
          })
        }
      })
    }
  }
}

export class BiteStrategy extends AbilityStrategy {
  process(
    pokemon: PokemonEntity,
    state: PokemonState,
    board: Board,
    target: PokemonEntity,
    crit: boolean
  ) {
    super.process(pokemon, state, board, target, crit)
    const damage = [40, 80, 120][pokemon.stars - 1] ?? 120
    const { takenDamage } = target.handleSpecialDamage(
      damage,
      board,
      AttackType.SPECIAL,
      pokemon,
      crit
    )
    pokemon.handleHeal(Math.ceil(0.3 * takenDamage), pokemon, 1)
    if (takenDamage > 0) target.status.triggerFlinch(5000, target, pokemon)
  }
}

export class AppleAcidStrategy extends AbilityStrategy {
  process(
    pokemon: PokemonEntity,
    state: PokemonState,
    board: Board,
    target: PokemonEntity,
    crit: boolean
  ) {
    super.process(pokemon, state, board, target, crit)
    const cells = board.getCellsInFront(pokemon, target)
    const damage = [15, 30, 60][pokemon.stars - 1] ?? 60
    cells.forEach((cell) => {
      if (cell.value && cell.value.team !== pokemon.team) {
        cell.value.addDefense(-5, true)
        cell.value.addSpecialDefense(-5, true)
        cell.value.handleSpecialDamage(
          damage,
          board,
          AttackType.SPECIAL,
          pokemon,
          crit
        )
      }
    })
  }
}

export class PsybeamStrategy extends AbilityStrategy {
  process(
    pokemon: PokemonEntity,
    state: PokemonState,
    board: Board,
    target: PokemonEntity,
    crit: boolean
  ) {
    super.process(pokemon, state, board, target, crit)
    const damage = [25, 50, 100][pokemon.stars - 1] ?? 25

    effectInLine(board, pokemon, target, (targetInLine) => {
      if (targetInLine != null && targetInLine.team !== pokemon.team) {
        targetInLine.handleSpecialDamage(
          damage,
          board,
          AttackType.SPECIAL,
          pokemon,
          crit
        )
        if (chance(0.5)) {
          targetInLine.status.triggerConfusion(4000, targetInLine)
        }
      }
    })
  }
}

export class PresentStrategy extends AbilityStrategy {
  process(
    pokemon: PokemonEntity,
    state: PokemonState,
    board: Board,
    target: PokemonEntity,
    crit: boolean
  ) {
    super.process(pokemon, state, board, target, crit)
    const chance = Math.random()
    /* 80 damage: 40%
       150 damage: 30%
       300 damage: 10%
       heal 80HP: 20%
    */
    if (chance < 0.2) {
      target.handleHeal(80, pokemon, 0)
    } else if (chance < 0.6) {
      target.handleSpecialDamage(80, board, AttackType.SPECIAL, pokemon, crit)
    } else if (chance < 0.9) {
      target.handleSpecialDamage(150, board, AttackType.SPECIAL, pokemon, crit)
    } else {
      target.handleSpecialDamage(300, board, AttackType.SPECIAL, pokemon, crit)
    }
  }
}

export class SacredSwordStrategy extends AbilityStrategy {
  process(
    pokemon: PokemonEntity,
    state: PokemonState,
    board: Board,
    target: PokemonEntity,
    crit: boolean
  ) {
    super.process(pokemon, state, board, target, crit)
    const damage = 100
    target.handleSpecialDamage(damage, board, AttackType.TRUE, pokemon, crit)
  }
}

export class LeafBladeStrategy extends AbilityStrategy {
  process(
    pokemon: PokemonEntity,
    state: PokemonState,
    board: Board,
    target: PokemonEntity,
    crit: boolean
  ) {
    super.process(pokemon, state, board, target, true)
    const damage = Math.round(pokemon.atk * (1 + pokemon.ap / 100))
    target.handleSpecialDamage(
      damage,
      board,
      AttackType.TRUE,
      pokemon,
      true,
      false
    )
  }
}

export class WaterfallStrategy extends AbilityStrategy {
  process(
    pokemon: PokemonEntity,
    state: PokemonState,
    board: Board,
    target: PokemonEntity,
    crit: boolean
  ) {
    super.process(pokemon, state, board, target, crit)
    const shield = pokemon.stars === 3 ? 120 : pokemon.stars === 2 ? 60 : 30
    pokemon.addShield(shield, pokemon, true)
    pokemon.status.clearNegativeStatus()
    board.effects[pokemon.positionY * board.columns + pokemon.positionX] =
      undefined
  }
}

export class XScissorStrategy extends AbilityStrategy {
  process(
    pokemon: PokemonEntity,
    state: PokemonState,
    board: Board,
    target: PokemonEntity,
    crit: boolean
  ) {
    super.process(pokemon, state, board, target, crit)
    const damage = [10, 20, 40, 80][pokemon.stars - 1] ?? 80
    target.handleSpecialDamage(damage, board, AttackType.TRUE, pokemon, crit)
    target.handleSpecialDamage(damage, board, AttackType.TRUE, pokemon, crit) // twice
  }
}

export class DragonTailStrategy extends AbilityStrategy {
  process(
    pokemon: PokemonEntity,
    state: PokemonState,
    board: Board,
    target: PokemonEntity,
    crit: boolean
  ) {
    super.process(pokemon, state, board, target, crit)
    const damage = [30, 60, 100][pokemon.stars - 1] ?? 100
    const buff = [1, 2, 3][pokemon.stars - 1] ?? 3
    target.handleSpecialDamage(damage, board, AttackType.SPECIAL, pokemon, crit)
    pokemon.addDefense(buff, true)
    pokemon.addSpecialDefense(buff, true)
  }
}

export class AquaTailStrategy extends AbilityStrategy {
  process(
    pokemon: PokemonEntity,
    state: PokemonState,
    board: Board,
    target: PokemonEntity,
    crit: boolean
  ) {
    super.process(pokemon, state, board, target, crit)
    const damage = [30, 60, 100][pokemon.stars - 1] ?? 100
    const shield = [30, 60, 100][pokemon.stars - 1] ?? 100
    target.handleSpecialDamage(damage, board, AttackType.SPECIAL, pokemon, crit)
    pokemon.addShield(shield, pokemon, true)
  }
}

export class DragonBreathStrategy extends AbilityStrategy {
  process(
    pokemon: PokemonEntity,
    state: PokemonState,
    board: Board,
    target: PokemonEntity,
    crit: boolean
  ) {
    super.process(pokemon, state, board, target, crit)
    const damage = [25, 50, 100][pokemon.stars - 1] ?? 100
    target.handleSpecialDamage(damage, board, AttackType.TRUE, pokemon, crit)
    const secondTarget = board.getValue(target.positionX, target.positionY + 1)
    if (secondTarget && secondTarget != pokemon) {
      secondTarget.handleSpecialDamage(
        damage,
        board,
        AttackType.TRUE,
        pokemon,
        crit
      )
    }
  }
}

export class IcicleCrashStrategy extends AbilityStrategy {
  process(
    pokemon: PokemonEntity,
    state: PokemonState,
    board: Board,
    target: PokemonEntity,
    crit: boolean
  ) {
    super.process(pokemon, state, board, target, crit)
    let damage = 20
    if (pokemon.stars === 2) {
      damage = 40
    }
    if (pokemon.stars === 3) {
      damage = 80
    }

    board
      .getAdjacentCells(target.positionX, target.positionY, true)
      .forEach((cell) => {
        if (cell.value && pokemon.team != cell.value.team) {
          cell.value.handleSpecialDamage(
            damage,
            board,
            AttackType.SPECIAL,
            pokemon,
            crit
          )
        }
      })
  }
}

export class SteamEruptionStrategy extends AbilityStrategy {
  process(
    pokemon: PokemonEntity,
    state: PokemonState,
    board: Board,
    target: PokemonEntity,
    crit: boolean
  ) {
    super.process(pokemon, state, board, target, crit)
    const damage = 80
    const burnDuration = 3000

    const cells = board.getAdjacentCells(
      target.positionX,
      target.positionY,
      true
    )
    cells.forEach((cell) => {
      if (cell.value && pokemon.team != cell.value.team) {
        cell.value.handleSpecialDamage(
          damage,
          board,
          AttackType.SPECIAL,
          pokemon,
          crit
        )
        cell.value.status.triggerBurn(burnDuration, cell.value, pokemon)
      }
    })
  }
}

export class RootStrategy extends AbilityStrategy {
  process(
    pokemon: PokemonEntity,
    state: PokemonState,
    board: Board,
    target: PokemonEntity,
    crit: boolean
  ) {
    super.process(pokemon, state, board, target, crit)
    let heal = 0

    switch (pokemon.stars) {
      case 1:
        heal = 20
        break
      case 2:
        heal = 30
        break
      case 3:
        heal = 40
        break
      default:
        break
    }

    const cells = board.getAdjacentCells(
      pokemon.positionX,
      pokemon.positionY,
      true
    )
    cells.forEach((cell) => {
      if (cell.value && pokemon.team == cell.value.team) {
        cell.value.handleHeal(heal, pokemon, 1)
      }
    })
  }
}

export class TormentStrategy extends AbilityStrategy {
  process(
    pokemon: PokemonEntity,
    state: PokemonState,
    board: Board,
    target: PokemonEntity,
    crit: boolean
  ) {
    super.process(pokemon, state, board, target, crit)
    let boost = 0

    switch (pokemon.stars) {
      case 1:
        boost = 20
        break
      case 2:
        boost = 40
        break
      case 3:
        boost = 60
        break
      default:
        break
    }
    pokemon.addAttackSpeed(boost, true)
    pokemon.cooldown = 500 / pokemon.atkSpeed
  }
}

export class StompStrategy extends AbilityStrategy {
  process(
    pokemon: PokemonEntity,
    state: PokemonState,
    board: Board,
    target: PokemonEntity,
    crit: boolean
  ) {
    super.process(pokemon, state, board, target, crit)
    let damageFactor = 3
    if (pokemon.stars === 2) {
      damageFactor = 4
    } else if (pokemon.stars === 3) {
      damageFactor = 5
    }
    const damage = pokemon.atk * damageFactor
    target.handleSpecialDamage(damage, board, AttackType.SPECIAL, pokemon, crit)
  }
}

export class PaybackStrategy extends AbilityStrategy {
  process(
    pokemon: PokemonEntity,
    state: PokemonState,
    board: Board,
    target: PokemonEntity,
    crit: boolean
  ) {
    super.process(pokemon, state, board, target, crit)
    let damage = 0
    switch (pokemon.stars) {
      case 1:
        damage = 15
        break
      case 2:
        damage = 30
        break
      case 3:
        damage = 60
        break
      default:
        break
    }
    if (pokemon.life < 0.5 * pokemon.hp) {
      damage *= 2
    }
    target.handleSpecialDamage(damage, board, AttackType.SPECIAL, pokemon, crit)
  }
}

export class ShadowBallStrategy extends AbilityStrategy {
  process(
    pokemon: PokemonEntity,
    state: PokemonState,
    board: Board,
    target: PokemonEntity,
    crit: boolean
  ) {
    super.process(pokemon, state, board, target, crit)
    let damage = 40
    if (pokemon.stars === 2) {
      damage = 60
    }
    if (pokemon.stars === 3) {
      damage = 100
    }

    target.handleSpecialDamage(damage, board, AttackType.SPECIAL, pokemon, crit)

    board.forEach((x: number, y: number, v: PokemonEntity | undefined) => {
      if (v && pokemon.team != v.team) {
        v.addSpecialDefense(-1, true)
      }
    })
  }
}

export class BugBuzzStrategy extends AbilityStrategy {
  process(
    pokemon: PokemonEntity,
    state: PokemonState,
    board: Board,
    target: PokemonEntity,
    crit: boolean
  ) {
    super.process(pokemon, state, board, target, crit)
    let damage = 0

    switch (pokemon.stars) {
      case 1:
        damage = 20
        break
      case 2:
        damage = 40
        break
      case 3:
        damage = 80
        break
      default:
        break
    }

    if (target.status.paralysis) {
      damage *= 2
    }

    target.handleSpecialDamage(damage, board, AttackType.SPECIAL, pokemon, crit)
  }
}

export class StringShotStrategy extends AbilityStrategy {
  process(
    pokemon: PokemonEntity,
    state: PokemonState,
    board: Board,
    target: PokemonEntity,
    crit: boolean
  ) {
    super.process(pokemon, state, board, target, crit)
    let damage = 0

    switch (pokemon.stars) {
      case 1:
        damage = 10
        break
      case 2:
        damage = 20
        break
      case 3:
        damage = 50
        break
      default:
        break
    }

    target.handleSpecialDamage(damage, board, AttackType.SPECIAL, pokemon, crit)
    target.status.triggerParalysis(5000, target)
  }
}

export class EntanglingThreadStrategy extends AbilityStrategy {
  process(
    pokemon: PokemonEntity,
    state: PokemonState,
    board: Board,
    target: PokemonEntity,
    crit: boolean
  ) {
    super.process(pokemon, state, board, target, crit)
    let damage = 0

    switch (pokemon.stars) {
      case 1:
        damage = 10
        break
      case 2:
        damage = 20
        break
      case 3:
        damage = 40
        break
      default:
        break
    }

    const cells = board.getAdjacentCells(
      pokemon.positionX,
      pokemon.positionY,
      true
    )
    cells.forEach((cell) => {
      if (cell.value && pokemon.team !== cell.value.team) {
        cell.value.status.triggerParalysis(4000, target)
        cell.value.handleSpecialDamage(
          damage,
          board,
          AttackType.SPECIAL,
          pokemon,
          crit
        )
      }
    })
  }
}

export class PoisonStingStrategy extends AbilityStrategy {
  process(
    pokemon: PokemonEntity,
    state: PokemonState,
    board: Board,
    target: PokemonEntity,
    crit: boolean
  ) {
    super.process(pokemon, state, board, target, crit)
    let damage = 30
    if (pokemon.stars === 2) {
      damage = 60
    }
    if (pokemon.stars === 3) {
      damage = 120
    }

    if (pokemon.status.poisonStacks > 0) {
      damage = damage * 2
    }

    target.handleSpecialDamage(damage, board, AttackType.SPECIAL, pokemon, crit)
  }
}

export class LeechLifeStrategy extends AbilityStrategy {
  process(
    pokemon: PokemonEntity,
    state: PokemonState,
    board: Board,
    target: PokemonEntity,
    crit: boolean
  ) {
    super.process(pokemon, state, board, target, crit)
    let damage = 0

    switch (pokemon.stars) {
      case 1:
        damage = 20
        break
      case 2:
        damage = 40
        break
      case 3:
        damage = 80
        break
      default:
        break
    }

    target.handleSpecialDamage(damage, board, AttackType.SPECIAL, pokemon, crit)
    pokemon.handleHeal(damage, pokemon, 1)
  }
}

export class HappyHourStrategy extends AbilityStrategy {
  process(
    pokemon: PokemonEntity,
    state: PokemonState,
    board: Board,
    target: PokemonEntity,
    crit: boolean
  ) {
    super.process(pokemon, state, board, target, crit)
    let buff = 0
    switch (pokemon.stars) {
      case 1:
        buff = 2
        break
      case 2:
        buff = 5
        break
      case 3:
        buff = 8
        break
      default:
        break
    }
    buff = Math.round(buff * (1 + pokemon.ap / 100))
    board.forEach((x: number, y: number, ally: PokemonEntity | undefined) => {
      if (ally && pokemon.team == ally.team) {
        ally.addAttack(buff, false)
      }
    })
  }
}

export class TeleportStrategy extends AbilityStrategy {
  process(
    pokemon: PokemonEntity,
    state: PokemonState,
    board: Board,
    target: PokemonEntity,
    crit: boolean
  ) {
    super.process(pokemon, state, board, target, false) // crit is handled with TELEPORT_NEXT_ATTACK effect

    const potentialCells = [
      [0, 0],
      [0, board.rows - 1],
      [board.columns - 1, board.rows - 1],
      [board.columns - 1, 0]
    ]
    shuffleArray(potentialCells)

    for (let i = 0; i < potentialCells.length; i++) {
      const entity = board.getValue(potentialCells[i][0], potentialCells[i][1])
      if (entity === undefined) {
        pokemon.moveTo(potentialCells[i][0], potentialCells[i][1], board)
        pokemon.effects.add(Effect.TELEPORT_NEXT_ATTACK)
        break
      }
    }
  }
}

export class NastyPlotStrategy extends AbilityStrategy {
  process(
    pokemon: PokemonEntity,
    state: PokemonState,
    board: Board,
    target: PokemonEntity,
    crit: boolean
  ) {
    super.process(pokemon, state, board, target, crit)
    const buff = 10
    pokemon.addAttack(buff, true)
  }
}

export class SpectralThiefStrategy extends AbilityStrategy {
  process(
    pokemon: PokemonEntity,
    state: PokemonState,
    board: Board,
    target: PokemonEntity,
    crit: boolean
  ) {
    super.process(pokemon, state, board, target, crit)
    const farthestCoordinate = state.getFarthestTargetCoordinateAvailablePlace(
      pokemon,
      board
    )
    const damage = 80
    if (farthestCoordinate) {
      target.handleSpecialDamage(
        damage,
        board,
        AttackType.SPECIAL,
        pokemon,
        crit
      )

      pokemon.moveTo(farthestCoordinate.x, farthestCoordinate.y, board)
      const boostAtk = min(0)(target.atk - target.baseAtk)
      const boostAtkSpeed = min(0)(target.atkSpeed - DEFAULT_ATK_SPEED)
      const boostDef = min(0)(target.def - target.baseSpeDef)
      const boostSpeDef = min(0)(target.speDef - target.baseSpeDef)
      const boostAP = target.ap

      target.atk = target.baseAtk
      target.def = target.baseDef
      target.speDef = target.baseSpeDef
      pokemon.addAttack(boostAtk, false)
      pokemon.addDefense(boostDef, false)
      pokemon.addSpecialDefense(boostSpeDef, false)
      pokemon.addAbilityPower(boostAP, false)
      pokemon.addAttackSpeed(boostAtkSpeed, false)
    }
  }
}

export class ThiefStrategy extends AbilityStrategy {
  process(
    pokemon: PokemonEntity,
    state: PokemonState,
    board: Board,
    target: PokemonEntity,
    crit: boolean
  ) {
    super.process(pokemon, state, board, target, crit)
    let damage = 15
    if (pokemon.stars === 2) {
      damage = 30
    }
    if (pokemon.stars === 3) {
      damage = 60
    }

    const l = target.items.size
    target.items.forEach((item) => {
      if (pokemon.items.size < 3) {
        pokemon.items.add(item)
        pokemon.simulation.applyItemEffect(pokemon, item)
      }
      target.items.delete(item)
      if (item === Item.MAX_REVIVE && target.status.resurection) {
        target.status.resurection = false
      }
    })

    // update artificial synergy bonuses
    if (pokemon.effects.has(Effect.DUBIOUS_DISC)) {
      pokemon.addAttack(4 * l, true)
      pokemon.addShield(20 * l, pokemon)
    }

    if (pokemon.effects.has(Effect.LINK_CABLE)) {
      pokemon.addAttack(7 * l, true)
      pokemon.addShield(30 * l, pokemon)
    }

    if (pokemon.effects.has(Effect.GOOGLE_SPECS)) {
      pokemon.addAttack(10 * l, true)
      pokemon.addShield(50 * l, pokemon)
    }

    target.handleSpecialDamage(damage, board, AttackType.SPECIAL, pokemon, crit)
  }
}

export class KnockOffStrategy extends AbilityStrategy {
  process(
    pokemon: PokemonEntity,
    state: PokemonState,
    board: Board,
    target: PokemonEntity,
    crit: boolean
  ) {
    super.process(pokemon, state, board, target, crit)
    const damage = 90 + target.items.size * 30

    target.items.forEach((item) => {
      target.items.delete(item)
      if (item === Item.MAX_REVIVE && target.status.resurection) {
        target.status.resurection = false
      }
    })

    target.handleSpecialDamage(damage, board, AttackType.SPECIAL, pokemon, crit)
  }
}

export class StunSporeStrategy extends AbilityStrategy {
  process(
    pokemon: PokemonEntity,
    state: PokemonState,
    board: Board,
    target: PokemonEntity,
    crit: boolean
  ) {
    super.process(pokemon, state, board, target, crit)
    const damage = [10, 20, 40][pokemon.stars - 1] ?? 20
    board
      .getAdjacentCells(target.positionX, target.positionY, true)
      .forEach((cell) => {
        if (cell.value && cell.value.team !== pokemon.team) {
          cell.value.handleSpecialDamage(
            damage,
            board,
            AttackType.SPECIAL,
            pokemon,
            crit
          )
          cell.value.status.triggerParalysis(5000, cell.value)
        }
      })
  }
}

export class MeteorMashStrategy extends AbilityStrategy {
  process(
    pokemon: PokemonEntity,
    state: PokemonState,
    board: Board,
    target: PokemonEntity,
    crit: boolean
  ) {
    super.process(pokemon, state, board, target, crit)
    const damage = [30, 50, 70][pokemon.stars - 1] ?? 70
    pokemon.addAttack(5, true)

    const cells = board.getAdjacentCells(pokemon.targetX, pokemon.targetY, true)
    cells.forEach((cell) => {
      if (cell.value && pokemon.team != cell.value.team) {
        cell.value.handleSpecialDamage(
          damage,
          board,
          AttackType.SPECIAL,
          pokemon,
          crit
        )
      }
    })
  }
}

export class HurricaneStrategy extends AbilityStrategy {
  process(
    pokemon: PokemonEntity,
    state: PokemonState,
    board: Board,
    target: PokemonEntity,
    crit: boolean
  ) {
    super.process(pokemon, state, board, target, crit)
    const damage = [25, 50, 100][pokemon.stars - 1] ?? 25

    effectInLine(board, pokemon, target, (targetInLine) => {
      if (targetInLine != null && targetInLine.team !== pokemon.team) {
        targetInLine.handleSpecialDamage(
          damage,
          board,
          AttackType.SPECIAL,
          pokemon,
          crit
        )
        targetInLine.status.triggerParalysis(4000, targetInLine)
      }
    })
  }
}

export class FleurCannonStrategy extends AbilityStrategy {
  process(
    pokemon: PokemonEntity,
    state: PokemonState,
    board: Board,
    target: PokemonEntity,
    crit: boolean
  ) {
    super.process(pokemon, state, board, target, crit)
    const damage = 120
    effectInLine(board, pokemon, target, (targetInLine) => {
      if (targetInLine != null && targetInLine.team !== pokemon.team) {
        targetInLine.handleSpecialDamage(
          damage,
          board,
          AttackType.SPECIAL,
          pokemon,
          crit
        )
      }
    })
    pokemon.addAbilityPower(-20)
  }
}

export class SandsearStormStrategy extends AbilityStrategy {
  process(
    pokemon: PokemonEntity,
    state: PokemonState,
    board: Board,
    target: PokemonEntity,
    crit: boolean
  ) {
    super.process(pokemon, state, board, target, crit)
    const damage = 80

    effectInLine(board, pokemon, target, (targetInLine) => {
      if (targetInLine != null && targetInLine.team !== pokemon.team) {
        targetInLine.handleSpecialDamage(
          damage,
          board,
          AttackType.SPECIAL,
          pokemon,
          crit
        )
        targetInLine.status.triggerBurn(4000, targetInLine, pokemon)
      }
    })
  }
}

export class WildboltStormStrategy extends AbilityStrategy {
  process(
    pokemon: PokemonEntity,
    state: PokemonState,
    board: Board,
    target: PokemonEntity,
    crit: boolean
  ) {
    super.process(pokemon, state, board, target, crit)
    const damage = 80

    effectInLine(board, pokemon, target, (targetInLine) => {
      if (targetInLine != null && targetInLine.team !== pokemon.team) {
        targetInLine.handleSpecialDamage(
          damage,
          board,
          AttackType.SPECIAL,
          pokemon,
          crit
        )
        targetInLine.status.triggerParalysis(4000, targetInLine)
      }
    })
  }
}

export class BleakwindStormStrategy extends AbilityStrategy {
  process(
    pokemon: PokemonEntity,
    state: PokemonState,
    board: Board,
    target: PokemonEntity,
    crit: boolean
  ) {
    super.process(pokemon, state, board, target, crit)
    const damage = 80

    effectInLine(board, pokemon, target, (targetInLine) => {
      if (targetInLine != null && targetInLine.team !== pokemon.team) {
        targetInLine.handleSpecialDamage(
          damage,
          board,
          AttackType.SPECIAL,
          pokemon,
          crit
        )
        targetInLine.status.triggerFreeze(2000, targetInLine)
      }
    })
  }
}

export class SpringtideStormStrategy extends AbilityStrategy {
  process(
    pokemon: PokemonEntity,
    state: PokemonState,
    board: Board,
    target: PokemonEntity,
    crit: boolean
  ) {
    super.process(pokemon, state, board, target, crit)
    const damage = 80

    effectInLine(board, pokemon, target, (targetInLine) => {
      if (targetInLine != null && targetInLine.team !== pokemon.team) {
        targetInLine.handleSpecialDamage(
          damage,
          board,
          AttackType.SPECIAL,
          pokemon,
          crit
        )
        targetInLine.status.triggerCharm(4000, targetInLine, pokemon)
      }
    })
  }
}

export class FakeTearsStrategy extends AbilityStrategy {
  process(
    pokemon: PokemonEntity,
    state: PokemonState,
    board: Board,
    target: PokemonEntity,
    crit: boolean
  ) {
    super.process(pokemon, state, board, target, crit)
    const damage = [3, 6, 9][pokemon.stars - 1] ?? 3

    board.forEach((x: number, y: number, value: PokemonEntity | undefined) => {
      if (value && pokemon.team != value.team) {
        value.status.triggerArmorReduction(3000, value)
        pokemon.simulation.room.broadcast(Transfer.ABILITY, {
          id: pokemon.simulation.id,
          skill: pokemon.skill,
          positionX: value.positionX,
          positionY: value.positionX,
          orientation: value.orientation
        })
        value.handleSpecialDamage(
          damage,
          board,
          AttackType.SPECIAL,
          pokemon,
          crit
        )
      }
    })
  }
}

export class SparklingAriaStrategy extends AbilityStrategy {
  process(
    pokemon: PokemonEntity,
    state: PokemonState,
    board: Board,
    target: PokemonEntity,
    crit: boolean
  ) {
    super.process(pokemon, state, board, target, crit)
    const damage = pokemon.stars === 3 ? 60 : pokemon.stars === 2 ? 30 : 15

    const cells = board.getAdjacentCells(target.positionX, target.positionY)
    target.handleSpecialDamage(damage, board, AttackType.SPECIAL, pokemon, crit)
    cells.forEach((cell) => {
      if (cell.value && cell.value.team !== pokemon.team) {
        cell.value.handleSpecialDamage(
          damage,
          board,
          AttackType.SPECIAL,
          pokemon,
          crit
        )
      } else if (
        cell.value &&
        cell.value.team === pokemon.team &&
        cell.value.status.burn
      ) {
        cell.value.status.healBurn(cell.value)
      }
    })
  }
}

export class DragonDartsStrategy extends AbilityStrategy {
  process(
    pokemon: PokemonEntity,
    state: PokemonState,
    board: Board,
    target: PokemonEntity,
    crit: boolean
  ) {
    super.process(pokemon, state, board, target, crit)
    const damage = [10, 20, 40][pokemon.stars - 1] ?? 10

    for (let n = 0; n < 3; n++) {
      target.handleSpecialDamage(
        damage,
        board,
        AttackType.SPECIAL,
        pokemon,
        crit
      )
    }
    if (target.life <= 0) {
      pokemon.addPP(40)
    }
  }
}

export class MetronomeStrategy extends AbilityStrategy {
  copyable = false
  process(
    pokemon: PokemonEntity,
    state: PokemonState,
    board: Board,
    target: PokemonEntity,
    crit: boolean
  ) {
    super.process(pokemon, state, board, target, crit)

    const skill = pickRandomIn(
      (Object.keys(Ability) as Ability[]).filter(
        (a) => AbilityStrategies[a].copyable
      )
    )

    pokemon.simulation.room.broadcast(Transfer.ABILITY, {
      id: pokemon.simulation.id,
      skill: skill,
      positionX: pokemon.positionX,
      positionY: pokemon.positionY,
      targetX: target.positionX,
      targetY: target.positionY,
      orientation: pokemon.orientation
    })

    AbilityStrategies[skill].process(pokemon, state, board, target, crit)
  }
}

export class SkyAttackStrategy extends AbilityStrategy {
  process(
    pokemon: PokemonEntity,
    state: PokemonState,
    board: Board,
    target: PokemonEntity,
    crit: boolean
  ) {
    super.process(pokemon, state, board, target, crit, true)
    const destination = state.getFarthestTargetCoordinateAvailablePlace(
      pokemon,
      board
    )
    if (destination) {
      pokemon.skydiveTo(destination.x, destination.y, board)
      setTimeout(() => {
        pokemon.simulation.room.broadcast(Transfer.ABILITY, {
          id: pokemon.simulation.id,
          skill: Ability.SKY_ATTACK,
          positionX: destination.x,
          positionY: destination.y,
          targetX: destination.target.positionX,
          targetY: destination.target.positionY
        })
      }, 500)

      setTimeout(() => {
        if (destination.target?.hp > 0) {
          const damage = 120
          destination.target.handleSpecialDamage(
            damage,
            board,
            AttackType.SPECIAL,
            pokemon,
            crit
          )
        }
      }, 1000)
    }
  }
}

export class AgilityStrategy extends AbilityStrategy {
  process(
    pokemon: PokemonEntity,
    state: PokemonState,
    board: Board,
    target: PokemonEntity,
    crit: boolean
  ) {
    super.process(pokemon, state, board, target, crit)
    let boost = 0

    switch (pokemon.stars) {
      case 1:
        boost = 10
        break
      case 2:
        boost = 20
        break
      case 3:
        boost = 30
        break
    }

    pokemon.addAttackSpeed(boost, true)
    pokemon.cooldown = 0
  }
}

export class SpiritShackleStrategy extends AbilityStrategy {
  process(
    pokemon: PokemonEntity,
    state: PokemonState,
    board: Board,
    target: PokemonEntity,
    crit: boolean
  ) {
    super.process(pokemon, state, board, target, crit)
    let damage = 0
    switch (pokemon.stars) {
      case 1:
        damage = 30
        break
      case 2:
        damage = 60
        break
      case 3:
        damage = 90
        break
      default:
        break
    }

    effectInLine(board, pokemon, target, (targetInLine) => {
      if (targetInLine != null && targetInLine.team !== pokemon.team) {
        targetInLine.handleSpecialDamage(
          damage,
          board,
          AttackType.SPECIAL,
          pokemon,
          crit
        )
        targetInLine.status.triggerWound(4000, targetInLine, pokemon)
      }
    })
  }
}

export class WaterShurikenStrategy extends AbilityStrategy {
  process(
    pokemon: PokemonEntity,
    state: PokemonState,
    board: Board,
    target: PokemonEntity,
    crit: boolean
  ) {
    super.process(pokemon, state, board, target, crit)
    let damage = 0
    switch (pokemon.stars) {
      case 1:
        damage = 20
        break
      case 2:
        damage = 40
        break
      case 3:
        damage = 60
        break
      default:
        break
    }

    pokemon.orientation = board.orientation(
      pokemon.positionX,
      pokemon.positionY,
      target.positionX,
      target.positionY,
      pokemon,
      target
    )

    const orientations = [
      pokemon.orientation,
      OrientationArray[(OrientationArray.indexOf(pokemon.orientation) + 1) % 8],
      OrientationArray[(OrientationArray.indexOf(pokemon.orientation) + 7) % 8]
    ]

    orientations.forEach((orientation) => {
      effectInLine(board, pokemon, orientation, (targetInLine) => {
        if (targetInLine.team !== pokemon.team) {
          targetInLine.handleSpecialDamage(
            damage,
            board,
            AttackType.SPECIAL,
            pokemon,
            crit
          )
        }
      })
    })
  }
}

export class ShadowSneakStrategy extends AbilityStrategy {
  process(
    pokemon: PokemonEntity,
    state: PokemonState,
    board: Board,
    target: PokemonEntity,
    crit: boolean
  ) {
    super.process(pokemon, state, board, target, crit)
    const damage = 50
    const damageType = target.status.silence
      ? AttackType.TRUE
      : AttackType.SPECIAL
    target.handleSpecialDamage(damage, board, damageType, pokemon, crit)
  }
}

export class PlasmaFistStrategy extends AbilityStrategy {
  process(
    pokemon: PokemonEntity,
    state: PokemonState,
    board: Board,
    target: PokemonEntity,
    crit: boolean
  ) {
    super.process(pokemon, state, board, target, crit)
    const damage = 120
    target.handleSpecialDamage(damage, board, AttackType.SPECIAL, pokemon, crit)
    pokemon.handleHeal(damage * 0.25, pokemon, 1)
  }
}

export class ForecastStrategy extends AbilityStrategy {
  process(
    pokemon: PokemonEntity,
    state: PokemonState,
    board: Board,
    target: PokemonEntity,
    crit: boolean
  ) {
    super.process(pokemon, state, board, target, crit)
    board.forEach((x: number, y: number, p: PokemonEntity | undefined) => {
      if (p && pokemon.team === p.team) {
        p.addShield(10, pokemon, true)
        if (pokemon.name === Pkm.CASTFORM_SUN) {
          p.addAttack(3, true)
        }
        if (pokemon.name === Pkm.CASTFORM_RAIN) {
          p.addPP(Math.round(5 * (1 + pokemon.ap / 100)))
        }
        if (pokemon.name === Pkm.CASTFORM_HAIL) {
          p.addDefense(2, true)
          p.addSpecialDefense(2, true)
        }
      }
    })
  }
}

export class MachPunchStrategy extends AbilityStrategy {
  process(
    pokemon: PokemonEntity,
    state: PokemonState,
    board: Board,
    target: PokemonEntity,
    crit: boolean
  ) {
    super.process(pokemon, state, board, target, crit)
    const damage = 50
    target.handleSpecialDamage(damage, board, AttackType.SPECIAL, pokemon, crit)
    pokemon.cooldown = 100
  }
}

export class UppercutStrategy extends AbilityStrategy {
  process(
    pokemon: PokemonEntity,
    state: PokemonState,
    board: Board,
    target: PokemonEntity,
    crit: boolean
  ) {
    super.process(pokemon, state, board, target, crit)
    let damage = 60
    if (pokemon.def > target.def) damage *= 2
    target.handleSpecialDamage(damage, board, AttackType.SPECIAL, pokemon, crit)
  }
}

export class MawashiGeriStrategy extends AbilityStrategy {
  process(
    pokemon: PokemonEntity,
    state: PokemonState,
    board: Board,
    target: PokemonEntity,
    crit: boolean
  ) {
    super.process(pokemon, state, board, target, crit)
    let damage = 60
    if (pokemon.atk > target.atk) damage *= 2
    target.handleSpecialDamage(damage, board, AttackType.SPECIAL, pokemon, crit)
  }
}

export class TripleKickStrategy extends AbilityStrategy {
  process(
    pokemon: PokemonEntity,
    state: PokemonState,
    board: Board,
    target: PokemonEntity,
    crit: boolean
  ) {
    super.process(pokemon, state, board, target, crit)
    const damage = 60

    const cells = board.getAdjacentCells(pokemon.positionX, pokemon.positionY)
    let count = 0
    cells.forEach((cell) => {
      if (cell.value && pokemon.team !== cell.value.team) {
        count++
        if (count <= 3) {
          cell.value.handleSpecialDamage(
            damage,
            board,
            AttackType.SPECIAL,
            pokemon,
            crit,
            true
          )
        }
      }
    })
  }
}

export class GeomancyStrategy extends AbilityStrategy {
  process(
    pokemon: PokemonEntity,
    state: PokemonState,
    board: Board,
    target: PokemonEntity,
    crit: boolean
  ) {
    super.process(pokemon, state, board, target, crit)
    pokemon.addAttack(15, true)
    pokemon.addSpecialDefense(5, true)
    pokemon.addAttackSpeed(20, false)
  }
}

export class DeathWingStrategy extends AbilityStrategy {
  process(
    pokemon: PokemonEntity,
    state: PokemonState,
    board: Board,
    target: PokemonEntity,
    crit: boolean
  ) {
    super.process(pokemon, state, board, target, crit)
    const damage = 150
    const { takenDamage } = target.handleSpecialDamage(
      damage,
      board,
      AttackType.SPECIAL,
      pokemon,
      crit
    )
    if (takenDamage > 0) {
      pokemon.handleHeal(Math.round(0.75 * takenDamage), pokemon, 0)
    }
  }
}

export class MimicStrategy extends AbilityStrategy {
  copyable = false
  process(
    pokemon: PokemonEntity,
    state: PokemonState,
    board: Board,
    target: PokemonEntity,
    crit: boolean
  ) {
    super.process(pokemon, state, board, target, crit)
    if (AbilityStrategies[target.skill].copyable) {
      AbilityStrategies[target.skill].process(
        pokemon,
        state,
        board,
        target,
        crit
      )
    }
  }
}

export class HexStrategy extends AbilityStrategy {
  process(
    pokemon: PokemonEntity,
    state: PokemonState,
    board: Board,
    target: PokemonEntity,
    crit: boolean
  ) {
    super.process(pokemon, state, board, target, crit)
    let damage = pokemon.stars === 3 ? 80 : pokemon.stars === 2 ? 40 : 20
    if (target.status.hasNegativeStatus()) {
      damage = damage * 2
    }
    target.handleSpecialDamage(damage, board, AttackType.SPECIAL, pokemon, crit)
  }
}

export class GrowthStrategy extends AbilityStrategy {
  process(
    pokemon: PokemonEntity,
    state: PokemonState,
    board: Board,
    target: PokemonEntity,
    crit: boolean
  ) {
    super.process(pokemon, state, board, target, crit)

    const attackBuff = Math.floor(10 * (1 + pokemon.ap / 100))
    pokemon.addAttack(attackBuff)

    if (pokemon.simulation.weather === Weather.SUN) {
      pokemon.addAttack(attackBuff) // grows twice as fast if sunny weather
    }
  }
}

export class HealOrderStrategy extends AbilityStrategy {
  process(
    pokemon: PokemonEntity,
    state: PokemonState,
    board: Board,
    target: PokemonEntity,
    crit: boolean
  ) {
    super.process(pokemon, state, board, target, crit)
    const cells = board.getAdjacentCells(pokemon.positionX, pokemon.positionY)
    const damage = pokemon.stars === 3 ? 65 : pokemon.stars === 2 ? 45 : 25

    cells.forEach((cell) => {
      if (cell.value) {
        if (cell.value.team !== pokemon.team) {
          cell.value.count.attackOrderCount++
          cell.value.handleSpecialDamage(
            damage,
            board,
            AttackType.SPECIAL,
            pokemon,
            crit
          )
        } else {
          cell.value.count.healOrderCount++
          cell.value.handleHeal(damage, pokemon, 1)
        }
      }
    })
  }
}

export class ShellTrapStrategy extends AbilityStrategy {
  process(
    pokemon: PokemonEntity,
    state: PokemonState,
    board: Board,
    target: PokemonEntity,
    crit: boolean
  ) {
    super.process(pokemon, state, board, target, crit)
    pokemon.effects.add(Effect.SHELL_TRAP)
  }
}

export class DigStrategy extends AbilityStrategy {
  process(
    pokemon: PokemonEntity,
    state: PokemonState,
    board: Board,
    target: PokemonEntity,
    crit: boolean
  ) {
    super.process(pokemon, state, board, target, crit)
    const damage = pokemon.stars === 3 ? 40 : pokemon.stars === 2 ? 20 : 10

    const farthestCoordinate = state.getFarthestTargetCoordinateAvailablePlace(
      pokemon,
      board
    )

    if (farthestCoordinate) {
      const cells = board.getCellsBetween(
        pokemon.positionX,
        pokemon.positionY,
        farthestCoordinate.x,
        farthestCoordinate.y
      )
      cells.forEach((cell) => {
        if (cell.value && cell.value.team != pokemon.team) {
          cell.value.handleSpecialDamage(
            damage,
            board,
            AttackType.SPECIAL,
            pokemon,
            crit
          )
        }
      })

      pokemon.moveTo(farthestCoordinate.x, farthestCoordinate.y, board)
    }
  }
}

export class FireSpinStrategy extends AbilityStrategy {
  process(
    pokemon: PokemonEntity,
    state: PokemonState,
    board: Board,
    target: PokemonEntity,
    crit: boolean
  ) {
    super.process(pokemon, state, board, target, crit)
    const damage = [20, 40, 80][pokemon.stars - 1] ?? 80
    const cells = board.getAdjacentCells(
      target.positionX,
      target.positionY,
      true
    )
    cells.forEach((cell) => {
      if (cell.value && pokemon.team != cell.value.team) {
        cell.value.handleSpecialDamage(
          damage,
          board,
          AttackType.SPECIAL,
          pokemon,
          crit
        )
        cell.value.status.triggerBurn(3000, target, pokemon)
      }
    })
  }
}

export class SearingShotStrategy extends AbilityStrategy {
  process(
    pokemon: PokemonEntity,
    state: PokemonState,
    board: Board,
    target: PokemonEntity,
    crit: boolean
  ) {
    super.process(pokemon, state, board, target, crit)
    const damage = 40
    const cells = board.getCellsInRadius(
      pokemon.positionX,
      pokemon.positionY,
      2
    )
    cells.forEach((cell) => {
      if (cell.value && pokemon.team != cell.value.team) {
        cell.value.handleSpecialDamage(
          damage,
          board,
          AttackType.SPECIAL,
          pokemon,
          crit
        )
        cell.value.status.triggerBurn(3000, target, pokemon)
      }
    })
  }
}

export class PeckStrategy extends AbilityStrategy {
  process(
    pokemon: PokemonEntity,
    state: PokemonState,
    board: Board,
    target: PokemonEntity,
    crit: boolean
  ) {
    super.process(pokemon, state, board, target, crit)
    const damage = [10, 20, 30][pokemon.stars - 1] ?? 30
    target.handleSpecialDamage(damage, board, AttackType.SPECIAL, pokemon, crit)
  }
}

export class SplashStrategy extends AbilityStrategy {
  process(
    pokemon: PokemonEntity,
    state: PokemonState,
    board: Board,
    target: PokemonEntity,
    crit: boolean
  ) {
    super.process(pokemon, state, board, target, crit)
    // does nothing, intentionally
  }
}

export class CounterStrategy extends AbilityStrategy {
  process(
    pokemon: PokemonEntity,
    state: PokemonState,
    board: Board,
    target: PokemonEntity,
    crit: boolean
  ) {
    super.process(pokemon, state, board, target, crit)
    const damage = Math.max(0, pokemon.hp - pokemon.life)
    const cells = board.getAdjacentCells(pokemon.positionX, pokemon.positionY)

    cells.forEach((cell) => {
      if (cell.value && cell.value.team !== pokemon.team) {
        cell.value.handleSpecialDamage(
          damage,
          board,
          AttackType.SPECIAL,
          pokemon,
          crit
        )
      }
    })
  }
}

export class PoisonPowderStrategy extends AbilityStrategy {
  process(
    pokemon: PokemonEntity,
    state: PokemonState,
    board: Board,
    target: PokemonEntity,
    crit: boolean
  ) {
    super.process(pokemon, state, board, target, crit)
    let damage = 30
    if (pokemon.stars === 2) {
      damage = 60
    }
    if (pokemon.stars === 3) {
      damage = 120
    }

    const farthestCoordinate = state.getFarthestTargetCoordinateAvailablePlace(
      pokemon,
      board
    )

    if (farthestCoordinate) {
      const cells = board.getCellsBetween(
        pokemon.positionX,
        pokemon.positionY,
        farthestCoordinate.x,
        farthestCoordinate.y
      )
      cells.forEach((cell) => {
        if (cell.value && cell.value.team != pokemon.team) {
          cell.value.status.triggerPoison(5000, target, pokemon)
          cell.value.handleSpecialDamage(
            damage,
            board,
            AttackType.SPECIAL,
            pokemon,
            crit
          )
        }
      })

      pokemon.moveTo(farthestCoordinate.x, farthestCoordinate.y, board)
    }
  }
}

export class SilverWindStrategy extends AbilityStrategy {
  process(
    pokemon: PokemonEntity,
    state: PokemonState,
    board: Board,
    target: PokemonEntity,
    crit: boolean
  ) {
    super.process(pokemon, state, board, target, crit)

    let damage = 30
    if (pokemon.stars === 2) {
      damage = 60
    }
    if (pokemon.stars === 3) {
      damage = 120
    }

    const farthestCoordinate = state.getFarthestTargetCoordinateAvailablePlace(
      pokemon,
      board
    )

    pokemon.addAttack(1)
    pokemon.addDefense(1)
    pokemon.addSpecialDefense(1)
    pokemon.addAttackSpeed(10)
    pokemon.addAbilityPower(10)

    if (farthestCoordinate) {
      const cells = board.getCellsBetween(
        pokemon.positionX,
        pokemon.positionY,
        farthestCoordinate.x,
        farthestCoordinate.y
      )
      cells.forEach((cell) => {
        if (cell.value && cell.value.team != pokemon.team) {
          cell.value.handleSpecialDamage(
            damage,
            board,
            AttackType.SPECIAL,
            pokemon,
            crit
          )
        }
      })

      pokemon.moveTo(farthestCoordinate.x, farthestCoordinate.y, board)
    }
  }
}

export class IcyWindStrategy extends AbilityStrategy {
  process(
    pokemon: PokemonEntity,
    state: PokemonState,
    board: Board,
    target: PokemonEntity,
    crit: boolean
  ) {
    super.process(pokemon, state, board, target, crit)
    const damage = [30, 60, 120][pokemon.stars - 1] ?? 120
    const attackSpeedDebuff = [10, 20, 40][pokemon.stars - 1] ?? 40

    effectInLine(board, pokemon, target, (targetInLine) => {
      if (targetInLine != null && targetInLine.team !== pokemon.team) {
        targetInLine.handleSpecialDamage(
          damage,
          board,
          AttackType.SPECIAL,
          pokemon,
          crit
        )
        targetInLine.addAttackSpeed(-attackSpeedDebuff)
      }
    })
  }
}

export class GigatonHammerStrategy extends AbilityStrategy {
  process(
    pokemon: PokemonEntity,
    state: PokemonState,
    board: Board,
    target: PokemonEntity,
    crit: boolean
  ) {
    super.process(pokemon, state, board, target, crit)
    let damage = 100
    if (pokemon.stars === 2) {
      damage = 200
    }
    if (pokemon.stars === 3) {
      damage = 400
    }
    pokemon.status.triggerSilence(6000, pokemon, pokemon)
    target.handleSpecialDamage(damage, board, AttackType.SPECIAL, pokemon, crit)
  }
}

export class AcrobaticsStrategy extends AbilityStrategy {
  process(
    pokemon: PokemonEntity,
    state: PokemonState,
    board: Board,
    target: PokemonEntity,
    crit: boolean
  ) {
    super.process(pokemon, state, board, target, crit)
    let damage = 20
    if (pokemon.stars === 2) {
      damage = 40
    }
    if (pokemon.stars === 3) {
      damage = 80
    }
    if (pokemon.items.size === 0) {
      damage *= 2
    }
    target.handleSpecialDamage(damage, board, AttackType.SPECIAL, pokemon, crit)
  }
}

export class AbsorbStrategy extends AbilityStrategy {
  process(
    pokemon: PokemonEntity,
    state: PokemonState,
    board: Board,
    target: PokemonEntity,
    crit: boolean
  ) {
    super.process(pokemon, state, board, target, crit)
    let damage = 30
    if (pokemon.stars === 2) {
      damage = 60
    }
    if (pokemon.stars === 3) {
      damage = 120
    }
    target.handleSpecialDamage(damage, board, AttackType.SPECIAL, pokemon, crit)

    const cells = board.getAdjacentCells(
      pokemon.positionX,
      pokemon.positionY,
      true
    )
    cells.forEach((cell) => {
      if (cell.value && cell.value.team === pokemon.team) {
        cell.value.handleHeal(damage * 0.1, pokemon, 1)
      }
    })
  }
}

export class RolloutStrategy extends AbilityStrategy {
  process(
    pokemon: PokemonEntity,
    state: PokemonState,
    board: Board,
    target: PokemonEntity,
    crit: boolean
  ) {
    super.process(pokemon, state, board, target, crit)
    const multiplier = 5
    const defenseBoost = 5

    pokemon.addDefense(defenseBoost, true)
    target.handleSpecialDamage(
      multiplier * pokemon.def,
      board,
      AttackType.SPECIAL,
      pokemon,
      crit
    )
  }
}

export class ThrashStrategy extends AbilityStrategy {
  process(
    pokemon: PokemonEntity,
    state: PokemonState,
    board: Board,
    target: PokemonEntity,
    crit: boolean
  ) {
    super.process(pokemon, state, board, target, crit)
    pokemon.addAttack(pokemon.baseAtk, true)
    pokemon.status.triggerConfusion(3000, pokemon)
  }
}

export class MagmaStormStrategy extends AbilityStrategy {
  process(
    pokemon: PokemonEntity,
    state: PokemonState,
    board: Board,
    target: PokemonEntity,
    crit: boolean
  ) {
    super.process(pokemon, state, board, target, crit)
    target.status.triggerMagmaStorm(target, pokemon)
  }
}

export class SlashingClawStrategy extends AbilityStrategy {
  process(
    pokemon: PokemonEntity,
    state: PokemonState,
    board: Board,
    target: PokemonEntity,
    crit: boolean
  ) {
    super.process(pokemon, state, board, target, crit)
    let damage = pokemon.stars === 3 ? 60 : pokemon.stars === 2 ? 30 : 15
    if (target.status.wound) {
      damage = Math.ceil(damage * 1.3)
    }
    target.handleSpecialDamage(damage, board, AttackType.SPECIAL, pokemon, crit)
    target.status.triggerWound(5000, target, pokemon)
  }
}

export class EruptionStrategy extends AbilityStrategy {
  process(
    pokemon: PokemonEntity,
    state: PokemonState,
    board: Board,
    target: PokemonEntity,
    crit: boolean
  ) {
    super.process(pokemon, state, board, target, crit)
    const damage = pokemon.stars === 3 ? 100 : pokemon.stars === 2 ? 50 : 30
    const numberOfProjectiles =
      pokemon.stars === 3 ? 40 : pokemon.stars === 2 ? 30 : 20

    for (let i = 0; i < numberOfProjectiles; i++) {
      const x = randomBetween(0, BOARD_WIDTH - 1)
      const y = randomBetween(0, BOARD_HEIGHT - 1)
      const value = board.getValue(x, y)
      if (value && value.team !== pokemon.team) {
        value.handleSpecialDamage(
          damage,
          board,
          AttackType.SPECIAL,
          pokemon,
          crit
        )
      }
      pokemon.simulation.room.broadcast(Transfer.ABILITY, {
        id: pokemon.simulation.id,
        skill: Ability.ERUPTION,
        positionX: pokemon.positionX,
        positionY: pokemon.positionY,
        targetX: x,
        targetY: y
      })
    }

    target.handleSpecialDamage(damage, board, AttackType.SPECIAL, pokemon, crit)
    target.status.triggerBurn(5000, target, pokemon)
  }
}

export class HailStrategy extends AbilityStrategy {
  process(
    pokemon: PokemonEntity,
    state: PokemonState,
    board: Board,
    target: PokemonEntity,
    crit: boolean
  ) {
    super.process(pokemon, state, board, target, crit)
    const damage = 50
    const numberOfProjectiles = [10, 20, 30][pokemon.stars - 1] ?? 30

    for (let i = 0; i < numberOfProjectiles; i++) {
      const x = randomBetween(0, BOARD_WIDTH - 1)
      const y =
        target.positionY >= 3
          ? randomBetween(3, BOARD_HEIGHT - 1)
          : randomBetween(0, 3)
      const enemyHit = board.getValue(x, y)
      if (enemyHit && enemyHit.team !== pokemon.team) {
        enemyHit.handleSpecialDamage(
          damage,
          board,
          AttackType.SPECIAL,
          pokemon,
          crit
        )
        enemyHit.effects.add(Effect.HAIL)
        enemyHit.status.triggerFreeze(1000, enemyHit)
      }
      pokemon.simulation.room.broadcast(Transfer.ABILITY, {
        id: pokemon.simulation.id,
        skill: "HAIL_PROJECTILE",
        positionX: pokemon.positionX,
        positionY: pokemon.positionY,
        targetX: x,
        targetY: y
      })

      const index = y * board.columns + x
      if (board.effects[index] !== Effect.HAIL) {
        board.effects[index] = Effect.HAIL
        pokemon.simulation.room.broadcast(Transfer.BOARD_EVENT, {
          simulationId: pokemon.simulation.id,
          type: BoardEvent.HAIL,
          x,
          y
        })
      }
    }
  }
}

export class MistBallStrategy extends AbilityStrategy {
  process(
    pokemon: PokemonEntity,
    state: PokemonState,
    board: Board,
    target: PokemonEntity,
    crit: boolean
  ) {
    super.process(pokemon, state, board, target, crit)
    const damage = 30

    effectInLine(board, pokemon, target, (targetInLine) => {
      if (
        targetInLine != null &&
        targetInLine.team !== pokemon.team &&
        distanceC(
          pokemon.positionX,
          pokemon.positionY,
          targetInLine.positionX,
          targetInLine.positionY
        ) <= 4
      ) {
        targetInLine.handleSpecialDamage(
          damage,
          board,
          AttackType.SPECIAL,
          pokemon,
          crit
        )
        targetInLine.addAbilityPower(-30)
      }
    })

    pokemon.simulation.room.clock.setTimeout(() => {
      effectInLine(board, pokemon, target, (targetInLine) => {
        if (targetInLine != null && targetInLine.team !== pokemon.team) {
          targetInLine.handleSpecialDamage(
            damage,
            board,
            AttackType.SPECIAL,
            pokemon,
            crit
          )
          targetInLine.addAbilityPower(-30)
        }
      })
    }, 1000)
  }
}

export class LusterPurgeStrategy extends AbilityStrategy {
  process(
    pokemon: PokemonEntity,
    state: PokemonState,
    board: Board,
    target: PokemonEntity,
    crit: boolean
  ) {
    super.process(pokemon, state, board, target, crit)
    const damage = 30

    effectInLine(board, pokemon, target, (targetInLine) => {
      if (
        targetInLine != null &&
        targetInLine.team !== pokemon.team &&
        distanceC(
          pokemon.positionX,
          pokemon.positionY,
          targetInLine.positionX,
          targetInLine.positionY
        ) <= 4
      ) {
        targetInLine.handleSpecialDamage(
          damage,
          board,
          AttackType.SPECIAL,
          pokemon,
          crit
        )
        targetInLine.addSpecialDefense(-3)
      }
    })

    pokemon.simulation.room.clock.setTimeout(() => {
      effectInLine(board, pokemon, target, (targetInLine) => {
        if (targetInLine != null && targetInLine.team !== pokemon.team) {
          targetInLine.handleSpecialDamage(
            damage,
            board,
            AttackType.SPECIAL,
            pokemon,
            crit
          )
          targetInLine.addSpecialDefense(-3)
        }
      })
    }, 1000)
  }
}

export class MudBubbleStrategy extends AbilityStrategy {
  process(
    pokemon: PokemonEntity,
    state: PokemonState,
    board: Board,
    target: PokemonEntity,
    crit: boolean
  ) {
    super.process(pokemon, state, board, target, crit)
    const heal = pokemon.stars === 3 ? 40 : pokemon.stars === 2 ? 20 : 10
    pokemon.handleHeal(heal, pokemon, 1)
  }
}

export class LinkCableStrategy extends AbilityStrategy {
  process(
    pokemon: PokemonEntity,
    state: PokemonState,
    board: Board,
    target: PokemonEntity,
    crit: boolean
  ) {
    super.process(pokemon, state, board, target, crit)
    const farthestTarget = state.getFarthestTarget(pokemon, board)
    const farthestCoordinate = state.getFarthestTargetCoordinateAvailablePlace(
      pokemon,
      board
    )

    if (farthestCoordinate && farthestTarget) {
      pokemon.moveTo(farthestCoordinate.x, farthestCoordinate.y, board)
      pokemon.targetX = farthestTarget.positionX
      pokemon.targetY = farthestTarget.positionY
    }

    pokemon.simulation.room.clock.setTimeout(() => {
      if (pokemon.life <= 0) return
      const partner = board.find(
        (x, y, entity) =>
          entity.skill === Ability.LINK_CABLE &&
          entity.id !== pokemon.id &&
          entity.team === pokemon.team
      )
      if (partner) {
        const damage = 50
        const targetsHit = new Set<PokemonEntity>()
        effectInLine(board, pokemon, partner, (targetInLine) => {
          if (targetInLine != null && targetInLine.team !== pokemon.team) {
            targetsHit.add(targetInLine)
          }
        })
        board
          .getAdjacentCells(pokemon.positionX, pokemon.positionY)
          .forEach((cell) => {
            if (cell.value && cell.value.team !== pokemon.team) {
              targetsHit.add(cell.value)
            }
          })
        board
          .getAdjacentCells(partner.positionX, partner.positionY)
          .forEach((cell) => {
            if (cell.value && cell.value.team !== pokemon.team) {
              targetsHit.add(cell.value)
            }
          })

        targetsHit.forEach((target) => {
          target.handleSpecialDamage(
            damage,
            board,
            AttackType.SPECIAL,
            pokemon,
            crit
          )
        })
        pokemon.simulation.room.broadcast(Transfer.ABILITY, {
          id: pokemon.simulation.id,
          skill: "LINK_CABLE_link",
          positionX: pokemon.positionX,
          positionY: pokemon.positionY,
          targetX: partner.positionX,
          targetY: partner.positionY
        })
        pokemon.simulation.room.broadcast(Transfer.ABILITY, {
          id: pokemon.simulation.id,
          skill: "LINK_CABLE_discharge",
          positionX: pokemon.positionX,
          positionY: pokemon.positionY,
          targetX: pokemon.targetX,
          targetY: pokemon.targetY
        })
        pokemon.simulation.room.broadcast(Transfer.ABILITY, {
          id: pokemon.simulation.id,
          skill: "LINK_CABLE_discharge",
          positionX: partner.positionX,
          positionY: partner.positionY,
          targetX: partner.targetX,
          targetY: partner.targetY
        })
      } else {
        const damage = 50
        const cells = board.getAdjacentCells(
          pokemon.positionX,
          pokemon.positionY
        )
        cells.forEach((cell) => {
          if (cell.value && cell.value.team !== pokemon.team) {
            cell.value.handleSpecialDamage(
              damage,
              board,
              AttackType.SPECIAL,
              pokemon,
              crit
            )
          }
        })
        pokemon.simulation.room.broadcast(Transfer.ABILITY, {
          id: pokemon.simulation.id,
          skill: "LINK_CABLE_discharge",
          positionX: pokemon.positionX,
          positionY: pokemon.positionY,
          targetX: pokemon.targetX,
          targetY: pokemon.targetY
        })
      }
    }, 300)
  }
}

export class MagicBounceStrategy extends AbilityStrategy {
  process(
    pokemon: PokemonEntity,
    state: PokemonState,
    board: Board,
    target: PokemonEntity,
    crit: boolean
  ) {
    super.process(pokemon, state, board, target, crit)
    pokemon.status.triggerMagicBounce(5000)
  }
}

export class ShellSmashStrategy extends AbilityStrategy {
  process(
    pokemon: PokemonEntity,
    state: PokemonState,
    board: Board,
    target: PokemonEntity,
    crit: boolean
  ) {
    super.process(pokemon, state, board, target, crit)
    const damage = pokemon.stars === 1 ? 15 : 30
    const cells = board.getAdjacentCells(pokemon.positionX, pokemon.positionY)
    cells.forEach((cell) => {
      if (cell && cell.value && cell.value.team !== pokemon.team) {
        cell.value.handleSpecialDamage(
          damage,
          board,
          AttackType.SPECIAL,
          pokemon,
          crit
        )
      }
    })
    pokemon.addAbilityPower(20, false)
    pokemon.addAttack(2, false)
    pokemon.addAttackSpeed(20, false)
    pokemon.addDefense(-1, false)
    pokemon.addSpecialDefense(-1, false)
  }
}

export class HelpingHandStrategy extends AbilityStrategy {
  process(
    pokemon: PokemonEntity,
    state: PokemonState,
    board: Board,
    target: PokemonEntity,
    crit: boolean
  ) {
    super.process(pokemon, state, board, target, crit)
    const nbAlliesBuffed = 2
    const shield = [30, 60, 100][pokemon.stars - 1] ?? 100
    const allies = new Array<{ pkm: PokemonEntity; distance: number }>()
    board.forEach((x, y, cell) => {
      if (cell && cell.team === pokemon.team && pokemon.id !== cell.id) {
        allies.push({
          pkm: cell,
          distance: distanceM(
            pokemon.positionX,
            pokemon.positionY,
            cell.positionX,
            cell.positionY
          )
        })
      }
    })
    allies.sort((a, b) => a.distance - b.distance)
    for (let i = 0; i < nbAlliesBuffed; i++) {
      const ally = allies[i]?.pkm
      if (ally) {
        ally.status.doubleDamage = true
        ally.addShield(shield, pokemon, true)
        ally.simulation.room.broadcast(Transfer.ABILITY, {
          id: pokemon.simulation.id,
          skill: Ability.HELPING_HAND,
          positionX: ally.positionX,
          positionY: ally.positionY
        })
      }
    }
  }
}

export class AstralBarrageStrategy extends AbilityStrategy {
  process(
    pokemon: PokemonEntity,
    state: PokemonState,
    board: Board,
    target: PokemonEntity,
    crit: boolean
  ) {
    super.process(pokemon, state, board, target, crit)
    const damagePerGhost = 20

    const enemies: PokemonEntity[] = []
    board.forEach((x: number, y: number, tg: PokemonEntity | undefined) => {
      if (tg && pokemon.team != tg.team) {
        enemies.push(tg)
      }
    })

    const nbGhosts = 3 * (1 + (2 * pokemon.ap) / 100)
    for (let i = 0; i < nbGhosts; i++) {
      const randomTarget = pickRandomIn(enemies)
      setTimeout(() => {
        pokemon.simulation.room.broadcast(Transfer.ABILITY, {
          id: pokemon.simulation.id,
          skill: Ability.ASTRAL_BARRAGE,
          positionX: pokemon.positionX,
          positionY: pokemon.positionY,
          targetX: randomTarget.positionX,
          targetY: randomTarget.positionY,
          orientation: pokemon.orientation
        })
        if (randomTarget?.life > 0) {
          randomTarget.handleSpecialDamage(
            damagePerGhost,
            board,
            AttackType.SPECIAL,
            pokemon,
            crit
          )
        }
      }, 100 * i)
    }
  }
}

export class PyroBallStrategy extends AbilityStrategy {
  process(
    pokemon: PokemonEntity,
    state: PokemonState,
    board: Board,
    target: PokemonEntity,
    crit: boolean
  ) {
    super.process(pokemon, state, board, target, crit, true)
    const damage = pokemon.stars === 3 ? 40 : pokemon.stars === 2 ? 20 : 10

    const farthestTarget = state.getFarthestTarget(pokemon, board) ?? target
    pokemon.simulation.room.broadcast(Transfer.ABILITY, {
      id: pokemon.simulation.id,
      skill: pokemon.skill,
      positionX: pokemon.positionX,
      positionY: pokemon.positionY,
      targetX: farthestTarget.positionX,
      targetY: farthestTarget.positionY,
      orientation: pokemon.orientation
    })

    const cells = board.getCellsBetween(
      pokemon.positionX,
      pokemon.positionY,
      farthestTarget.positionX,
      farthestTarget.positionY
    )
    cells.forEach((cell) => {
      if (cell.value && cell.value.team != pokemon.team) {
        cell.value.status.triggerBurn(2000, cell.value, pokemon)
        cell.value.handleSpecialDamage(
          damage,
          board,
          AttackType.SPECIAL,
          pokemon,
          crit
        )
      }
    })
  }
}

export class WhirlpoolStrategy extends AbilityStrategy {
  process(
    pokemon: PokemonEntity,
    state: PokemonState,
    board: Board,
    target: PokemonEntity,
    crit: boolean
  ) {
    const farthestTarget = state.getFarthestTarget(pokemon, board) ?? target
    super.process(pokemon, state, board, farthestTarget, crit, true)

    const cells = board.getCellsBetween(
      pokemon.positionX,
      pokemon.positionY,
      farthestTarget.positionX,
      farthestTarget.positionY
    )
    for (let i = 0; i < cells.length; i++) {
      const cell = cells[i]
      if (cell && cell.value && cell.value.team !== pokemon.team) {
        pokemon.simulation.room.broadcast(Transfer.ABILITY, {
          id: pokemon.simulation.id,
          skill: pokemon.skill,
          positionX: pokemon.positionX,
          positionY: pokemon.positionY,
          targetX: cell.x,
          targetY: cell.y,
          orientation: pokemon.orientation
        })
        for (let i = 0; i < 4; i++) {
          cell.value.handleSpecialDamage(
            Math.ceil(pokemon.atk * 1.25),
            board,
            AttackType.PHYSICAL,
            pokemon,
            crit
          )
        }
        break
      }
    }
  }
}

export class AnchorShotStrategy extends AbilityStrategy {
  process(
    pokemon: PokemonEntity,
    state: PokemonState,
    board: Board,
    target: PokemonEntity,
    crit: boolean
  ) {
    const damage = pokemon.stars === 3 ? 80 : pokemon.stars === 2 ? 40 : 20
    const farthestTarget = state.getFarthestTarget(pokemon, board) ?? target
    super.process(pokemon, state, board, farthestTarget, crit, true)
    const adjacentCells = board.getAdjacentCells(
      pokemon.positionX,
      pokemon.positionY
    )
    const emptyCellsAround = shuffleArray(
      adjacentCells
        .filter((v) => v.value === undefined)
        .map((v) => ({ x: v.x, y: v.y }))
    )
    if (emptyCellsAround.length > 0) {
      const destination = emptyCellsAround[0]
      pokemon.simulation.room.broadcast(Transfer.ABILITY, {
        id: pokemon.simulation.id,
        skill: Ability.ANCHOR_SHOT,
        targetX: farthestTarget.positionX,
        targetY: farthestTarget.positionY
      })
      farthestTarget.moveTo(destination.x, destination.y, board)
      farthestTarget.handleSpecialDamage(
        damage,
        board,
        AttackType.SPECIAL,
        pokemon,
        crit
      )
      farthestTarget.cooldown = min(500)(farthestTarget.cooldown)
    }
  }
}

export class SmogStrategy extends AbilityStrategy {
  process(
    pokemon: PokemonEntity,
    state: PokemonState,
    board: Board,
    target: PokemonEntity,
    crit: boolean
  ) {
    super.process(pokemon, state, board, target, crit)
    const cells = board.getCellsInFront(pokemon, target)
    const damage = pokemon.stars === 1 ? 10 : pokemon.stars === 2 ? 20 : 40

    cells.forEach((cell) => {
      const index = cell.y * board.columns + cell.x
      if (board.effects[index] !== Effect.GAS) {
        board.effects[index] = Effect.GAS
        pokemon.simulation.room.broadcast(Transfer.BOARD_EVENT, {
          simulationId: pokemon.simulation.id,
          type: BoardEvent.GAS,
          x: cell.x,
          y: cell.y
        })
      }

      if (cell.value) {
        cell.value.effects.add(Effect.GAS)
        if (cell.value.team !== pokemon.team) {
          cell.value.handleSpecialDamage(
            damage,
            board,
            AttackType.SPECIAL,
            pokemon,
            crit
          )
        }
      }
    })
  }
}

export class ShelterStrategy extends AbilityStrategy {
  process(
    pokemon: PokemonEntity,
    state: PokemonState,
    board: Board,
    target: PokemonEntity,
    crit: boolean
  ) {
    super.process(pokemon, state, board, target, crit)
    const defGain = [3, 6, 12][pokemon.stars - 1] ?? 12
    pokemon.addDefense(defGain, true)
    const cells = board.getCellsInFront(pokemon, target)
    cells.forEach((cell) => {
      const index = cell.y * board.columns + cell.x
      if (board.effects[index] !== Effect.GAS) {
        board.effects[index] = Effect.GAS
        pokemon.simulation.room.broadcast(Transfer.BOARD_EVENT, {
          simulationId: pokemon.simulation.id,
          type: BoardEvent.GAS,
          x: cell.x,
          y: cell.y
        })
      }

      if (cell.value) {
        cell.value.effects.add(Effect.GAS)
      }
    })
  }
}

export class MagnetRiseStrategy extends AbilityStrategy {
  process(
    pokemon: PokemonEntity,
    state: PokemonState,
    board: Board,
    target: PokemonEntity,
    crit: boolean
  ) {
    super.process(pokemon, state, board, target, crit, true)
    const nbAlliesBuffed = [2, 4, 6][pokemon.stars - 1] ?? 6
    const alliesBuffed = (
      board
        .getAdjacentCells(pokemon.positionX, pokemon.positionY)
        .map((cell) => cell.value)
        .filter((mon) => mon && mon.team === pokemon.team) as PokemonEntity[]
    )
      .sort((a, b) => a.life - b.life)
      .slice(0, nbAlliesBuffed)

    alliesBuffed.push(pokemon)
    alliesBuffed.forEach((ally) => {
      ally.status.triggerProtect(2000)
      ally.addDodgeChance(0.1, true)
      pokemon.simulation.room.broadcast(Transfer.ABILITY, {
        id: ally.simulation.id,
        skill: Ability.MAGNET_RISE,
        positionX: ally.positionX,
        positionY: ally.positionY
      })
    })
  }
}

export class AttractStrategy extends AbilityStrategy {
  process(
    pokemon: PokemonEntity,
    state: PokemonState,
    board: Board,
    target: PokemonEntity,
    crit: boolean
  ) {
    super.process(pokemon, state, board, target, crit, true)
    const targets = pickNRandomIn(
      board.cells.filter((v) => v && v.team !== pokemon.team),
      pokemon.stars
    )
    targets?.forEach((t) => {
      if (t) {
        pokemon.simulation.room.broadcast(Transfer.ABILITY, {
          id: pokemon.simulation.id,
          skill: Ability.ATTRACT,
          positionX: t.positionX,
          positionY: t.positionY
        })
        t?.status.triggerCharm(1000, t, pokemon, true)
      }
    })
  }
}

export class WaterPulseStrategy extends AbilityStrategy {
  process(
    pokemon: PokemonEntity,
    state: PokemonState,
    board: Board,
    target: PokemonEntity,
    crit: boolean
  ) {
    super.process(pokemon, state, board, target, crit)
    const damage = [75, 150][pokemon.stars - 1] ?? 75
    board
      .getAdjacentCells(target.positionX, target.positionY)
      .map((v) => v.value)
      .filter((v) => v?.team === target.team)
      .concat(target)
      .forEach((v) => {
        if (v) {
          v.status.triggerConfusion(2000, v)
          v.handleSpecialDamage(
            damage,
            board,
            AttackType.SPECIAL,
            pokemon,
            crit
          )
        }
      })
  }
}

export class PlayRoughStrategy extends AbilityStrategy {
  process(
    pokemon: PokemonEntity,
    state: PokemonState,
    board: Board,
    target: PokemonEntity,
    crit: boolean
  ) {
    super.process(pokemon, state, board, target, crit)
    target.status.triggerCharm(2500, target, pokemon, false)
    target.handleSpecialDamage(
      pokemon.stars === 3 ? 120 : pokemon.stars === 2 ? 60 : 30,
      board,
      AttackType.SPECIAL,
      pokemon,
      crit
    )
  }
}

export class AerialAceStrategy extends AbilityStrategy {
  process(
    pokemon: PokemonEntity,
    state: PokemonState,
    board: Board,
    target: PokemonEntity,
    crit: boolean
  ) {
    super.process(pokemon, state, board, target, crit)
    const damage = [25, 50, 100][pokemon.stars - 1] ?? 100
    target.handleSpecialDamage(damage, board, AttackType.TRUE, pokemon, crit)
  }
}

export class ParabolicChargeStrategy extends AbilityStrategy {
  process(
    pokemon: PokemonEntity,
    state: PokemonState,
    board: Board,
    target: PokemonEntity,
    crit: boolean
  ) {
    super.process(pokemon, state, board, target, crit)
    const heal = pokemon.stars > 1 ? 50 : 25
    const overHeal = Math.max(0, heal + pokemon.life - pokemon.hp)
    pokemon.handleHeal(heal, pokemon, 0)
    target.handleSpecialDamage(
      (pokemon.stars === 3 ? 100 : pokemon.stars === 2 ? 50 : 25) + overHeal,
      board,
      AttackType.SPECIAL,
      pokemon,
      crit
    )
  }
}

export class SuperFangStrategy extends AbilityStrategy {
  process(
    pokemon: PokemonEntity,
    state: PokemonState,
    board: Board,
    target: PokemonEntity,
    crit: boolean
  ) {
    super.process(pokemon, state, board, target, crit)
    let damage = pokemon.stars === 3 ? 90 : pokemon.stars === 2 ? 60 : 30
    if (target.types.has(Synergy.GRASS)) {
      damage *= 2
    }
    target.handleSpecialDamage(damage, board, AttackType.SPECIAL, pokemon, crit)
  }
}

export class TeeterDanceStrategy extends AbilityStrategy {
  process(
    pokemon: PokemonEntity,
    state: PokemonState,
    board: Board,
    target: PokemonEntity,
    crit: boolean
  ) {
    super.process(pokemon, state, board, target, crit)
    pokemon.addAttackSpeed(20, true)
    board.cells
      .filter((v) => v !== undefined)
      .forEach((v) => v && v.status.triggerConfusion(3000, v))
  }
}

export class CloseCombatStrategy extends AbilityStrategy {
  process(
    pokemon: PokemonEntity,
    state: PokemonState,
    board: Board,
    target: PokemonEntity,
    crit: boolean
  ) {
    super.process(pokemon, state, board, target, crit)
    pokemon.addDefense(-3, false)
    pokemon.addSpecialDefense(-3, false)
    target.handleSpecialDamage(130, board, AttackType.SPECIAL, pokemon, crit)
  }
}

export class AssistStrategy extends AbilityStrategy {
  copyable = false
  process(
    pokemon: PokemonEntity,
    state: PokemonState,
    board: Board,
    target: PokemonEntity,
    crit: boolean
  ) {
    super.process(pokemon, state, board, target, crit, true)
    const skill = pickRandomIn(
      board.cells
        .filter(
          (v) =>
            v &&
            v.team === pokemon.team &&
            v.skill &&
            AbilityStrategies[v.skill].copyable
        )
        .map((v) => v?.skill)
    )
    if (skill) {
      pokemon.simulation.room.broadcast(Transfer.ABILITY, {
        id: pokemon.simulation.id,
        skill: skill,
        positionX: pokemon.positionX,
        positionY: pokemon.positionY,
        targetX: target.positionX,
        targetY: target.positionY,
        orientation: pokemon.orientation
      })
      AbilityStrategies[skill].process(pokemon, state, board, target, crit)
    }
  }
}

export class FissureStrategy extends AbilityStrategy {
  process(
    pokemon: PokemonEntity,
    state: PokemonState,
    board: Board,
    target: PokemonEntity,
    crit: boolean
  ) {
    super.process(pokemon, state, board, target, crit, true)
    const numberOfRifts = pokemon.stars === 3 ? 4 : pokemon.stars === 2 ? 3 : 2
    for (let i = 0; i < numberOfRifts; i++) {
      const x_ = randomBetween(0, BOARD_WIDTH - 1)
      const y_ = randomBetween(0, BOARD_HEIGHT - 1)
      const cells = board.getAdjacentCells(x_, y_)
      cells.push({ x: x_, y: y_, value: board.getValue(x_, y_) })

      cells.forEach((cell) => {
        if (cell && cell.value && cell.value.team !== pokemon.team) {
          cell.value.handleSpecialDamage(
            pokemon.stars === 3 ? 75 : pokemon.stars === 2 ? 50 : 25,
            board,
            AttackType.SPECIAL,
            pokemon,
            crit
          )
        }
        pokemon.simulation.room.broadcast(Transfer.ABILITY, {
          id: pokemon.simulation.id,
          skill: Ability.FISSURE,
          positionX: pokemon.positionX,
          positionY: pokemon.positionY,
          targetX: cell.x,
          targetY: cell.y
        })
      })
    }
  }
}

export class AssuranceStrategy extends AbilityStrategy {
  process(
    pokemon: PokemonEntity,
    state: PokemonState,
    board: Board,
    target: PokemonEntity,
    crit: boolean
  ) {
    super.process(pokemon, state, board, target, crit)
    const damage = pokemon.stars === 3 ? 100 : pokemon.stars === 2 ? 50 : 25

    target.handleSpecialDamage(
      pokemon.life / pokemon.hp < 0.5 ? damage * 2 : damage,
      board,
      AttackType.SPECIAL,
      pokemon,
      crit
    )
  }
}

export class AquaRingStrategy extends AbilityStrategy {
  process(
    pokemon: PokemonEntity,
    state: PokemonState,
    board: Board,
    target: PokemonEntity,
    crit: boolean
  ) {
    super.process(pokemon, state, board, target, crit)
    const mostSurroundedCoordinate =
      state.getMostSurroundedCoordinateAvailablePlace(target, board)
    if (mostSurroundedCoordinate) {
      pokemon.moveTo(
        mostSurroundedCoordinate.x,
        mostSurroundedCoordinate.y,
        board
      )

      const cells = board.getAdjacentCells(
        mostSurroundedCoordinate.x,
        mostSurroundedCoordinate.y
      )
      cells.push({
        x: mostSurroundedCoordinate.x,
        y: mostSurroundedCoordinate.y,
        value: board.getValue(
          mostSurroundedCoordinate.x,
          mostSurroundedCoordinate.y
        )
      })

      cells.forEach((cell) => {
        if (cell.value && cell.value.team === pokemon.team) {
          cell.value.status.clearNegativeStatus()
          cell.value.handleHeal(
            pokemon.stars === 3 ? 50 : pokemon.stars === 2 ? 30 : 20,
            pokemon,
            1
          )
        }
      })
    }
  }
}

export class LungeStrategy extends AbilityStrategy {
  process(
    pokemon: PokemonEntity,
    state: PokemonState,
    board: Board,
    target: PokemonEntity,
    crit: boolean
  ) {
    super.process(pokemon, state, board, target, crit)
    const enemiesSortedByAttack = board.cells
      .filter((enemy) => enemy && enemy.team !== pokemon.team)
      .sort((a, b) => b!.atk - a!.atk) as PokemonEntity[]

    let cellToGo: Cell | undefined
    let enemy: PokemonEntity | undefined
    while (cellToGo == null && enemiesSortedByAttack.length > 0) {
      enemy = enemiesSortedByAttack.shift()
      if (enemy) {
        cellToGo = board
          .getAdjacentCells(enemy.positionX, enemy.positionY)
          .find((cell) => cell.value == null)
      }
    }

    if (cellToGo) {
      pokemon.moveTo(cellToGo.x, cellToGo.y, board)
      if (enemy) {
        enemy.addAttack(-5, true)
        enemy.handleSpecialDamage(
          50,
          board,
          AttackType.SPECIAL,
          pokemon,
          crit,
          true
        )
      }
    }
  }
}

export class PoisonGasStrategy extends AbilityStrategy {
  process(
    pokemon: PokemonEntity,
    state: PokemonState,
    board: Board,
    target: PokemonEntity,
    crit: boolean
  ) {
    super.process(pokemon, state, board, target, crit)
    const damage = [15, 30, 60][pokemon.stars - 1] ?? 60

    const cells = board.getAdjacentCells(pokemon.positionX, pokemon.positionY)
    cells.forEach((cell) => {
      const index = cell.y * board.columns + cell.x
      if (board.effects[index] !== Effect.POISON_GAS) {
        board.effects[index] = Effect.POISON_GAS
        pokemon.simulation.room.broadcast(Transfer.BOARD_EVENT, {
          simulationId: pokemon.simulation.id,
          type: BoardEvent.POISON_GAS,
          x: cell.x,
          y: cell.y
        })
      }

      if (cell.value) {
        cell.value.effects.add(Effect.POISON_GAS)
        if (cell.value.team !== pokemon.team) {
          cell.value.handleSpecialDamage(
            damage,
            board,
            AttackType.SPECIAL,
            pokemon,
            crit
          )
          cell.value.status.triggerPoison(3000, cell.value, pokemon)
        }
      }
    })
  }
}

export class BraveBirdStrategy extends AbilityStrategy {
  process(
    pokemon: PokemonEntity,
    state: PokemonState,
    board: Board,
    target: PokemonEntity,
    crit: boolean
  ) {
    super.process(pokemon, state, board, target, crit)
    const flyAwayCell = board.getFlyAwayCell(
      pokemon.positionX,
      pokemon.positionY
    )
    if (flyAwayCell) {
      pokemon.moveTo(flyAwayCell.x, flyAwayCell.y, board)
      const adjacentEmptyCells = board
        .getAdjacentCells(flyAwayCell.x, flyAwayCell.y)
        .filter((v) => v.value === undefined)
      if (adjacentEmptyCells.length > 0) {
        const cell = adjacentEmptyCells[0]
        target.moveTo(cell.x, cell.y, board)
        target.handleSpecialDamage(
          pokemon.stars === 3 ? 90 : pokemon.stars === 2 ? 60 : 30,
          board,
          AttackType.SPECIAL,
          pokemon,
          crit
        )
      }
    }
  }
}

export class MagicalLeafStrategy extends AbilityStrategy {
  process(
    pokemon: PokemonEntity,
    state: PokemonState,
    board: Board,
    target: PokemonEntity,
    crit: boolean
  ) {
    const damage = pokemon.stars === 3 ? 40 : pokemon.stars === 2 ? 20 : 10
    const farthestTarget = state.getFarthestTarget(pokemon, board) ?? target
    super.process(pokemon, state, board, farthestTarget, crit)

    const cells = board.getCellsBetween(
      pokemon.positionX,
      pokemon.positionY,
      farthestTarget.positionX,
      farthestTarget.positionY
    )
    cells.forEach((cell) => {
      if (cell.value && cell.value.team != pokemon.team) {
        cell.value.status.triggerArmorReduction(3000, cell.value)
        cell.value.handleSpecialDamage(
          damage,
          board,
          AttackType.SPECIAL,
          pokemon,
          crit
        )
      }
    })
  }
}

export class StealthRocksStrategy extends AbilityStrategy {
  process(
    pokemon: PokemonEntity,
    state: PokemonState,
    board: Board,
    target: PokemonEntity,
    crit: boolean
  ) {
    super.process(pokemon, state, board, target, crit)
    const cells = board.getCellsInFront(pokemon, target, 2)
    const damage = 50

    cells.forEach((cell) => {
      const index = cell.y * board.columns + cell.x
      if (board.effects[index] !== Effect.STEALTH_ROCKS) {
        board.effects[index] = Effect.STEALTH_ROCKS
        pokemon.simulation.room.broadcast(Transfer.BOARD_EVENT, {
          simulationId: pokemon.simulation.id,
          type: BoardEvent.STEALTH_ROCKS,
          x: cell.x,
          y: cell.y
        })
      }

      pokemon.simulation.room.broadcast(Transfer.ABILITY, {
        id: pokemon.simulation.id,
        skill: Ability.STEALTH_ROCKS,
        positionX: cell.x,
        positionY: cell.y
      })

      if (cell.value && cell.value.team !== pokemon.team) {
        cell.value.effects.add(Effect.STEALTH_ROCKS)
        cell.value.handleSpecialDamage(
          damage,
          board,
          AttackType.SPECIAL,
          pokemon,
          crit
        )
      }
    })
  }
}

export class StickyWebStrategy extends AbilityStrategy {
  process(
    pokemon: PokemonEntity,
    state: PokemonState,
    board: Board,
    target: PokemonEntity,
    crit: boolean
  ) {
    super.process(pokemon, state, board, target, crit)
    const cells = board.getCellsInFront(pokemon, target, 2)
    const damage = pokemon.stars === 3 ? 70 : pokemon.stars === 2 ? 35 : 20

    cells.forEach((cell) => {
      const index = cell.y * board.columns + cell.x
      if (board.effects[index] !== Effect.STICKY_WEB) {
        board.effects[index] = Effect.STICKY_WEB
        pokemon.simulation.room.broadcast(Transfer.BOARD_EVENT, {
          simulationId: pokemon.simulation.id,
          type: BoardEvent.STICKY_WEB,
          x: cell.x,
          y: cell.y
        })
      }

      pokemon.simulation.room.broadcast(Transfer.ABILITY, {
        id: pokemon.simulation.id,
        skill: Ability.STICKY_WEB,
        positionX: cell.x,
        positionY: cell.y
      })

      if (cell.value && cell.value.team !== pokemon.team) {
        cell.value.effects.add(Effect.STICKY_WEB)
        cell.value.handleSpecialDamage(
          damage,
          board,
          AttackType.SPECIAL,
          pokemon,
          crit
        )
      }
    })
  }
}

export class StruggleBugStrategy extends AbilityStrategy {
  process(
    pokemon: PokemonEntity,
    state: PokemonState,
    board: Board,
    target: PokemonEntity,
    crit: boolean
  ) {
    super.process(pokemon, state, board, target, crit)

    const cells = board.getAdjacentCells(pokemon.positionX, pokemon.positionY)

    cells.forEach((cell) => {
      if (cell.value && cell.value.team !== pokemon.team) {
        cell.value.addAbilityPower(-50, false)
        cell.value.handleSpecialDamage(
          30,
          board,
          AttackType.SPECIAL,
          pokemon,
          crit
        )
      }
    })
  }
}

export class QuiverDanceStrategy extends AbilityStrategy {
  process(
    pokemon: PokemonEntity,
    state: PokemonState,
    board: Board,
    target: PokemonEntity,
    crit: boolean
  ) {
    super.process(pokemon, state, board, target, crit)
    pokemon.addAttack(5, true)
    pokemon.addSpecialDefense(5, true)
    pokemon.addAttackSpeed(20, true)
    pokemon.addAbilityPower(20)
  }
}

export class TailGlowStrategy extends AbilityStrategy {
  process(
    pokemon: PokemonEntity,
    state: PokemonState,
    board: Board,
    target: PokemonEntity,
    crit: boolean
  ) {
    super.process(pokemon, state, board, target, crit)

    const cells = board.getAdjacentCells(pokemon.positionX, pokemon.positionY)

    pokemon.addAbilityPower(50, false)
    cells.forEach((cell) => {
      if (cell.value && cell.value.team !== pokemon.team) {
        cell.value.handleSpecialDamage(
          30,
          board,
          AttackType.SPECIAL,
          pokemon,
          crit
        )
      }
    })
  }
}

export class PrismaticLaserStrategy extends AbilityStrategy {
  process(
    pokemon: PokemonEntity,
    state: PokemonState,
    board: Board,
    target: PokemonEntity,
    crit: boolean
  ) {
    super.process(pokemon, state, board, target, crit)
    const affectedCells = board.cells.filter(
      (v) =>
        v &&
        v.team !== pokemon.team &&
        (v.positionX === pokemon.positionX ||
          v.positionX === pokemon.positionX - 1 ||
          v.positionX === pokemon.positionX + 1)
    )

    affectedCells.forEach((tg) => {
      if (tg) {
        tg.handleSpecialDamage(80, board, AttackType.SPECIAL, pokemon, crit)
        const teleportationCell = board.getTeleportationCell(
          tg.positionX,
          tg.positionY
        )
        if (teleportationCell) {
          tg.moveTo(teleportationCell.x, teleportationCell.y, board)
        } else {
          logger.error("unable to teleport pokemon", tg)
        }
      }
    })
  }
}

export class NightShadeStrategy extends AbilityStrategy {
  process(
    pokemon: PokemonEntity,
    state: PokemonState,
    board: Board,
    target: PokemonEntity,
    crit: boolean
  ) {
    super.process(pokemon, state, board, target, crit)
    const damage = Math.ceil(
      ([0.25, 0.33, 0.5][pokemon.stars - 1] ?? 0.5) *
        target.hp *
        (1 + (0.5 * pokemon.ap) / 100)
    )
    target.handleSpecialDamage(damage, board, AttackType.TRUE, pokemon, crit)
  }
}

export class ChargeBeamStrategy extends AbilityStrategy {
  process(
    pokemon: PokemonEntity,
    state: PokemonState,
    board: Board,
    target: PokemonEntity,
    crit: boolean
  ) {
    super.process(pokemon, state, board, target, crit, false)
    const chain = [target]
    const NB_MAX_TARGETS = 3
    for (
      let n = 1, x = target.positionX, y = target.positionY;
      n < NB_MAX_TARGETS;
      n++
    ) {
      const nextCell = board
        .getAdjacentCells(x, y)
        .find(
          (cell) =>
            cell.value &&
            cell.value.team === target.team &&
            !chain.includes(cell.value)
        )
      if (nextCell) {
        chain.push(nextCell.value!)
        x = nextCell.x
        y = nextCell.y
      }
    }

    for (let i = 0; i < chain.length; i++) {
      const damage = [15, 30, 60][pokemon.stars - 1] ?? 60
      chain[i].handleSpecialDamage(
        damage,
        board,
        AttackType.SPECIAL,
        pokemon,
        crit
      )
      const previous = i === 0 ? pokemon : chain[i - 1]
      pokemon.simulation.room.broadcast(Transfer.ABILITY, {
        id: pokemon.simulation.id,
        skill: "LINK_CABLE_link", // reuse anim
        positionX: previous.positionX,
        positionY: previous.positionY,
        targetX: chain[i].positionX,
        targetY: chain[i].positionY
      })
    }
  }
}

export class PopulationBombStrategy extends AbilityStrategy {
  process(
    pokemon: PokemonEntity,
    state: PokemonState,
    board: Board,
    target: PokemonEntity,
    crit: boolean
  ) {
    super.process(pokemon, state, board, target, crit)
    const damage = 10
    const numberOfAttacks = Math.round(
      ([4, 8, 12, 16][pokemon.stars - 1] ?? 8) * (1 + pokemon.ap / 100)
    )
    for (let i = 0; i < numberOfAttacks; i++) {
      target.handleSpecialDamage(
        damage,
        board,
        AttackType.SPECIAL,
        pokemon,
        crit,
        false
      )
    }
  }
}

export class ScreechStrategy extends AbilityStrategy {
  process(
    pokemon: PokemonEntity,
    state: PokemonState,
    board: Board,
    target: PokemonEntity,
    crit: boolean
  ) {
    super.process(pokemon, state, board, target, crit, true)
    const debuff = pokemon.stars === 3 ? -4 : pokemon.stars === 2 ? -2 : -1
    const cells = board.getAdjacentCells(
      pokemon.positionX,
      pokemon.positionY,
      true
    )
    cells.forEach((cell) => {
      if (cell.value && cell.value.team !== pokemon.team) {
        cell.value.addDefense(debuff, true)
        cell.value.simulation.room.broadcast(Transfer.ABILITY, {
          id: pokemon.simulation.id,
          skill: Ability.SCREECH,
          targetX: cell.value.positionX,
          targetY: cell.value.positionY
        })
      }
    })
  }
}

export class SandTombStrategy extends AbilityStrategy {
  process(
    pokemon: PokemonEntity,
    state: PokemonState,
    board: Board,
    target: PokemonEntity,
    crit: boolean
  ) {
    super.process(pokemon, state, board, target, crit)
    target.status.triggerParalysis(
      pokemon.stars === 3 ? 8000 : pokemon.stars === 2 ? 5000 : 3000,
      target
    )
    target.status.triggerSilence(
      pokemon.stars === 3 ? 8000 : pokemon.stars === 2 ? 5000 : 3000,
      target,
      pokemon
    )
    target.handleSpecialDamage(
      pokemon.stars === 3 ? 40 : pokemon.stars === 2 ? 20 : 10,
      board,
      AttackType.SPECIAL,
      pokemon,
      crit,
      false
    )
  }
}

export class WhirlwindStrategy extends AbilityStrategy {
  process(
    pokemon: PokemonEntity,
    state: PokemonState,
    board: Board,
    target: PokemonEntity,
    crit: boolean
  ) {
    super.process(pokemon, state, board, target, crit, true)
    const x = target.positionX
    const y = target.positionY
    target.flyAway(board)
    pokemon.simulation.room.broadcast(Transfer.ABILITY, {
      id: pokemon.simulation.id,
      skill: Ability.WHIRLWIND,
      positionX: x,
      positionY: y,
      targetX: target.positionX,
      targetY: target.positionY
    })
    target.handleSpecialDamage(
      pokemon.stars === 3 ? 120 : pokemon.stars === 2 ? 80 : 40,
      board,
      AttackType.SPECIAL,
      pokemon,
      crit,
      false
    )
  }
}

export class EmptyLightStrategy extends AbilityStrategy {
  process(
    pokemon: PokemonEntity,
    state: PokemonState,
    board: Board,
    target: PokemonEntity,
    crit: boolean
  ) {
    super.process(pokemon, state, board, target, crit, true)
    let tg: PokemonEntity | undefined = target
    const affectedTargetsIds = new Array<string>()
    for (let i = 0; i < 5; i++) {
      if (tg) {
        pokemon.simulation.room.broadcast(Transfer.ABILITY, {
          id: pokemon.simulation.id,
          skill: Ability.EMPTY_LIGHT,
          positionX: pokemon.positionX,
          positionY: pokemon.positionY,
          targetX: tg.positionX,
          targetY: tg.positionY
        })
        tg.addSpecialDefense(-3, false)
        tg.handleSpecialDamage(40, board, AttackType.SPECIAL, pokemon, crit)
        affectedTargetsIds.push(tg.id)
        const cells = board.getAdjacentCells(tg.positionX, tg.positionY)
        tg = cells
          .filter(
            (v) =>
              v.value &&
              v.value.team !== pokemon.team &&
              !affectedTargetsIds.includes(v.value.id)
          )
          .map((v) => v.value)[0]
      } else {
        break
      }
    }
  }
}

export class UnboundStrategy extends AbilityStrategy {
  process(
    pokemon: PokemonEntity,
    state: PokemonState,
    board: Board,
    target: PokemonEntity,
    crit: boolean
  ) {
    super.process(pokemon, state, board, target, crit)
    pokemon.index = PkmIndex[Pkm.HOOPA_UNBOUND]
    pokemon.skill = Ability.HYPERSPACE_FURY
    pokemon.atk += 10
    pokemon.toMovingState()
    pokemon.addMaxHP(100)
  }
}

export class HyperSpaceFury extends AbilityStrategy {
  process(
    pokemon: PokemonEntity,
    state: PokemonState,
    board: Board,
    target: PokemonEntity,
    crit: boolean
  ) {
    super.process(pokemon, state, board, target, crit, true)
    const nbHits = 4 * (1 + pokemon.ap / 100)
    for (let i = 0; i < nbHits; i++) {
      target.addDefense(-1)
      target.handleSpecialDamage(
        15,
        board,
        AttackType.SPECIAL,
        pokemon,
        crit,
        true
      )
    }
    pokemon.simulation.room.broadcast(Transfer.ABILITY, {
      id: pokemon.simulation.id,
      skill: Ability.HYPERSPACE_FURY,
      positionX: pokemon.positionX,
      positionY: pokemon.positionY,
      targetX: target.positionX,
      targetY: target.positionY,
      orientation: nbHits // use orientation field for the number of hits
    })
  }
}

export class SnipeShotStrategy extends AbilityStrategy {
  process(
    pokemon: PokemonEntity,
    state: PokemonState,
    board: Board,
    target: PokemonEntity,
    crit: boolean
  ) {
    const damage = [50, 100, 200][pokemon.stars - 1] ?? 200
    const farthestTarget = state.getFarthestTarget(pokemon, board) ?? target
    super.process(pokemon, state, board, farthestTarget, crit)

    if (farthestTarget) {
      const cells = board.getCellsBetween(
        pokemon.positionX,
        pokemon.positionY,
        farthestTarget.positionX,
        farthestTarget.positionY
      )
      cells.forEach((cell) => {
        if (cell.value && cell.value.team != pokemon.team) {
          cell.value.handleSpecialDamage(
            damage,
            board,
            AttackType.SPECIAL,
            pokemon,
            crit
          )
        }
      })
    }
  }
}

export class AirSlashStrategy extends AbilityStrategy {
  process(
    pokemon: PokemonEntity,
    state: PokemonState,
    board: Board,
    target: PokemonEntity,
    crit: boolean
  ) {
    super.process(pokemon, state, board, target, crit)
    const damage = pokemon.stars === 3 ? 100 : pokemon.stars === 2 ? 50 : 25
    target.status.triggerFlinch(7000, target, pokemon)
    target.handleSpecialDamage(damage, board, AttackType.SPECIAL, pokemon, crit)
  }
}

export class EggsplosionStrategy extends AbilityStrategy {
  process(
    pokemon: PokemonEntity,
    state: PokemonState,
    board: Board,
    target: PokemonEntity,
    crit: boolean
  ) {
    super.process(pokemon, state, board, target, crit)
    const damage = pokemon.stars === 3 ? 140 : pokemon.stars === 2 ? 80 : 40
    const kill = target.handleSpecialDamage(
      damage,
      board,
      AttackType.SPECIAL,
      pokemon,
      crit
    )
    if (kill.death && Math.random() < 0.3) {
      const egg = createRandomEgg(false)
      const player = pokemon.player
      if (player) {
        const x = getFirstAvailablePositionInBench(player.board)
        if (x !== undefined) {
          egg.positionX = x
          egg.positionY = 0
          egg.evolutionRule.evolutionTimer = EvolutionTime.EGG_HATCH
          player.board.set(egg.id, egg)
        }
      }
    }
    board
      .getAdjacentCells(target.positionX, target.positionY)
      .map((v) => v.value)
      .filter((v) => v?.team === target.team)
      .concat(target)
      .forEach((v) => {
        if (v) {
          v.status.triggerArmorReduction(4000, v)
        }
      })
  }
}

export class BodySlamStrategy extends AbilityStrategy {
  process(
    pokemon: PokemonEntity,
    state: PokemonState,
    board: Board,
    target: PokemonEntity,
    crit: boolean
  ) {
    super.process(pokemon, state, board, target, crit)
    const damage = Math.round(0.3 * pokemon.hp * (1 + pokemon.hp / 100))
    target.handleSpecialDamage(
      damage,
      board,
      AttackType.SPECIAL,
      pokemon,
      crit,
      false
    )
  }
}

export class VineWhipStrategy extends AbilityStrategy {
  process(
    pokemon: PokemonEntity,
    state: PokemonState,
    board: Board,
    target: PokemonEntity,
    crit: boolean
  ) {
    super.process(pokemon, state, board, target, crit)
    board
      .getAdjacentCells(target.positionX, target.positionY)
      .map((v) => v.value)
      .filter((v) => v?.team === target.team)
      .concat(target)
      .forEach((v) => {
        if (v) {
          v.status.triggerFlinch(3000, v, pokemon)
        }
      })
    target.handleSpecialDamage(100, board, AttackType.SPECIAL, pokemon, crit)
  }
}

export class BarbBarrageStrategy extends AbilityStrategy {
  process(
    pokemon: PokemonEntity,
    state: PokemonState,
    board: Board,
    target: PokemonEntity,
    crit: boolean
  ) {
    super.process(pokemon, state, board, target, crit, true)
    const mostSurroundedCoordinate =
      state.getMostSurroundedCoordinateAvailablePlace(pokemon, board)

    if (mostSurroundedCoordinate) {
      pokemon.moveTo(
        mostSurroundedCoordinate.x,
        mostSurroundedCoordinate.y,
        board
      )
      board
        .getAdjacentCells(target.positionX, target.positionY)
        .map((v) => v.value)
        .filter((v) => v?.team === target.team)
        .concat(target)
        .forEach((v) => {
          if (v) {
            v.status.triggerPoison(3000, v, pokemon)
            pokemon.simulation.room.broadcast(Transfer.ABILITY, {
              id: pokemon.simulation.id,
              skill: Ability.BARB_BARRAGE,
              positionX: pokemon.positionX,
              positionY: pokemon.positionY,
              targetX: v.positionX,
              targetY: v.positionY,
              orientation: v.orientation
            })
          }
        })
      target.handleSpecialDamage(
        pokemon.stars === 3 ? 60 : pokemon.stars === 2 ? 30 : 15,
        board,
        AttackType.SPECIAL,
        pokemon,
        crit
      )
    }
  }
}

export class FloralHealingStrategy extends AbilityStrategy {
  process(
    pokemon: PokemonEntity,
    state: PokemonState,
    board: Board,
    target: PokemonEntity,
    crit: boolean
  ) {
    // we explicitely not trigger super.process() so that the pokemon doesn't get twice the oncast effects
    pokemon.handleHeal(pokemon.maxPP, pokemon, 0)
  }
}

export class MagicPowderStrategy extends AbilityStrategy {
  process(
    pokemon: PokemonEntity,
    state: PokemonState,
    board: Board,
    target: PokemonEntity,
    crit: boolean
  ) {
    super.process(pokemon, state, board, target, crit)
    const shield = [10, 20, 40][pokemon.stars - 1] ?? 40
    const silenceDuration = [2000, 4000, 6000][pokemon.stars - 1] ?? 6000
    pokemon.addShield(shield, pokemon, true)
    board
      .getAdjacentCells(pokemon.positionX, pokemon.positionY)
      .forEach((cell) => {
        if (cell.value && cell.value.team !== pokemon.team) {
          cell.value.status.triggerSilence(silenceDuration, cell.value, pokemon)
        }
      })
  }
}

export class RetaliateStrategy extends AbilityStrategy {
  process(
    pokemon: PokemonEntity,
    state: PokemonState,
    board: Board,
    target: PokemonEntity,
    crit: boolean
  ) {
    super.process(pokemon, state, board, target, crit)
    const nbAlliesAlive = board.cells.filter(
      (entity) => entity && entity.team === pokemon.team
    ).length
    const nbFallenAllies =
      (pokemon.player?.boardSize ?? nbAlliesAlive) - nbAlliesAlive
    const damage =
      ([15, 30, 60][pokemon.stars - 1] ?? 60) +
      ([10, 15, 25][pokemon.stars - 1] ?? 15) * nbFallenAllies
    target.handleSpecialDamage(
      damage,
      board,
      AttackType.SPECIAL,
      pokemon,
      crit,
      true
    )
  }
}

export class SlashStrategy extends AbilityStrategy {
  process(
    pokemon: PokemonEntity,
    state: PokemonState,
    board: Board,
    target: PokemonEntity,
    crit: boolean
  ) {
    super.process(pokemon, state, board, target, crit)
    const damage = pokemon.stars === 3 ? 40 : pokemon.stars === 2 ? 20 : 10
    const increasedCrit = crit
      ? crit
      : pokemon.stars === 3
        ? chance(0.9)
        : pokemon.stars === 2
          ? chance(0.6)
          : chance(0.3)
    target.handleSpecialDamage(
      damage,
      board,
      AttackType.SPECIAL,
      pokemon,
      increasedCrit
    )
  }
}

export class OutrageStrategy extends AbilityStrategy {
  process(
    pokemon: PokemonEntity,
    state: PokemonState,
    board: Board,
    target: PokemonEntity,
    crit: boolean
  ) {
    super.process(pokemon, state, board, target, crit, true)
    pokemon.status.triggerConfusion(2000, pokemon)
    const damage = Math.round(
      ([1, 1.5, 2][pokemon.stars - 1] ?? 2) * pokemon.atk
    )
    board
      .getAdjacentCells(pokemon.positionX, pokemon.positionY)
      .map((v) => v.value)
      .filter((v) => v?.team === target.team)
      .concat(target)
      .forEach((v) => {
        if (v) {
          pokemon.simulation.room.broadcast(Transfer.ABILITY, {
            id: pokemon.simulation.id,
            skill: Ability.OUTRAGE,
            targetX: v.positionX,
            targetY: v.positionY
          })
          v.handleSpecialDamage(
            damage,
            board,
            AttackType.SPECIAL,
            pokemon,
            crit
          )
        }
      })
  }
}

export class FishiousRendStrategy extends AbilityStrategy {
  process(
    pokemon: PokemonEntity,
    state: PokemonState,
    board: Board,
    target: PokemonEntity,
    crit: boolean
  ) {
    super.process(pokemon, state, board, target, crit, true)
    // deals 80 special damage. Double damage if attacker got more atk speed than target.
    const damage = 80 * (pokemon.atkSpeed > target.atkSpeed ? 2 : 1)
    target.handleSpecialDamage(
      damage,
      board,
      AttackType.SPECIAL,
      pokemon,
      crit,
      true
    )
  }
}

export class GoldRushStrategy extends AbilityStrategy {
  process(
    pokemon: PokemonEntity,
    state: PokemonState,
    board: Board,
    target: PokemonEntity,
    crit: boolean
  ) {
    super.process(pokemon, state, board, target, crit, true)
    const goldDamage = pokemon.player?.money ? pokemon.player?.money : 0
    const damage = 20 + goldDamage
    if (pokemon.player) {
      pokemon.player.money += 2
    }
    target.handleSpecialDamage(
      damage,
      board,
      AttackType.SPECIAL,
      pokemon,
      crit,
      true
    )
  }
}

export class MakeItRainStrategy extends AbilityStrategy {
  process(
    pokemon: PokemonEntity,
    state: PokemonState,
    board: Board,
    target: PokemonEntity,
    crit: boolean
  ) {
    super.process(pokemon, state, board, target, crit, true)
    const goldDamage = pokemon.player?.money ? pokemon.player?.money : 0
    const damage = 100 + goldDamage

    target.handleSpecialDamage(
      damage,
      board,
      AttackType.SPECIAL,
      pokemon,
      crit,
      true
    )
  }
}

export class RecoverStrategy extends AbilityStrategy {
  process(
    pokemon: PokemonEntity,
    state: PokemonState,
    board: Board,
    target: PokemonEntity,
    crit: boolean
  ) {
    super.process(pokemon, state, board, target, crit, true)
    pokemon.handleHeal(0.25 * pokemon.hp, pokemon, 1)
  }
}

export class CurseStrategy extends AbilityStrategy {
  process(
    pokemon: PokemonEntity,
    state: PokemonState,
    board: Board,
    target: PokemonEntity,
    crit: boolean
  ) {
    super.process(pokemon, state, board, target, crit, true)
    const enemies = board.cells.filter(
      (p) => p && p.team !== pokemon.team
    ) as PokemonEntity[]
    enemies.sort((a, b) => (a.status.curse ? +1 : b.hp - a.hp))
    const enemyWithHighestHP = enemies[0]
    const curseDelay =
      ([12000, 8000, 4000][pokemon.stars - 1] ?? 4000) *
      (1 - (0.2 * pokemon.ap) / 100)
    enemyWithHighestHP.status.triggerCurse(curseDelay)
  }
}

export class DoomDesireStrategy extends AbilityStrategy {
  process(
    pokemon: PokemonEntity,
    state: PokemonState,
    board: Board,
    target: PokemonEntity,
    crit: boolean
  ) {
    super.process(pokemon, state, board, target, crit, true)
    setTimeout(() => {
      if (target && target.life > 0) {
        pokemon.simulation.room.broadcast(Transfer.ABILITY, {
          id: pokemon.simulation.id,
          skill: Ability.JUDGEMENT,
          positionX: pokemon.positionX,
          positionY: pokemon.positionY,
          targetX: target.positionX,
          targetY: target.positionY
        })
        target.handleSpecialDamage(
          150,
          board,
          AttackType.SPECIAL,
          pokemon,
          crit,
          true
        )
      } else {
        pokemon.addPP(40)
      }
    }, 2000)
  }
}

export class PoltergeistStrategy extends AbilityStrategy {
  process(
    pokemon: PokemonEntity,
    state: PokemonState,
    board: Board,
    target: PokemonEntity,
    crit: boolean
  ) {
    super.process(pokemon, state, board, target, crit)
    let damage = pokemon.stars === 3 ? 120 : pokemon.stars === 2 ? 60 : 30
    target.items.forEach(
      (item) => (damage += ArtificialItems.includes(item) ? 40 : 20)
    )
    target.handleSpecialDamage(damage, board, AttackType.SPECIAL, pokemon, crit)
  }
}

export class CrushGripStrategy extends AbilityStrategy {
  process(
    pokemon: PokemonEntity,
    state: PokemonState,
    board: Board,
    target: PokemonEntity,
    crit: boolean
  ) {
    super.process(pokemon, state, board, target, crit)
    const damage = Math.round(20 + (pokemon.life / pokemon.hp) * 180)
    target.handleSpecialDamage(
      damage,
      board,
      AttackType.PHYSICAL,
      pokemon,
      crit,
      true
    )
  }
}

export class AuraSphereStrategy extends AbilityStrategy {
  process(
    pokemon: PokemonEntity,
    state: PokemonState,
    board: Board,
    target: PokemonEntity,
    crit: boolean
  ) {
    super.process(pokemon, state, board, target, crit)
    const damage = [25, 50, 100][pokemon.stars - 1] ?? 25
    effectInLine(board, pokemon, target, (targetInLine) => {
      if (targetInLine != null && targetInLine.team !== pokemon.team) {
        targetInLine.handleSpecialDamage(
          damage,
          board,
          AttackType.SPECIAL,
          pokemon,
          crit
        )
        targetInLine.status.triggerSilence(3000, targetInLine, pokemon)
      }
    })
  }
}

export class SketchStrategy extends AbilityStrategy {
  process(
    pokemon: PokemonEntity,
    state: PokemonState,
    board: Board,
    target: PokemonEntity,
    crit: boolean
  ) {
    super.process(pokemon, state, board, target, crit)
  }
}

export class LovelyKissStrategy extends AbilityStrategy {
  process(
    pokemon: PokemonEntity,
    state: PokemonState,
    board: Board,
    target: PokemonEntity,
    crit: boolean
  ) {
    super.process(pokemon, state, board, target, crit)
    const duration = Math.round(
      ([2000, 4000][pokemon.stars - 1] ?? 2000) * (1 + pokemon.ap / 100)
    )
    target.status.triggerSleep(duration, target)
  }
}

export class OverdriveStrategy extends AbilityStrategy {
  process(
    pokemon: PokemonEntity,
    state: PokemonState,
    board: Board,
    target: PokemonEntity,
    crit: boolean
  ) {
    super.process(pokemon, state, board, target, crit)
    const cells = board.getCellsInRadius(target.positionX, target.positionY, 3)
    cells.forEach((cell) => {
      if (cell && cell.value && cell.value.team !== pokemon.team) {
        const distance = distanceC(
          cell.x,
          cell.y,
          pokemon.positionX,
          pokemon.positionY
        )
        const damage = pokemon.atk * (1.2 - 0.2 * (distance - 1))
        cell.value.handleSpecialDamage(
          damage,
          board,
          AttackType.SPECIAL,
          pokemon,
          crit,
          true
        )
      }
    })
  }
}

export class TransformStrategy extends AbilityStrategy {
  process(
    pokemon: PokemonEntity,
    state: PokemonState,
    board: Board,
    target: PokemonEntity,
    crit: boolean
  ) {
    super.process(pokemon, state, board, target, crit)
    if (target) {
      pokemon.index = target.index
      pokemon.rarity = target.rarity
      pokemon.stars = target.stars
      pokemon.skill = target.skill
      pokemon.passive = target.passive
      pokemon.baseAtk = target.atk
      pokemon.baseDef = target.def
      pokemon.baseSpeDef = target.speDef
      pokemon.baseRange = target.baseRange
      pokemon.atk = target.atk
      pokemon.atkSpeed = target.atkSpeed
      pokemon.def = target.def
      pokemon.speDef = target.speDef
      pokemon.attackType = target.attackType
      pokemon.ap = target.ap
      pokemon.maxPP = target.maxPP
      pokemon.atkSpeed = target.atkSpeed
      pokemon.critChance = target.critChance
      pokemon.critDamage = target.critDamage
      pokemon.range = target.range
      pokemon.attackSprite = target.attackSprite
      pokemon.shiny = target.shiny
      pokemon.emotion = target.emotion
      pokemon.dodge = target.dodge
    }
  }
}

export class PsychicFangsStrategy extends AbilityStrategy {
  process(
    pokemon: PokemonEntity,
    state: PokemonState,
    board: Board,
    target: PokemonEntity,
    crit: boolean
  ) {
    super.process(pokemon, state, board, target, crit)
    target.handleSpecialDamage(
      100,
      board,
      AttackType.PHYSICAL,
      pokemon,
      crit,
      true
    )
    target.atk = Math.min(target.atk, target.baseAtk)
    target.def = Math.min(target.def, target.baseDef)
    target.speDef = Math.min(target.speDef, target.baseSpeDef)
  }
}

export class ShedTailStrategy extends AbilityStrategy {
  process(
    pokemon: PokemonEntity,
    state: PokemonState,
    board: Board,
    target: PokemonEntity,
    crit: boolean
  ) {
    super.process(pokemon, state, board, target, crit)
    const x = pokemon.positionX
    const y = pokemon.positionY
    const lowestHealthAlly = (
      board.cells.filter(
        (cell) => cell && cell.team === pokemon.team
      ) as PokemonEntity[]
    ).sort((a, b) => a.life / a.hp - b.life / b.hp)[0]

    if (lowestHealthAlly) {
      lowestHealthAlly.addShield(80, pokemon, true)
      const substitute = PokemonFactory.createPokemonFromName(
        Pkm.SUBSTITUTE,
        pokemon.player
      )
      const coord = pokemon.simulation.getClosestAvailablePlaceOnBoardToPokemon(
        lowestHealthAlly,
        lowestHealthAlly.team
      )
      pokemon.moveTo(coord.x, coord.y, board)
      pokemon.simulation.addPokemon(substitute, x, y, pokemon.team, true)
    }
  }
}

export class NightSlashStrategy extends AbilityStrategy {
  process(
    pokemon: PokemonEntity,
    state: PokemonState,
    board: Board,
    target: PokemonEntity,
    crit: boolean
  ) {
    super.process(pokemon, state, board, target, crit)
    const damage = [15, 30, 60][pokemon.stars - 1] ?? 60
    crit = crit || chance([0.3, 0.6, 0.9][pokemon.stars - 1] ?? 0.9)
    target.handleSpecialDamage(damage, board, AttackType.SPECIAL, pokemon, crit)
  }
}

export class KowtowCleaveStrategy extends AbilityStrategy {
  process(
    pokemon: PokemonEntity,
    state: PokemonState,
    board: Board,
    target: PokemonEntity,
    crit: boolean
  ) {
    crit = chance(pokemon.critChance / 100) // can crit by default
    super.process(pokemon, state, board, target, crit)
    const nbAllies =
      board.cells.filter((p) => p && p.team === pokemon.team).length - 1
    const nbFallenAllies = min(0)(
      (pokemon.player?.experienceManager.level ?? 0) - nbAllies
    )
    const damage = Math.round(
      pokemon.atk * (1.5 + nbFallenAllies * 0.2 * (1 + pokemon.ap / 100))
    )
    target.handleSpecialDamage(
      damage,
      board,
      AttackType.TRUE,
      pokemon,
      crit,
      false
    )
  }
}

export class ShieldsDownStrategy extends AbilityStrategy {
  process(
    pokemon: PokemonEntity,
    state: PokemonState,
    board: Board,
    target: PokemonEntity,
    crit: boolean
  ) {
    super.process(pokemon, state, board, target, crit, true)
    pokemon.simulation.room.broadcast(Transfer.ABILITY, {
      id: pokemon.simulation.id,
      skill: Ability.SHIELDS_UP,
      positionX: pokemon.positionX,
      positionY: pokemon.positionY
    })
    const pkm = pickRandomIn([
      Pkm.MINIOR_KERNEL_BLUE,
      Pkm.MINIOR_KERNEL_GREEN,
      Pkm.MINIOR_KERNEL_ORANGE,
      Pkm.MINIOR_KERNEL_RED
    ])
    pokemon.index = PkmIndex[pkm]
    pokemon.name = pkm
    pokemon.skill = Ability.SHIELDS_UP
  }
}

export class ShieldsUpStrategy extends AbilityStrategy {
  process(
    pokemon: PokemonEntity,
    state: PokemonState,
    board: Board,
    target: PokemonEntity,
    crit: boolean
  ) {
    super.process(pokemon, state, board, target, crit, true)
    pokemon.simulation.room.broadcast(Transfer.ABILITY, {
      id: pokemon.simulation.id,
      skill: Ability.SHIELDS_UP,
      positionX: pokemon.positionX,
      positionY: pokemon.positionX
    })
    pokemon.index = PkmIndex[Pkm.MINIOR]
    pokemon.name = Pkm.MINIOR
    pokemon.skill = Ability.SHIELDS_DOWN
  }
}

export class AuraWheelStrategy extends AbilityStrategy {
  copyable = false
  process(
    pokemon: PokemonEntity,
    state: PokemonState,
    board: Board,
    target: PokemonEntity,
    crit: boolean
  ) {
    super.process(pokemon, state, board, target, crit)
    if (pokemon.name === Pkm.MORPEKO) {
      pokemon.name = Pkm.MORPEKO_HANGRY
      pokemon.index = PkmIndex[Pkm.MORPEKO_HANGRY]
    } else {
      pokemon.name = Pkm.MORPEKO
      pokemon.index = PkmIndex[Pkm.MORPEKO]
    }
    pokemon.addAttackSpeed(10, true)

    target.handleSpecialDamage(
      60,
      board,
      AttackType.SPECIAL,
      pokemon,
      crit,
      true
    )
  }
}

export class LickStrategy extends AbilityStrategy {
  process(
    pokemon: PokemonEntity,
    state: PokemonState,
    board: Board,
    target: PokemonEntity,
    crit: boolean
  ) {
    super.process(pokemon, state, board, target, crit)
    const damage = pokemon.stars === 3 ? 120 : pokemon.stars === 2 ? 60 : 30
    target.handleSpecialDamage(
      damage,
      board,
      AttackType.SPECIAL,
      pokemon,
      crit,
      true
    )
    target.status.triggerConfusion(3000, target)
    target.status.triggerParalysis(3000, target)
  }
}

export class FurySwipesStrategy extends AbilityStrategy {
  process(
    pokemon: PokemonEntity,
    state: PokemonState,
    board: Board,
    target: PokemonEntity,
    crit: boolean
  ) {
    super.process(pokemon, state, board, target, crit)
    const nbAttacks = randomBetween(
      Math.round(2 * (1 + pokemon.ap / 100)),
      Math.round(5 * (1 + pokemon.ap / 100))
    )
    for (let n = 0; n < nbAttacks; n++) {
      target.handleSpecialDamage(
        Math.ceil(pokemon.atk),
        board,
        AttackType.PHYSICAL,
        pokemon,
        crit
      )
    }
  }
}

export class TickleStrategy extends AbilityStrategy {
  process(
    pokemon: PokemonEntity,
    state: PokemonState,
    board: Board,
    target: PokemonEntity,
    crit: boolean
  ) {
    super.process(pokemon, state, board, target, crit)
    const attackLost = Math.round(3 * (1 + pokemon.ap / 100))
    const defLost = Math.round(3 * (1 + pokemon.ap / 100))
    const nbMaxEnemiesHit = [1, 2][pokemon.stars - 1] ?? 2
    let nbEnemiesHit = 0
    board
      .getAdjacentCells(pokemon.positionX, pokemon.positionY)
      .forEach((cell) => {
        if (
          cell.value &&
          cell.value.team !== pokemon.team &&
          nbEnemiesHit < nbMaxEnemiesHit
        ) {
          nbEnemiesHit++
          cell.value.addAttack(-attackLost)
          cell.value.addDefense(-defLost)
        }
      })
  }
}

export class AromatherapyStrategy extends AbilityStrategy {
  process(
    pokemon: PokemonEntity,
    state: PokemonState,
    board: Board,
    target: PokemonEntity,
    crit: boolean
  ) {
    super.process(pokemon, state, board, target, crit)
    const heal = [20, 40, 80][pokemon.stars - 1] ?? 20
    board
      .getAdjacentCells(pokemon.positionX, pokemon.positionY)
      .forEach((cell) => {
        if (cell.value && cell.value.team === pokemon.team) {
          cell.value.status.clearNegativeStatus()
          cell.value.handleHeal(heal, pokemon, 1)
        }
      })
  }
}

export class DetectStrategy extends AbilityStrategy {
  process(
    pokemon: PokemonEntity,
    state: PokemonState,
    board: Board,
    target: PokemonEntity,
    crit: boolean
  ) {
    super.process(pokemon, state, board, target, crit)
    let nbAdjacentEnemies = 0
    const adjacentAllies: PokemonEntity[] = []
    board
      .getAdjacentCells(pokemon.positionX, pokemon.positionY)
      .forEach((cell) => {
        if (cell.value && cell.value.team !== pokemon.team) {
          nbAdjacentEnemies++
        } else if (cell.value && cell.value.team === pokemon.team) {
          adjacentAllies.push(cell.value)
        }
      })

    adjacentAllies.forEach((ally) =>
      ally.status.triggerProtect(
        Math.round(500 * nbAdjacentEnemies * (1 + pokemon.ap / 100))
      )
    )
  }
}

export class SpacialRendStrategy extends AbilityStrategy {
  process(
    pokemon: PokemonEntity,
    state: PokemonState,
    board: Board,
    target: PokemonEntity,
    crit: boolean
  ) {
    super.process(pokemon, state, board, target, crit)
    const damage = 100
    const enemies = board.cells.filter((p) => p && p.team !== pokemon.team)
    const n = enemies.length
    for (let i = 0; i < Math.floor(n / 2); i++) {
      board.swapValue(
        enemies[i]!.positionX,
        enemies[i]!.positionY,
        enemies[n - 1 - i]!.positionX,
        enemies[n - 1 - i]!.positionY
      )
    }

    const y = clamp(target.positionY, 2, BOARD_HEIGHT - 2)
    for (let x = 0; x < BOARD_WIDTH; x++) {
      const targetHit = board.getValue(x, y)
      if (targetHit && targetHit.team !== pokemon.team) {
        targetHit.handleSpecialDamage(
          damage,
          board,
          AttackType.SPECIAL,
          pokemon,
          crit
        )
      }
    }
  }
}

export class MultiAttackStrategy extends AbilityStrategy {
  process(
    pokemon: PokemonEntity,
    state: PokemonState,
    board: Board,
    target: PokemonEntity,
    crit: boolean
  ) {
    super.process(pokemon, state, board, target, crit)
    const silvallyType = values(pokemon.types).at(-1)
    const synergies = pokemon.player?.synergies
    let synergyLevelCount = 0

    if (synergies && silvallyType && synergies.has(silvallyType)) {
      synergyLevelCount = synergies.get(silvallyType)!
    }
    const damage = 10 * synergyLevelCount

    board
      .getAdjacentCells(pokemon.positionX, pokemon.positionY)
      .map((v) => v.value)
      .forEach((v) => {
        if (v && v.team !== pokemon.team) {
          v.handleSpecialDamage(
            damage,
            board,
            AttackType.SPECIAL,
            pokemon,
            crit
          )
        }
      })
  }
}

export class PetalBlizzardStrategy extends AbilityStrategy {
  process(
    pokemon: PokemonEntity,
    state: PokemonState,
    board: Board,
    target: PokemonEntity,
    crit: boolean
  ) {
    super.process(pokemon, state, board, target, crit)
    board
      .getCellsInRange(pokemon.positionX, pokemon.positionY, 1)
      .forEach((cell) => {
        if (cell.value && cell.value.team !== pokemon.team) {
          cell.value.handleSpecialDamage(
            30,
            board,
            AttackType.SPECIAL,
            pokemon,
            crit,
            true
          )
        }
      })
    pokemon.addAbilityPower(10)
  }
}

export class SunsteelStrikeStrategy extends AbilityStrategy {
  process(
    pokemon: PokemonEntity,
    state: PokemonState,
    board: Board,
    target: PokemonEntity,
    crit: boolean
  ) {
    super.process(pokemon, state, board, target, crit, true)
    const mostSurroundedCoordinate =
      state.getMostSurroundedCoordinateAvailablePlace(pokemon, board)

    if (mostSurroundedCoordinate) {
      pokemon.skydiveTo(
        mostSurroundedCoordinate.x,
        mostSurroundedCoordinate.y,
        board
      )
      setTimeout(() => {
        pokemon.simulation.room.broadcast(Transfer.ABILITY, {
          id: pokemon.simulation.id,
          skill: Ability.SUNSTEEL_STRIKE,
          positionX: mostSurroundedCoordinate.x,
          positionY: mostSurroundedCoordinate.y,
          targetX: mostSurroundedCoordinate.x,
          targetY: mostSurroundedCoordinate.y
        })
      }, 500)

      setTimeout(() => {
        const cells = board.getAdjacentCells(
          mostSurroundedCoordinate.x,
          mostSurroundedCoordinate.y
        )

        pokemon.simulation.room.broadcast(Transfer.ABILITY, {
          id: pokemon.simulation.id,
          skill: Ability.SEARING_SHOT,
          positionX: mostSurroundedCoordinate.x,
          positionY: mostSurroundedCoordinate.y,
          targetX: mostSurroundedCoordinate.x,
          targetY: mostSurroundedCoordinate.y
        })

        cells.forEach((cell) => {
          if (cell.value && cell.value.team !== pokemon.team) {
            cell.value.handleSpecialDamage(
              100,
              board,
              AttackType.SPECIAL,
              pokemon,
              crit
            )
            cell.value.status.triggerBurn(3000, cell.value, pokemon)
          }
        })
      }, 1000)
    }
  }
}

export class MoongeistBeamStrategy extends AbilityStrategy {
  process(
    pokemon: PokemonEntity,
    state: PokemonState,
    board: Board,
    target: PokemonEntity,
    crit: boolean
  ) {
    super.process(pokemon, state, board, target, crit)
    effectInLine(board, pokemon, target, (targetInLine) => {
      if (targetInLine != null) {
        if (targetInLine.team !== pokemon.team) {
          targetInLine.handleSpecialDamage(
            100,
            board,
            AttackType.SPECIAL,
            pokemon,
            crit
          )
          targetInLine.status.triggerParalysis(3000, targetInLine)
        } else {
          targetInLine.addShield(100, pokemon, true)
        }
      }
    })
  }
}

export class MantisBladesStrategy extends AbilityStrategy {
  process(
    pokemon: PokemonEntity,
    state: PokemonState,
    board: Board,
    target: PokemonEntity,
    crit: boolean
  ) {
    super.process(pokemon, state, board, target, crit)
    const damage = pokemon.stars === 1 ? 30 : pokemon.stars === 2 ? 60 : 120

    target.handleSpecialDamage(
      damage,
      board,
      AttackType.PHYSICAL,
      pokemon,
      crit,
      true
    )

    target.handleSpecialDamage(
      damage,
      board,
      AttackType.SPECIAL,
      pokemon,
      crit,
      true
    )

    target.handleSpecialDamage(
      damage,
      board,
      AttackType.TRUE,
      pokemon,
      crit,
      true
    )
  }
}

export class SpiritBreakStrategy extends AbilityStrategy {
  process(
    pokemon: PokemonEntity,
    state: PokemonState,
    board: Board,
    target: PokemonEntity,
    crit: boolean
  ) {
    super.process(pokemon, state, board, target, crit)
    const damage = [20, 40, 80][pokemon.stars - 1] ?? 80
    target.handleSpecialDamage(
      damage,
      board,
      AttackType.SPECIAL,
      pokemon,
      crit,
      true
    )
    const apDebuff = -1 * Math.round(20 * (1 + pokemon.ap / 100))
    target.addAbilityPower(apDebuff)
  }
}

export class SheerColdStrategy extends AbilityStrategy {
  process(
    pokemon: PokemonEntity,
    state: PokemonState,
    board: Board,
    target: PokemonEntity,
    crit: boolean
  ) {
    super.process(pokemon, state, board, target, crit)
    let executeChance = clamp(
      0,
      0.3 * (1 + pokemon.ap / 100) +
        min(0)((pokemon.life - target.life) / target.life),
      1
    )
    if (target.types.has(Synergy.ICE)) executeChance = 0
    else if (target.status.freeze) executeChance = 1

    if (chance(executeChance)) {
      target.handleSpecialDamage(
        9999,
        board,
        AttackType.SPECIAL,
        pokemon,
        crit,
        true
      )
    }
  }
}

export class ZapCannonStrategy extends AbilityStrategy {
  process(
    pokemon: PokemonEntity,
    state: PokemonState,
    board: Board,
    target: PokemonEntity,
    crit: boolean
  ) {
    super.process(pokemon, state, board, target, crit)
    const damage = pokemon.stars === 3 ? 100 : pokemon.stars === 2 ? 50 : 25
    const duration =
      pokemon.stars === 3 ? 4000 : pokemon.stars === 2 ? 2000 : 1000
    target.handleSpecialDamage(
      damage,
      board,
      AttackType.SPECIAL,
      pokemon,
      crit,
      true
    )
    target.status.triggerArmorReduction(duration, target)
    target.status.triggerParalysis(duration, target)
  }
}

export class IceHammerStrategy extends AbilityStrategy {
  process(
    pokemon: PokemonEntity,
    state: PokemonState,
    board: Board,
    target: PokemonEntity,
    crit: boolean
  ) {
    super.process(pokemon, state, board, target, crit)
    const damage = pokemon.stars === 2 ? 100 : 50
    target.handleSpecialDamage(
      damage,
      board,
      AttackType.SPECIAL,
      pokemon,
      crit,
      true
    )
    target.status.triggerFreeze(3000, target)
    pokemon.status.triggerParalysis(3000, pokemon)
  }
}

export class FacadeStrategy extends AbilityStrategy {
  process(
    pokemon: PokemonEntity,
    state: PokemonState,
    board: Board,
    target: PokemonEntity,
    crit: boolean
  ) {
    super.process(pokemon, state, board, target, crit)
    let damage = pokemon.stars === 3 ? 80 : pokemon.stars === 2 ? 40 : 20

    if (pokemon.status.hasNegativeStatus()) {
      damage *= 2
    }
    target.handleSpecialDamage(
      damage,
      board,
      AttackType.SPECIAL,
      pokemon,
      crit,
      true
    )
  }
}

export class ExtremeSpeedStrategy extends AbilityStrategy {
  process(
    pokemon: PokemonEntity,
    state: PokemonState,
    board: Board,
    target: PokemonEntity,
    crit: boolean
  ) {
    super.process(pokemon, state, board, target, crit, true)
    const damage = 40
    const farthestCoordinate = state.getFarthestTargetCoordinateAvailablePlace(
      pokemon,
      board
    )
    if (farthestCoordinate) {
      pokemon.simulation.room.broadcast(Transfer.ABILITY, {
        id: pokemon.simulation.id,
        skill: Ability.EXTREME_SPEED,
        positionX: pokemon.positionX,
        positionY: pokemon.positionY,
        targetX: farthestCoordinate.x,
        targetY: farthestCoordinate.y
      })

      const cells = board.getCellsBetween(
        pokemon.positionX,
        pokemon.positionY,
        farthestCoordinate.x,
        farthestCoordinate.y
      )
      cells.forEach((cell) => {
        if (cell.value && cell.value.team != pokemon.team) {
          cell.value.handleSpecialDamage(
            damage,
            board,
            AttackType.PHYSICAL,
            pokemon,
            crit
          )
        }
      })

      pokemon.moveTo(farthestCoordinate.x, farthestCoordinate.y, board)
    }
  }
}

export class PsychoBoostStrategy extends AbilityStrategy {
  process(
    pokemon: PokemonEntity,
    state: PokemonState,
    board: Board,
    target: PokemonEntity,
    crit: boolean
  ) {
    super.process(pokemon, state, board, target, crit, true)
    const damage = 140
    ;[target.positionX - 1, target.positionX, target.positionX + 1].forEach(
      (positionX) => {
        const tg = board.getValue(positionX, target.positionY)
        if (tg && tg.team !== pokemon.team) {
          pokemon.simulation.room.broadcast(Transfer.ABILITY, {
            id: pokemon.simulation.id,
            skill: Ability.PSYCHO_BOOST,
            positionX: tg.positionX,
            positionY: tg.positionY
          })

          tg.handleSpecialDamage(
            damage,
            board,
            AttackType.SPECIAL,
            pokemon,
            crit,
            true
          )

          pokemon.addAbilityPower(-20, false)
        }
      }
    )
  }
}

export class PollenPuffStrategy extends AbilityStrategy {
  process(
    pokemon: PokemonEntity,
    state: PokemonState,
    board: Board,
    target: PokemonEntity,
    crit: boolean
  ) {
    super.process(pokemon, state, board, target, crit, true)
    const lowestHealthAlly = (
      board.cells.filter(
        (cell) => cell && cell.team === pokemon.team
      ) as PokemonEntity[]
    ).sort((a, b) => a.life - b.life)[0]

    if (lowestHealthAlly) {
      lowestHealthAlly.handleHeal(
        pokemon.stars === 3 ? 120 : pokemon.stars === 2 ? 60 : 30,
        pokemon,
        1
      )
      pokemon.simulation.room.broadcast(Transfer.ABILITY, {
        id: pokemon.simulation.id,
        skill: Ability.POLLEN_PUFF,
        positionX: pokemon.positionX,
        positionY: pokemon.positionY,
        targetX: lowestHealthAlly.positionX,
        targetY: lowestHealthAlly.positionY
      })
    }
  }
}

export class PsystrikeStrategy extends AbilityStrategy {
  process(
    pokemon: PokemonEntity,
    state: PokemonState,
    board: Board,
    target: PokemonEntity,
    crit: boolean
  ) {
    super.process(pokemon, state, board, target, crit, true)
    const furthestTarget = state.getFarthestTarget(pokemon, board)
    if (furthestTarget) {
      pokemon.simulation.room.broadcast(Transfer.ABILITY, {
        id: pokemon.simulation.id,
        skill: Ability.PSYSTRIKE,
        positionX: pokemon.positionX,
        positionY: pokemon.positionY,
        targetX: furthestTarget.positionX,
        targetY: furthestTarget.positionY
      })

      const cells = board.getCellsBetween(
        pokemon.positionX,
        pokemon.positionY,
        furthestTarget.positionX,
        furthestTarget.positionY
      )
      cells.forEach((cell) => {
        if (cell.value && cell.value.team != pokemon.team) {
          cell.value.handleSpecialDamage(
            100,
            board,
            AttackType.PHYSICAL,
            pokemon,
            crit
          )

          const teleportationCell = board.getTeleportationCell(
            cell.value.positionX,
            cell.value.positionY
          )
          if (teleportationCell) {
            cell.value.moveTo(teleportationCell.x, teleportationCell.y, board)
          } else {
            logger.error("unable to teleport pokemon", cell.value)
          }
        }
      })
    }
  }
}

export class DreamEaterStrategy extends AbilityStrategy {
  process(
    pokemon: PokemonEntity,
    state: PokemonState,
    board: Board,
    target: PokemonEntity,
    crit: boolean
  ) {
    super.process(pokemon, state, board, target, crit, true)
    const damage = pokemon.stars === 1 ? 45 : 90
    const duration = pokemon.stars === 1 ? 2500 : 5000

    const sleepingTarget = board.find(
      (x, y, entity) => entity.status.sleep && entity.team !== pokemon.team
    )

    if (sleepingTarget) {
      pokemon.simulation.room.broadcast(Transfer.ABILITY, {
        id: pokemon.simulation.id,
        skill: Ability.DREAM_EATER,
        targetX: sleepingTarget.positionX,
        targetY: sleepingTarget.positionY
      })
      const coord = state.getAvailablePlaceCoordinatesInRange(
        sleepingTarget,
        board,
        1
      )
      if (coord) {
        pokemon.moveTo(coord.x, coord.y, board)
      }
      const { takenDamage } = sleepingTarget.handleSpecialDamage(
        damage,
        board,
        AttackType.SPECIAL,
        pokemon,
        crit,
        true
      )
      pokemon.handleHeal(takenDamage, pokemon, 1)
    } else {
      target.status.triggerSleep(duration, target)
      pokemon.simulation.room.broadcast(Transfer.ABILITY, {
        id: pokemon.simulation.id,
        skill: Ability.DREAM_EATER,
        targetX: target.positionX,
        targetY: target.positionY
      })
    }
  }
}

export class SparkStrategy extends AbilityStrategy {
  process(
    pokemon: PokemonEntity,
    state: PokemonState,
    board: Board,
    target: PokemonEntity,
    crit: boolean
  ) {
    super.process(pokemon, state, board, target, crit, true)
    let damage = pokemon.stars === 1 ? 40 : 80

    target.handleSpecialDamage(
      damage,
      board,
      AttackType.SPECIAL,
      pokemon,
      crit,
      true
    )

    pokemon.simulation.room.broadcast(Transfer.ABILITY, {
      id: pokemon.simulation.id,
      skill: Ability.SPARK,
      targetX: target.positionX,
      targetY: target.positionY,
      positionX: pokemon.positionX,
      positionY: pokemon.positionY
    })

    let previousTarget = target

    let n = 0
    while (n <= 4) {
      const bounceTarget = board
        .getAdjacentCells(target.positionX, target.positionY)
        .filter((cell) => cell.value && cell.value.team === target.team)
        .map((c) => c.value)[0]
      if (bounceTarget) {
        pokemon.simulation.room.broadcast(Transfer.ABILITY, {
          id: pokemon.simulation.id,
          skill: Ability.SPARK,
          targetX: bounceTarget.positionX,
          targetY: bounceTarget.positionY,
          positionX: previousTarget.positionX,
          positionY: previousTarget.positionY,
          delay: n
        })
        bounceTarget.handleSpecialDamage(
          damage,
          board,
          AttackType.SPECIAL,
          pokemon,
          crit,
          true
        )
        previousTarget = bounceTarget
        damage /= 2
        n++
      } else {
        n = 999
      }
    }
  }
}

export class CrunchStrategy extends AbilityStrategy {
  process(
    pokemon: PokemonEntity,
    state: PokemonState,
    board: Board,
    target: PokemonEntity,
    crit: boolean
  ) {
    super.process(pokemon, state, board, target, crit)
    const { death } = target.handleSpecialDamage(
      150,
      board,
      AttackType.SPECIAL,
      pokemon,
      crit,
      true
    )
    if (death) {
      pokemon.handleHeal(Math.ceil(0.5 * target.hp), pokemon, 0)
    }
  }
}

export class CrossPoisonStrategy extends AbilityStrategy {
  process(
    pokemon: PokemonEntity,
    state: PokemonState,
    board: Board,
    target: PokemonEntity,
    crit: boolean
  ) {
    super.process(pokemon, state, board, target, crit)
    const damage = [30, 60, 120][pokemon.stars - 1] ?? 120
    board
      .getAdjacentCells(target.positionX, target.positionY, true)
      .forEach((cell) => {
        if (cell.value && cell.value.team !== pokemon.team) {
          cell.value.handleSpecialDamage(
            damage,
            board,
            AttackType.SPECIAL,
            pokemon,
            crit,
            true
          )
          cell.value.status.triggerPoison(2000, cell.value, pokemon)
        }
      })
  }
}

export class FireFangStrategy extends AbilityStrategy {
  process(
    pokemon: PokemonEntity,
    state: PokemonState,
    board: Board,
    target: PokemonEntity,
    crit: boolean
  ) {
    super.process(pokemon, state, board, target, crit)
    const damage = [30, 60, 120][pokemon.stars - 1] ?? 120
    target.handleSpecialDamage(
      damage,
      board,
      AttackType.SPECIAL,
      pokemon,
      crit,
      true
    )
    target.status.triggerBurn(2000, target, pokemon)
  }
}

export class IceFangStrategy extends AbilityStrategy {
  process(
    pokemon: PokemonEntity,
    state: PokemonState,
    board: Board,
    target: PokemonEntity,
    crit: boolean
  ) {
    super.process(pokemon, state, board, target, crit)
    const damage = [30, 60, 120][pokemon.stars - 1] ?? 120
    target.handleSpecialDamage(
      damage,
      board,
      AttackType.SPECIAL,
      pokemon,
      crit,
      true
    )
    target.status.triggerFreeze(1000, target)
  }
}

export class ThunderFangStrategy extends AbilityStrategy {
  process(
    pokemon: PokemonEntity,
    state: PokemonState,
    board: Board,
    target: PokemonEntity,
    crit: boolean
  ) {
    super.process(pokemon, state, board, target, crit)
    const damage = [30, 60, 120][pokemon.stars - 1] ?? 120
    target.handleSpecialDamage(
      damage,
      board,
      AttackType.SPECIAL,
      pokemon,
      crit,
      true
    )
    target.status.triggerParalysis(3000, target)
  }
}

export class TailWhipStrategy extends AbilityStrategy {
  process(
    pokemon: PokemonEntity,
    state: PokemonState,
    board: Board,
    target: PokemonEntity,
    crit: boolean
  ) {
    super.process(pokemon, state, board, target, crit)
    const defLoss = target.def * 0.3 * (1 + pokemon.ap / 100)
    target.addDefense(-1 * defLoss)
  }
}

export class PsyshieldBashStrategy extends AbilityStrategy {
  process(
    pokemon: PokemonEntity,
    state: PokemonState,
    board: Board,
    target: PokemonEntity,
    crit: boolean
  ) {
    super.process(pokemon, state, board, target, crit)
    const damage = 60

    const farthestCoordinate = state.getFarthestTargetCoordinateAvailablePlace(
      pokemon,
      board
    )
    if (farthestCoordinate) {
      pokemon.simulation.room.broadcast(Transfer.ABILITY, {
        id: pokemon.simulation.id,
        skill: Ability.PSYSHIELD_BASH,
        positionX: pokemon.positionX,
        positionY: pokemon.positionY,
        targetX: farthestCoordinate.x,
        targetY: farthestCoordinate.y
      })

      const cells = board.getCellsBetween(
        pokemon.positionX,
        pokemon.positionY,
        farthestCoordinate.x,
        farthestCoordinate.y
      )
      cells.forEach((cell) => {
        if (cell.value && cell.value.team != pokemon.team) {
          cell.value.handleSpecialDamage(
            damage,
            board,
            AttackType.SPECIAL,
            pokemon,
            crit
          )
        }
      })
      pokemon.moveTo(farthestCoordinate.x, farthestCoordinate.y, board)
      pokemon.status.triggerProtect(1000)
    }
  }
}

export class TorchSongStrategy extends AbilityStrategy {
  process(
    pokemon: PokemonEntity,
    state: PokemonState,
    board: Board,
    target: PokemonEntity,
    crit: boolean
  ) {
    super.process(pokemon, state, board, target, crit, true)
    const damage = pokemon.stars === 3 ? 30 : pokemon.stars === 2 ? 20 : 10
    const count = pokemon.stars
    const apBoost = 10

    const scorchedEnnemiesId = new Set<string>()

    const enemies = board.cells.filter(
      (p) => p && p.team !== pokemon.team
    ) as PokemonEntity[]
    const enemiesHit = enemies
      .sort((a, b) => b.items.size - a.items.size)
      .slice(0, count) as PokemonEntity[]

    enemiesHit.forEach((enemy) => {
      pokemon.simulation.room.broadcast(Transfer.ABILITY, {
        id: pokemon.simulation.id,
        skill: "TORCH_SONG_CAST",
        positionX: pokemon.positionX,
        positionY: pokemon.positionY,
        targetX: enemy.positionX,
        targetY: enemy.positionY
      })
      const cells = board
        .getAdjacentCells(enemy.positionX, enemy.positionY, true)
        .concat({ x: enemy.positionX, y: enemy.positionY, value: enemy })
      cells.forEach((cell) => {
        if (cell.value && cell.value.team !== pokemon.team) {
          pokemon.simulation.room.broadcast(Transfer.ABILITY, {
            id: pokemon.simulation.id,
            skill: Ability.TORCH_SONG,
            positionX: cell.value.positionX,
            positionY: cell.value.positionY
          })
          cell.value.handleSpecialDamage(
            damage,
            board,
            AttackType.SPECIAL,
            pokemon,
            crit
          )
          if (
            cell.value.status.burn ||
            cell.value.status.curse ||
            cell.value.status.silence
          ) {
            scorchedEnnemiesId.add(cell.value.id)
          }
        }
      })
    })

    pokemon.addAbilityPower(scorchedEnnemiesId.size * apBoost, false)
  }
}

export class PowerWhipStrategy extends AbilityStrategy {
  process(
    pokemon: PokemonEntity,
    state: PokemonState,
    board: Board,
    target: PokemonEntity,
    crit: boolean
  ) {
    super.process(pokemon, state, board, target, crit, true)
    const damage = [30, 60][pokemon.stars - 1] ?? 60

    const furthestTarget = state.getFarthestTarget(pokemon, board)
    if (furthestTarget) {
      pokemon.simulation.room.broadcast(Transfer.ABILITY, {
        id: pokemon.simulation.id,
        skill: Ability.POWER_WHIP,
        positionX: pokemon.positionX,
        positionY: pokemon.positionY
      })

      const cells = board.getCellsBetween(
        pokemon.positionX,
        pokemon.positionY,
        furthestTarget.positionX,
        furthestTarget.positionY
      )
      cells.forEach((cell) => {
        if (cell.value && cell.value.team != pokemon.team) {
          pokemon.simulation.room.broadcast(Transfer.ABILITY, {
            id: pokemon.simulation.id,
            skill: "POWER_WHIP/hit",
            positionX: cell.value.positionX,
            positionY: cell.value.positionY
          })
          cell.value.handleSpecialDamage(
            damage,
            board,
            AttackType.SPECIAL,
            pokemon,
            crit
          )
        }
      })
    }
  }
}

export class DarkHarvestStrategy extends AbilityStrategy {
  process(
    pokemon: PokemonEntity,
    state: PokemonState,
    board: Board,
    target: PokemonEntity,
    crit: boolean
  ) {
    super.process(pokemon, state, board, target, crit, true)

    const mostSurroundedCoordinate =
      state.getMostSurroundedCoordinateAvailablePlace(pokemon, board)

    if (mostSurroundedCoordinate) {
      pokemon.moveTo(
        mostSurroundedCoordinate.x,
        mostSurroundedCoordinate.y,
        board
      )
      pokemon.status.triggerDarkHarvest(3200)
      pokemon.status.triggerSilence(3000, pokemon, pokemon)
    }
  }
}

export class PsyShockStrategy extends AbilityStrategy {
  process(
    pokemon: PokemonEntity,
    state: PokemonState,
    board: Board,
    target: PokemonEntity,
    crit: boolean
  ) {
    super.process(pokemon, state, board, target, crit, true)

    const ppBurn = Math.round(
      ([30, 60, 100][pokemon.stars - 1] ?? 100) * (1 + pokemon.ap / 100)
    )
    const ppStolen = min(ppBurn)(target.pp)
    const extraPP = ppBurn - ppStolen

    target.addPP(-ppStolen)
    pokemon.addShield(ppBurn, pokemon, false) // ap boost already applied
    if (extraPP > 0) {
      target.handleSpecialDamage(
        extraPP,
        board,
        AttackType.SPECIAL,
        pokemon,
        crit,
        true
      )
    }
  }
}

export class GroundSlamStrategy extends AbilityStrategy {
  process(
    pokemon: PokemonEntity,
    state: PokemonState,
    board: Board,
    target: PokemonEntity,
    crit: boolean
  ) {
    super.process(pokemon, state, board, target, crit)
    const damage = pokemon.stars === 3 ? 40 : pokemon.stars === 2 ? 20 : 10
    pokemon.addShield(damage, pokemon, true)
    board
      .getAdjacentCells(pokemon.positionX, pokemon.positionY, false)
      .forEach((cell) => {
        if (cell.value && pokemon.team != cell.value.team) {
          cell.value.handleSpecialDamage(
            damage,
            board,
            AttackType.SPECIAL,
            pokemon,
            crit
          )
        }
      })
  }
}

export class RapidSpinStrategy extends AbilityStrategy {
  process(
    pokemon: PokemonEntity,
    state: PokemonState,
    board: Board,
    target: PokemonEntity,
    crit: boolean
  ) {
    super.process(pokemon, state, board, target, crit)
    const damage = pokemon.stars === 2 ? 50 : 20
    const statBuff = pokemon.stars === 2 ? 0.3 : 0.2
    const buffAmount = Math.round(statBuff * pokemon.atk)

    target.handleSpecialDamage(damage, board, AttackType.SPECIAL, pokemon, crit)

    pokemon.addDefense(buffAmount)
    pokemon.addSpecialDefense(buffAmount)
  }
}

export class BounceStrategy extends AbilityStrategy {
  process(
    pokemon: PokemonEntity,
    state: PokemonState,
    board: Board,
    target: PokemonEntity,
    crit: boolean
  ) {
    super.process(pokemon, state, board, target, crit, true)
    const nbBounces = Math.round(
      [1, 2, 3][pokemon.stars - 1] * (1 + pokemon.ap / 100)
    )
    for (let i = 0; i < nbBounces; i++) {
      setTimeout(() => {
        const destination = state.getFarthestTargetCoordinateAvailablePlace(
          pokemon,
          board
        )
        if (destination && pokemon.hp > 0) {
          pokemon.simulation.room.broadcast(Transfer.ABILITY, {
            id: pokemon.simulation.id,
            skill: Ability.BOUNCE,
            positionX: pokemon.positionX,
            positionY: pokemon.positionY
          })
          pokemon.moveTo(destination.x, destination.y, board)
          const adjacentCells = board.getAdjacentCells(
            destination.x,
            destination.y
          )
          adjacentCells.forEach((cell) => {
            if (cell.value && cell.value.team !== pokemon.team) {
              const damage = 10
              cell.value.handleSpecialDamage(
                damage,
                board,
                AttackType.SPECIAL,
                pokemon,
                crit
              )
            }
          })
        }
      }, i * 400)
    }
  }
}

export * from "./hidden-power"

export const AbilityStrategies: { [key in Ability]: AbilityStrategy } = {
  [Ability.SONG_OF_DESIRE]: new SongOfDesireStrategy(),
  [Ability.CONFUSING_MIND]: new ConfusingMindStrategy(),
  [Ability.KNOWLEDGE_THIEF]: new KnowledgeThiefStrategy(),
  [Ability.WONDER_GUARD]: new WonderGuardStrategy(),
  [Ability.CORRUPTED_NATURE]: new CorruptedNatureStrategy(),
  [Ability.CRABHAMMER]: new CrabHammerStrategy(),
  [Ability.KING_SHIELD]: new KingShieldStrategy(),
  [Ability.EXPLOSION]: new ExplosionStrategy(),
  [Ability.NIGHTMARE]: new NightmareStrategy(),
  [Ability.CLANGOROUS_SOUL]: new ClangorousSoulStrategy(),
  [Ability.BONEMERANG]: new BonemerangStrategy(),
  [Ability.GROWL]: new GrowlStrategy(),
  [Ability.RELIC_SONG]: new RelicSongStrategy(),
  [Ability.FAIRY_WIND]: new FairyWindStrategy(),
  [Ability.DISARMING_VOICE]: new DisarmingVoiceStrategy(),
  [Ability.HIGH_JUMP_KICK]: new HighJumpKickStrategy(),
  [Ability.GRASS_WHISTLE]: new GrassWhistleStrategy(),
  [Ability.TRI_ATTACK]: new TriAttackStrategy(),
  [Ability.ECHO]: new EchoStrategy(),
  [Ability.PETAL_DANCE]: new PetalDanceStrategy(),
  [Ability.HYPER_VOICE]: new HyperVoiceStrategy(),
  [Ability.SHADOW_CLONE]: new ShadowCloneStrategy(),
  [Ability.VOLT_SWITCH]: new VoltSwitchStrategy(),
  [Ability.NUZZLE]: new NuzzleStrategy(),
  [Ability.FIRE_BLAST]: new FireBlastStrategy(),
  [Ability.WHEEL_OF_FIRE]: new WheelOfFireStrategy(),
  [Ability.SEISMIC_TOSS]: new SeismicTossStrategy(),
  [Ability.GUILLOTINE]: new GuillotineStrategy(),
  [Ability.ROCK_SLIDE]: new RockSlideStrategy(),
  [Ability.HEAT_WAVE]: new HeatWaveStrategy(),
  [Ability.THUNDER]: new ThunderStrategy(),
  [Ability.HYDRO_PUMP]: new HydroPumpStrategy(),
  [Ability.DRACO_METEOR]: new DracoMeteorStrategy(),
  [Ability.BLAZE_KICK]: new BlazeKickStrategy(),
  [Ability.WISH]: new WishStrategy(),
  [Ability.CALM_MIND]: new CalmMindStrategy(),
  [Ability.IRON_DEFENSE]: new IronDefenseStrategy(),
  [Ability.DEFENSE_CURL]: new DefenseCurlStrategy(),
  [Ability.METRONOME]: new MetronomeStrategy(),
  [Ability.SOAK]: new SoakStrategy(),
  [Ability.IRON_TAIL]: new IronTailStrategy(),
  [Ability.BLAST_BURN]: new BlastBurnStrategy(),
  [Ability.CHARGE]: new ChargeStrategy(),
  [Ability.DISCHARGE]: new DischargeStrategy(),
  [Ability.BITE]: new BiteStrategy(),
  [Ability.DRAGON_TAIL]: new DragonTailStrategy(),
  [Ability.DRAGON_BREATH]: new DragonBreathStrategy(),
  [Ability.ICICLE_CRASH]: new IcicleCrashStrategy(),
  [Ability.ROOT]: new RootStrategy(),
  [Ability.TORMENT]: new TormentStrategy(),
  [Ability.STOMP]: new StompStrategy(),
  [Ability.PAYBACK]: new PaybackStrategy(),
  [Ability.NIGHT_SLASH]: new NightSlashStrategy(),
  [Ability.KOWTOW_CLEAVE]: new KowtowCleaveStrategy(),
  [Ability.BUG_BUZZ]: new BugBuzzStrategy(),
  [Ability.STRING_SHOT]: new StringShotStrategy(),
  [Ability.ENTANGLING_THREAD]: new EntanglingThreadStrategy(),
  [Ability.VENOSHOCK]: new PoisonStingStrategy(),
  [Ability.LEECH_LIFE]: new LeechLifeStrategy(),
  [Ability.HAPPY_HOUR]: new HappyHourStrategy(),
  [Ability.TELEPORT]: new TeleportStrategy(),
  [Ability.NASTY_PLOT]: new NastyPlotStrategy(),
  [Ability.THIEF]: new ThiefStrategy(),
  [Ability.STUN_SPORE]: new StunSporeStrategy(),
  [Ability.METEOR_MASH]: new MeteorMashStrategy(),
  [Ability.HURRICANE]: new HurricaneStrategy(),
  [Ability.BURN]: new BurnStrategy(),
  [Ability.SLEEP]: new SleepStrategy(),
  [Ability.CONFUSION]: new ConfusionStrategy(),
  [Ability.BLIZZARD]: new BlizzardStrategy(),
  [Ability.PROTECT]: new ProtectStrategy(),
  [Ability.POISON]: new PoisonStrategy(),
  [Ability.ORIGIN_PULSE]: new OriginPulseStrategy(),
  [Ability.SEED_FLARE]: new SeedFlareStrategy(),
  [Ability.HEAL_BLOCK]: new HealBlockStrategy(),
  [Ability.ROAR_OF_TIME]: new RoarOfTimeStrategy(),
  [Ability.ROCK_TOMB]: new RockTombStrategy(),
  [Ability.ROCK_SMASH]: new RockSmashStrategy(),
  [Ability.HEAD_SMASH]: new HeadSmashStrategy(),
  [Ability.DOUBLE_EDGE]: new DoubleEdgeStrategy(),
  [Ability.DEFAULT]: new AbilityStrategy(),
  [Ability.DIAMOND_STORM]: new DiamondStormStrategy(),
  [Ability.DRACO_ENERGY]: new DracoEnergyStrategy(),
  [Ability.DYNAMAX_CANNON]: new DynamaxCannonStrategy(),
  [Ability.DYNAMIC_PUNCH]: new DynamicPunchStrategy(),
  [Ability.ELECTRO_BOOST]: new ElectroBoostStrategy(),
  [Ability.ELECTRO_WEB]: new ElectroWebStrategy(),
  [Ability.FIRE_TRICK]: new FireTrickStrategy(),
  [Ability.FLAME_CHARGE]: new FlameChargeStrategy(),
  [Ability.LEECH_SEED]: new LeechSeedStrategy(),
  [Ability.LOCK_ON]: new LockOnStrategy(),
  [Ability.PSYCH_UP]: new PsychUpStrategy(),
  [Ability.RAZOR_WIND]: new RazorWindStrategy(),
  [Ability.TWISTING_NETHER]: new TwistingNetherStrategy(),
  [Ability.EARTHQUAKE]: new EarthquakeStrategy(),
  [Ability.SOFT_BOILED]: new SoftBoiledStrategy(),
  [Ability.ELECTRIC_SURGE]: new ElectricSurgeStrategy(),
  [Ability.PSYCHIC_SURGE]: new PsychicSurgeStrategy(),
  [Ability.MIND_BLOWN]: new MindBlownStrategy(),
  [Ability.PAYDAY]: new PaydayStrategy(),
  [Ability.BEAT_UP]: new BeatUpStrategy(),
  [Ability.BLUE_FLARE]: new BlueFlareStrategy(),
  [Ability.FUSION_BOLT]: new FusionBoltStrategy(),
  [Ability.AURORA_VEIL]: new AuroraVeilStrategy(),
  [Ability.AQUA_JET]: new AquaJetStrategy(),
  [Ability.JUDGEMENT]: new JudgementStrategy(),
  [Ability.CHATTER]: new ChatterStrategy(),
  [Ability.LIQUIDATION]: new LiquidationStrategy(),
  [Ability.STEAM_ERUPTION]: new SteamEruptionStrategy(),
  [Ability.APPLE_ACID]: new AppleAcidStrategy(),
  [Ability.SHADOW_BALL]: new ShadowBallStrategy(),
  [Ability.DIVE]: new DiveStrategy(),
  [Ability.SPIKE_ARMOR]: new SpikeArmorStrategy(),
  [Ability.FUTURE_SIGHT]: new FutureSightStrategy(),
  [Ability.FAKE_TEARS]: new FakeTearsStrategy(),
  [Ability.SPARKLING_ARIA]: new SparklingAriaStrategy(),
  [Ability.DRAGON_DARTS]: new DragonDartsStrategy(),
  [Ability.GRASSY_SURGE]: new GrassySurgeStrategy(),
  [Ability.MISTY_SURGE]: new MistySurgeStrategy(),
  [Ability.SKY_ATTACK]: new SkyAttackStrategy(),
  [Ability.ILLUSION]: new IllusionStrategy(),
  [Ability.SLUDGE]: new SludgeStrategy(),
  [Ability.SLUDGE_WAVE]: new SludgeWaveStrategy(),
  [Ability.AURORA_BEAM]: new AuroraBeamStrategy(),
  [Ability.AGILITY]: new AgilityStrategy(),
  [Ability.SPIRIT_SHACKLE]: new SpiritShackleStrategy(),
  [Ability.WATER_SHURIKEN]: new WaterShurikenStrategy(),
  [Ability.SHADOW_SNEAK]: new ShadowSneakStrategy(),
  [Ability.MACH_PUNCH]: new MachPunchStrategy(),
  [Ability.UPPERCUT]: new UppercutStrategy(),
  [Ability.TRIPLE_KICK]: new TripleKickStrategy(),
  [Ability.MAWASHI_GERI]: new MawashiGeriStrategy(),
  [Ability.FORECAST]: new ForecastStrategy(),
  [Ability.SACRED_SWORD]: new SacredSwordStrategy(),
  [Ability.X_SCISSOR]: new XScissorStrategy(),
  [Ability.PLASMA_FIST]: new PlasmaFistStrategy(),
  [Ability.SPECTRAL_THIEF]: new SpectralThiefStrategy(),
  [Ability.GEOMANCY]: new GeomancyStrategy(),
  [Ability.DEATH_WING]: new DeathWingStrategy(),
  [Ability.SLACK_OFF]: new SlackOffStrategy(),
  [Ability.DARK_VOID]: new DarkVoidStrategy(),
  [Ability.OVERHEAT]: new OverheatStrategy(),
  [Ability.HYPNOSIS]: new HypnosisStrategy(),
  [Ability.MIMIC]: new MimicStrategy(),
  [Ability.HEX]: new HexStrategy(),
  [Ability.GROWTH]: new GrowthStrategy(),
  [Ability.HEAL_ORDER]: new HealOrderStrategy(),
  [Ability.SHELL_TRAP]: new ShellTrapStrategy(),
  [Ability.DIG]: new DigStrategy(),
  [Ability.FIRE_SPIN]: new FireSpinStrategy(),
  [Ability.SEARING_SHOT]: new SearingShotStrategy(),
  [Ability.PECK]: new PeckStrategy(),
  [Ability.SPLASH]: new SplashStrategy(),
  [Ability.COUNTER]: new CounterStrategy(),
  [Ability.COSMIC_POWER]: new CosmicPowerStrategy(),
  [Ability.POISON_POWDER]: new PoisonPowderStrategy(),
  [Ability.SILVER_WIND]: new SilverWindStrategy(),
  [Ability.ICY_WIND]: new IcyWindStrategy(),
  [Ability.GIGATON_HAMMER]: new GigatonHammerStrategy(),
  [Ability.ACROBATICS]: new AcrobaticsStrategy(),
  [Ability.ABSORB]: new AbsorbStrategy(),
  [Ability.ROLLOUT]: new RolloutStrategy(),
  [Ability.THRASH]: new ThrashStrategy(),
  [Ability.SOLAR_BEAM]: new SolarBeamStrategy(),
  [Ability.MAGMA_STORM]: new MagmaStormStrategy(),
  [Ability.SLASHING_CLAW]: new SlashingClawStrategy(),
  [Ability.ERUPTION]: new EruptionStrategy(),
  [Ability.MIST_BALL]: new MistBallStrategy(),
  [Ability.LUSTER_PURGE]: new LusterPurgeStrategy(),
  [Ability.MUD_BUBBLE]: new MudBubbleStrategy(),
  [Ability.LINK_CABLE]: new LinkCableStrategy(),
  [Ability.MAGIC_BOUNCE]: new MagicBounceStrategy(),
  [Ability.HIDDEN_POWER_A]: new HiddenPowerAStrategy(),
  [Ability.HIDDEN_POWER_B]: new HiddenPowerBStrategy(),
  [Ability.HIDDEN_POWER_C]: new HiddenPowerCStrategy(),
  [Ability.HIDDEN_POWER_D]: new HiddenPowerDStrategy(),
  [Ability.HIDDEN_POWER_E]: new HiddenPowerEStrategy(),
  [Ability.HIDDEN_POWER_F]: new HiddenPowerFStrategy(),
  [Ability.HIDDEN_POWER_G]: new HiddenPowerGStrategy(),
  [Ability.HIDDEN_POWER_H]: new HiddenPowerHStrategy(),
  [Ability.HIDDEN_POWER_I]: new HiddenPowerIStrategy(),
  [Ability.HIDDEN_POWER_J]: new HiddenPowerJStrategy(),
  [Ability.HIDDEN_POWER_K]: new HiddenPowerKStrategy(),
  [Ability.HIDDEN_POWER_L]: new HiddenPowerLStrategy(),
  [Ability.HIDDEN_POWER_M]: new HiddenPowerMStrategy(),
  [Ability.HIDDEN_POWER_N]: new HiddenPowerNStrategy(),
  [Ability.HIDDEN_POWER_O]: new HiddenPowerOStrategy(),
  [Ability.HIDDEN_POWER_P]: new HiddenPowerPStrategy(),
  [Ability.HIDDEN_POWER_Q]: new HiddenPowerQStrategy(),
  [Ability.HIDDEN_POWER_R]: new HiddenPowerRStrategy(),
  [Ability.HIDDEN_POWER_S]: new HiddenPowerSStrategy(),
  [Ability.HIDDEN_POWER_T]: new HiddenPowerTStrategy(),
  [Ability.HIDDEN_POWER_U]: new HiddenPowerUStrategy(),
  [Ability.HIDDEN_POWER_V]: new HiddenPowerVStrategy(),
  [Ability.HIDDEN_POWER_W]: new HiddenPowerWStrategy(),
  [Ability.HIDDEN_POWER_X]: new HiddenPowerXStrategy(),
  [Ability.HIDDEN_POWER_Y]: new HiddenPowerYStrategy(),
  [Ability.HIDDEN_POWER_Z]: new HiddenPowerZStrategy(),
  [Ability.HIDDEN_POWER_QM]: new HiddenPowerQMStrategy(),
  [Ability.HIDDEN_POWER_EM]: new HiddenPowerEMStrategy(),
  [Ability.POISON_JAB]: new PoisonJabStrategy(),
  [Ability.SHELL_SMASH]: new ShellSmashStrategy(),
  [Ability.HELPING_HAND]: new HelpingHandStrategy(),
  [Ability.ASTRAL_BARRAGE]: new AstralBarrageStrategy(),
  [Ability.WATERFALL]: new WaterfallStrategy(),
  [Ability.PYRO_BALL]: new PyroBallStrategy(),
  [Ability.WHIRLPOOL]: new WhirlpoolStrategy(),
  [Ability.SMOKE_SCREEN]: new SmokeScreenStrategy(),
  [Ability.PRESENT]: new PresentStrategy(),
  [Ability.LEAF_BLADE]: new LeafBladeStrategy(),
  [Ability.ANCHOR_SHOT]: new AnchorShotStrategy(),
  [Ability.SMOG]: new SmogStrategy(),
  [Ability.PSYCHIC]: new PsychicStrategy(),
  [Ability.PSYBEAM]: new PsybeamStrategy(),
  [Ability.MAGNET_RISE]: new MagnetRiseStrategy(),
  [Ability.ATTRACT]: new AttractStrategy(),
  [Ability.WATER_PULSE]: new WaterPulseStrategy(),
  [Ability.PLAY_ROUGH]: new PlayRoughStrategy(),
  [Ability.AERIAL_ACE]: new AerialAceStrategy(),
  [Ability.PARABOLIC_CHARGE]: new ParabolicChargeStrategy(),
  [Ability.SUPER_FANG]: new SuperFangStrategy(),
  [Ability.TEETER_DANCE]: new TeeterDanceStrategy(),
  [Ability.CLOSE_COMBAT]: new CloseCombatStrategy(),
  [Ability.ASSIST]: new AssistStrategy(),
  [Ability.FISSURE]: new FissureStrategy(),
  [Ability.ASSURANCE]: new AssuranceStrategy(),
  [Ability.AQUA_RING]: new AquaRingStrategy(),
  [Ability.POISON_GAS]: new PoisonGasStrategy(),
  [Ability.BRAVE_BIRD]: new BraveBirdStrategy(),
  [Ability.MAGICAL_LEAF]: new MagicalLeafStrategy(),
  [Ability.STEALTH_ROCKS]: new StealthRocksStrategy(),
  [Ability.TAIL_GLOW]: new TailGlowStrategy(),
  [Ability.STRUGGLE_BUG]: new StruggleBugStrategy(),
  [Ability.PRISMATIC_LASER]: new PrismaticLaserStrategy(),
  [Ability.NATURAL_GIFT]: new NaturalGiftStrategy(),
  [Ability.NIGHT_SHADE]: new NightShadeStrategy(),
  [Ability.CHARGE_BEAM]: new ChargeBeamStrategy(),
  [Ability.POPULATION_BOMB]: new PopulationBombStrategy(),
  [Ability.SCREECH]: new ScreechStrategy(),
  [Ability.SAND_TOMB]: new SandTombStrategy(),
  [Ability.WHIRLWIND]: new WhirlwindStrategy(),
  [Ability.EMPTY_LIGHT]: new EmptyLightStrategy(),
  [Ability.UNBOUND]: new UnboundStrategy(),
  [Ability.HYPERSPACE_FURY]: new HyperSpaceFury(),
  [Ability.SNIPE_SHOT]: new SnipeShotStrategy(),
  [Ability.AIR_SLASH]: new AirSlashStrategy(),
  [Ability.EGGSPLOSION]: new EggsplosionStrategy(),
  [Ability.BODY_SLAM]: new BodySlamStrategy(),
  [Ability.FLORAL_HEALING]: new FloralHealingStrategy(),
  [Ability.VINE_WHIP]: new VineWhipStrategy(),
  [Ability.BARB_BARRAGE]: new BarbBarrageStrategy(),
  [Ability.INFERNAL_PARADE]: new InfernalParadeStrategy(),
  [Ability.MAGIC_POWDER]: new MagicPowderStrategy(),
  [Ability.RETALIATE]: new RetaliateStrategy(),
  [Ability.SLASH]: new SlashStrategy(),
  [Ability.OUTRAGE]: new OutrageStrategy(),
  [Ability.LUNGE]: new LungeStrategy(),
  [Ability.KNOCK_OFF]: new KnockOffStrategy(),
  [Ability.FISHIOUS_REND]: new FishiousRendStrategy(),
  [Ability.RECOVER]: new RecoverStrategy(),
  [Ability.CURSE]: new CurseStrategy(),
  [Ability.GOLD_RUSH]: new GoldRushStrategy(),
  [Ability.MAKE_IT_RAIN]: new MakeItRainStrategy(),
  [Ability.TIME_TRAVEL]: new TimeTravelStrategy(),
  [Ability.POLTERGEIST]: new PoltergeistStrategy(),
  [Ability.CRUSH_GRIP]: new CrushGripStrategy(),
  [Ability.AURASPHERE]: new AuraSphereStrategy(),
  [Ability.SKETCH]: new SketchStrategy(),
  [Ability.OVERDRIVE]: new OverdriveStrategy(),
  [Ability.LOVELY_KISS]: new LovelyKissStrategy(),
  [Ability.TRANSFORM]: new TransformStrategy(),
  [Ability.PSYCHIC_FANGS]: new PsychicFangsStrategy(),
  [Ability.SHED_TAIL]: new ShedTailStrategy(),
  [Ability.SHIELDS_DOWN]: new ShieldsDownStrategy(),
  [Ability.SHIELDS_UP]: new ShieldsUpStrategy(),
  [Ability.SANDSEAR_STORM]: new SandsearStormStrategy(),
  [Ability.WILDBOLT_STORM]: new WildboltStormStrategy(),
  [Ability.BLEAKWIND_STORM]: new BleakwindStormStrategy(),
  [Ability.SPRINGTIDE_STORM]: new SpringtideStormStrategy(),
  [Ability.AURA_WHEEL]: new AuraWheelStrategy(),
  [Ability.LICK]: new LickStrategy(),
  [Ability.FURY_SWIPES]: new FurySwipesStrategy(),
  [Ability.TICKLE]: new TickleStrategy(),
  [Ability.AROMATHERAPY]: new AromatherapyStrategy(),
  [Ability.DETECT]: new DetectStrategy(),
  [Ability.SPACIAL_REND]: new SpacialRendStrategy(),
  [Ability.MULTI_ATTACK]: new MultiAttackStrategy(),
  [Ability.STICKY_WEB]: new StickyWebStrategy(),
  [Ability.ACCELEROCK]: new AccelerockStrategy(),
  [Ability.PETAL_BLIZZARD]: new PetalBlizzardStrategy(),
  [Ability.SUNSTEEL_STRIKE]: new SunsteelStrikeStrategy(),
  [Ability.MOONGEIST_BEAM]: new MoongeistBeamStrategy(),
  [Ability.MANTIS_BLADES]: new MantisBladesStrategy(),
  [Ability.FLEUR_CANNON]: new FleurCannonStrategy(),
  [Ability.DOOM_DESIRE]: new DoomDesireStrategy(),
  [Ability.SPIRIT_BREAK]: new SpiritBreakStrategy(),
  [Ability.SHEER_COLD]: new SheerColdStrategy(),
  [Ability.PSYCHO_BOOST]: new PsychoBoostStrategy(),
  [Ability.ZAP_CANNON]: new ZapCannonStrategy(),
  [Ability.EXTREME_SPEED]: new ExtremeSpeedStrategy(),
  [Ability.ICE_HAMMER]: new IceHammerStrategy(),
  [Ability.POLLEN_PUFF]: new PollenPuffStrategy(),
  [Ability.PSYSTRIKE]: new PsystrikeStrategy(),
  [Ability.FACADE]: new FacadeStrategy(),
  [Ability.DREAM_EATER]: new DreamEaterStrategy(),
  [Ability.SPARK]: new SparkStrategy(),
  [Ability.CRUNCH]: new CrunchStrategy(),
  [Ability.CROSS_POISON]: new CrossPoisonStrategy(),
  [Ability.SHELTER]: new ShelterStrategy(),
  [Ability.FIRE_FANG]: new FireFangStrategy(),
  [Ability.ICE_FANG]: new IceFangStrategy(),
  [Ability.THUNDER_FANG]: new ThunderFangStrategy(),
  [Ability.TAIL_WHIP]: new TailWhipStrategy(),
  [Ability.PSYSHIELD_BASH]: new PsyshieldBashStrategy(),
  [Ability.QUIVER_DANCE]: new QuiverDanceStrategy(),
  [Ability.TORCH_SONG]: new TorchSongStrategy(),
  [Ability.POWER_WHIP]: new PowerWhipStrategy(),
  [Ability.DARK_HARVEST]: new DarkHarvestStrategy(),
  [Ability.PSYSHOCK]: new PsyShockStrategy(),
  [Ability.GROUND_SLAM]: new GroundSlamStrategy(),
<<<<<<< HEAD
  [Ability.AQUA_TAIL]: new AquaTailStrategy(),
  [Ability.HAIL]: new HailStrategy()
  [Ability.RAPID_SPIN]: new RapidSpinStrategy()
=======
  [Ability.HAIL]: new HailStrategy(),
  [Ability.RAPID_SPIN]: new RapidSpinStrategy(),
  [Ability.BOUNCE]: new BounceStrategy()
>>>>>>> ff178d3a
}<|MERGE_RESOLUTION|>--- conflicted
+++ resolved
@@ -9074,13 +9074,8 @@
   [Ability.DARK_HARVEST]: new DarkHarvestStrategy(),
   [Ability.PSYSHOCK]: new PsyShockStrategy(),
   [Ability.GROUND_SLAM]: new GroundSlamStrategy(),
-<<<<<<< HEAD
   [Ability.AQUA_TAIL]: new AquaTailStrategy(),
   [Ability.HAIL]: new HailStrategy()
-  [Ability.RAPID_SPIN]: new RapidSpinStrategy()
-=======
-  [Ability.HAIL]: new HailStrategy(),
   [Ability.RAPID_SPIN]: new RapidSpinStrategy(),
   [Ability.BOUNCE]: new BounceStrategy()
->>>>>>> ff178d3a
 }