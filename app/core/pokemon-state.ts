--- conflicted
+++ resolved
@@ -16,11 +16,7 @@
 import { logger } from "../utils/logger"
 import { Passive } from "../types/enum/Passive"
 import { Weather } from "../types/enum/Weather"
-<<<<<<< HEAD
 import { max, min } from "../utils/number"
-=======
-import { min } from "../utils/number"
->>>>>>> cb0f1c08
 import { distanceC } from "../utils/distance"
 
 export default class PokemonState {
