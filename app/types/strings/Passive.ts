--- conflicted
+++ resolved
@@ -37,11 +37,7 @@
   [Passive.WURMPLE]: `Wurmple can evolve into Silcoon or Cascoon, depending on the weather at previous stage`,
   [Passive.HYDRATATION]: `${Synergy.GRASS} synergy is healing 5 additional ${Stat.HP} per second under the ${Weather.RAIN}`,
   [Passive.SHARED_VISION]: `Shared vision: all Pokemon with shared vision will attack the same target, if at range`,
-<<<<<<< HEAD
-  [Passive.WATER_SPRING]: `Whenever an enemy uses their ability, gain 5 ${Stat.MANA}`
-=======
   [Passive.WATER_SPRING]: `Whenever an enemy uses their ability, gain 5 ${Stat.MANA}`,
   [Passive.MAGIKARP]: `9 Magikarp evolve in Gyriados`,
   [Passive.GIRATINA]: `Giratina switches between its Altered Forme and Origin Forme depending on its position on the board`
->>>>>>> cb0f1c08
 }