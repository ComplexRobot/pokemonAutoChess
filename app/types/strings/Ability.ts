--- conflicted
+++ resolved
@@ -831,15 +831,12 @@
     esp: "",
     prt: "",
     fra: ""
-<<<<<<< HEAD
-=======
   },
   [Ability.MIMIC]: {
     eng: "Mimic",
     esp: "",
     prt: "",
     fra: ""
->>>>>>> 231ef195
   }
 }
 
@@ -1671,9 +1668,6 @@
     fra: ""
   },
   [Ability.HYPNOSIS]: {
-<<<<<<< HEAD
-    eng: `Put ${Status.SLEEP} 1 enemy in the back lines for [2,3.5,6]  seconds`,
-=======
     eng: `Put ${Status.SLEEP} 1 enemy in the back lines for [2,3.5,6] seconds`,
     esp: "",
     prt: "",
@@ -1681,7 +1675,6 @@
   },
   [Ability.MIMIC]: {
     eng: `Pretends to be a tree and does not attack but gain 2 ${Stat.ATK} per second instead (stackable).\nStarts attacking when ${Stat.MANA} bar is full, then Mimic copies the ability of the target.`,
->>>>>>> 231ef195
     esp: "",
     prt: "",
     fra: ""
