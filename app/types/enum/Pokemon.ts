--- conflicted
+++ resolved
@@ -577,14 +577,10 @@
   SUNFLORA = "sunflora",
   MARACTUS = "maractus",
   MINUN = "minun",
-<<<<<<< HEAD
-  PLUSLE = "plusle"
-=======
   PLUSLE = "plusle",
   PINSIR = "pinsir",
   NATU = "natu",
   XATU = "xatu"
->>>>>>> cb0f1c08
 }
 
 export const PkmIndex: { [key in Pkm]: string } = {
@@ -1164,14 +1160,10 @@
   [Pkm.SUNFLORA]: "0192",
   [Pkm.MARACTUS]: "0556",
   [Pkm.PLUSLE]: "0311",
-<<<<<<< HEAD
-  [Pkm.MINUN]: "0312"
-=======
   [Pkm.MINUN]: "0312",
   [Pkm.PINSIR]: "0127",
   [Pkm.NATU]: "0177",
   [Pkm.XATU]: "0178"
->>>>>>> cb0f1c08
 }
 
 export const PkmFamily: { [key in Pkm]: Pkm } = {
@@ -1751,14 +1743,10 @@
   [Pkm.SUNFLORA]: Pkm.SUNKERN,
   [Pkm.MARACTUS]: Pkm.MARACTUS,
   [Pkm.PLUSLE]: Pkm.PLUSLE,
-<<<<<<< HEAD
-  [Pkm.MINUN]: Pkm.MINUN
-=======
   [Pkm.MINUN]: Pkm.MINUN,
   [Pkm.PINSIR]: Pkm.PINSIR,
   [Pkm.NATU]: Pkm.NATU,
   [Pkm.XATU]: Pkm.NATU
->>>>>>> cb0f1c08
 }
 
 export enum PkmDuo {
@@ -4664,8 +4652,6 @@
     attack: AnimationType.Attack,
     ability: AnimationType.Shock,
     emote: AnimationType.Shoot
-<<<<<<< HEAD
-=======
   },
   [Pkm.PINSIR]: {
     attack: AnimationType.Slice,
@@ -4681,6 +4667,5 @@
     attack: AnimationType.Shoot,
     ability: AnimationType.Attack,
     emote: AnimationType.Shoot
->>>>>>> cb0f1c08
   }
 }