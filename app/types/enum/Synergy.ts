--- conflicted
+++ resolved
@@ -52,15 +52,11 @@
   [Synergy.STEEL]: [Effect.IRON_DEFENSE, Effect.AUTOMATE, Effect.STEEL_SURGE],
   [Synergy.GROUND]: [Effect.TILLER, Effect.DIGGER, Effect.DRILLER],
   [Synergy.POISON]: [Effect.POISONOUS, Effect.VENOMOUS, Effect.TOXIC],
-<<<<<<< HEAD
-  [Synergy.DRAGON]: [Effect.DRAGON_ENERGY, Effect.DRAGON_DANCE],
-=======
   [Synergy.DRAGON]: [
     Effect.DRAGON_ENERGY,
     Effect.DRAGON_SCALES,
     Effect.DRAGON_DANCE
   ],
->>>>>>> cb0f1c08
   [Synergy.FIELD]: [Effect.BULK_UP, Effect.RAGE, Effect.ANGER_POINT],
   [Synergy.MONSTER]: [Effect.PURSUIT, Effect.BRUTAL_SWING, Effect.POWER_TRIP],
   [Synergy.HUMAN]: [Effect.MEDITATE, Effect.FOCUS_ENERGY, Effect.CALM_MIND],
@@ -94,16 +90,12 @@
     Effect.FAIRY_WIND,
     Effect.STRANGE_STEAM
   ],
-<<<<<<< HEAD
-  [Synergy.ICE]: [Effect.FROSTY, Effect.SHEER_COLD],
-=======
   [Synergy.ICE]: [
     Effect.CHILLY,
     Effect.FROSTY,
     Effect.FREEZING,
     Effect.SHEER_COLD
   ],
->>>>>>> cb0f1c08
   [Synergy.FOSSIL]: [
     Effect.ANCIENT_POWER,
     Effect.ELDER_POWER,
