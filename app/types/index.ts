--- conflicted
+++ resolved
@@ -165,14 +165,10 @@
   PLAYER_DAMAGE = "PLAYER_DAMAGE",
   ROOMS = "ROOMS",
   ADD_ROOM = "ADD_ROOM",
-<<<<<<< HEAD
-  REMOVE_ROOM = "REMOVE_ROOM"
-=======
   REMOVE_ROOM = "REMOVE_ROOM",
   ADD_BOT_DATABASE = "ADD_BOT_DATABASE",
   DELETE_BOT_DATABASE = "DELETE_BOT_DATABASE",
   BOT_DATABASE_LOG = "BOT_DATABASE_LOG"
->>>>>>> 231ef195
 }
 
 export enum AttackSprite {
