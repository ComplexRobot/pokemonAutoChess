import { Synergy } from "./enum/Synergy"
import { Pkm, PkmDuo, PkmProposition } from "./enum/Pokemon"
import { Item } from "./enum/Item"
import { AttackType, Rarity, Stat } from "./enum/Game"
import { Emotion } from "."

export const RarityHpCost: { [key in Rarity]: number } = Object.freeze({
  [Rarity.COMMON]: 1,
  [Rarity.UNCOMMON]: 1,
  [Rarity.RARE]: 2,
  [Rarity.EPIC]: 2,
  [Rarity.LEGENDARY]: 3,
  [Rarity.MYTHICAL]: 4,
  [Rarity.SPECIAL]: 1,
  [Rarity.HATCH]: 4
})

export const PkmCost: { [key in Rarity]: number } = Object.freeze({
  [Rarity.COMMON]: 1,
  [Rarity.UNCOMMON]: 2,
  [Rarity.RARE]: 3,
  [Rarity.EPIC]: 4,
  [Rarity.MYTHICAL]: 6,
  [Rarity.LEGENDARY]: 5,
  [Rarity.SPECIAL]: 5,
  [Rarity.HATCH]: 4
})

export const EmotionCost: { [key in Emotion]: number } = {
  [Emotion.NORMAL]: 50,
  [Emotion.HAPPY]: 100,
  [Emotion.PAIN]: 110,
  [Emotion.ANGRY]: 120,
  [Emotion.WORRIED]: 130,
  [Emotion.SAD]: 140,
  [Emotion.CRYING]: 150,
  [Emotion.SHOUTING]: 160,
  [Emotion.TEARY_EYED]: 170,
  [Emotion.DETERMINED]: 180,
  [Emotion.JOYOUS]: 190,
  [Emotion.INSPIRED]: 200,
  [Emotion.SURPRISED]: 210,
  [Emotion.DIZZY]: 220,
  [Emotion.SPECIAL0]: 230,
  [Emotion.SPECIAL1]: 240,
  [Emotion.SIGH]: 250,
  [Emotion.STUNNED]: 260,
  [Emotion.SPECIAL2]: 270,
  [Emotion.SPECIAL3]: 280
}

export function getEmotionCost(emotion: Emotion, isShiny: boolean): number {
  return isShiny ? EmotionCost[emotion] * 3 : EmotionCost[emotion]
}

export const ExpTable: { [key: number]: number } = Object.freeze({
  1: 0,
  2: 2,
  3: 6,
  4: 10,
  5: 20,
  6: 32,
  7: 50,
  8: 70,
  9: 255
})

export const SynergyTriggers: { [key in Synergy]: number[] } = {
  [Synergy.NORMAL]: [3, 5, 7, 9],
  [Synergy.GRASS]: [3, 5, 7],
  [Synergy.FIRE]: [2, 4, 6, 8],
  [Synergy.WATER]: [3, 6, 9],
  [Synergy.ELECTRIC]: [3, 6],
  [Synergy.FIGHTING]: [2, 4, 6],
  [Synergy.PSYCHIC]: [2, 4, 6],
  [Synergy.DARK]: [3, 5, 7],
  [Synergy.STEEL]: [2, 4, 6],
  [Synergy.GROUND]: [2, 4, 6],
  [Synergy.POISON]: [3, 5, 7],
<<<<<<< HEAD
  [Synergy.DRAGON]: [3, 5],
=======
  [Synergy.DRAGON]: [3, 5, 7],
>>>>>>> cb0f1c08
  [Synergy.FIELD]: [3, 6, 9],
  [Synergy.MONSTER]: [2, 4, 6],
  [Synergy.HUMAN]: [2, 4, 6],
  [Synergy.AQUATIC]: [2, 4, 6],
  [Synergy.BUG]: [2, 4, 6],
  [Synergy.FLYING]: [2, 4, 6, 8],
  [Synergy.FLORA]: [3, 4, 5, 6],
  [Synergy.ROCK]: [2, 4, 6],
  [Synergy.GHOST]: [2, 4, 6, 8],
  [Synergy.FAIRY]: [2, 4, 6],
  [Synergy.ICE]: [3, 4, 5, 6],
  [Synergy.FOSSIL]: [2, 4, 6],
  [Synergy.SOUND]: [2, 4, 6],
  [Synergy.ARTIFICIAL]: [2, 4, 6],
  [Synergy.BABY]: [3, 5]
}

export const RequiredStageLevelForXpElligibility = 10

export const ExpPlace = [700, 500, 400, 300, 200, 150, 100, 0]

export const RarityColor: { [key in Rarity]: string } = {
  [Rarity.COMMON]: "#9f9f9f",
  [Rarity.UNCOMMON]: "#3bc95e",
  [Rarity.RARE]: "#41bfcc",
  [Rarity.EPIC]: "#ca6cee",
  [Rarity.LEGENDARY]: "#e6cb49",
  [Rarity.MYTHICAL]: "#ffc0cb",
  [Rarity.SPECIAL]: "#967FFF",
  [Rarity.HATCH]: "#b9915a"
}

export const BoosterRarityProbability: { [key in Rarity]: number } = {
  [Rarity.COMMON]: 0.15,
  [Rarity.UNCOMMON]: 0.2,
  [Rarity.RARE]: 0.2,
  [Rarity.EPIC]: 0.15,
  [Rarity.LEGENDARY]: 0.05,
  [Rarity.MYTHICAL]: 0.15,
  [Rarity.HATCH]: 0.1,
  [Rarity.SPECIAL]: 0
}

export const DITTO_RATE = 0.005

export const AttackTypeColor: { [key in AttackType] } = {
  [AttackType.PHYSICAL]: "#FF6E55",
  [AttackType.SPECIAL]: "#7FC9FF",
  [AttackType.TRUE]: "#FFD800"
}

export const RarityProbabilityPerLevel: { [key: number]: number[] } = {
  1: [1, 0, 0, 0, 0],
  2: [1, 0, 0, 0, 0],
  3: [0.7, 0.3, 0, 0, 0],
<<<<<<< HEAD
  4: [0.55, 0.35, 0.10, 0, 0],
=======
  4: [0.55, 0.35, 0.1, 0, 0],
>>>>>>> cb0f1c08
  5: [0.4, 0.3, 0.25, 0.05, 0],
  6: [0.29, 0.31, 0.295, 0.1, 0.005],
  7: [0.22, 0.28, 0.33, 0.15, 0.02],
  8: [0.16, 0.24, 0.33, 0.22, 0.05],
  9: [0.1, 0.19, 0.31, 0.3, 0.1]
}

export const EvolutionTime = {
  EGG_HATCH: 4,
  EVOLVE_HATCH: 4
}

export const PoolSize: { [key in Rarity]: [number, number, number] } = {
  [Rarity.COMMON]: [1, 18, 29],
  [Rarity.UNCOMMON]: [1, 13, 22],
  [Rarity.RARE]: [1, 9, 18],
  [Rarity.EPIC]: [1, 7, 14],
  [Rarity.LEGENDARY]: [1, 5, 10],
  [Rarity.MYTHICAL]: [1, 1, 1],
  [Rarity.SPECIAL]: [0, 0, 0],
  [Rarity.HATCH]: [0, 0, 0]
}

export const CommonShop = new Array<Pkm>(
  Pkm.POLIWAG,
  Pkm.CHARMANDER,
  Pkm.GEODUDE,
  Pkm.AZURILL,
  Pkm.ZUBAT,
  Pkm.MAREEP,
  Pkm.CLEFFA,
  Pkm.CATERPIE,
  Pkm.WEEDLE,
  Pkm.PIDGEY,
  Pkm.HOPPIP,
  Pkm.SEEDOT,
  Pkm.STARLY,
  Pkm.SWINUB,
  Pkm.FENNEKIN,
  Pkm.PICHU,
  Pkm.SQUIRTLE,
  Pkm.ARON,
  Pkm.MUDKIP,
  Pkm.CHIMCHAR,
  Pkm.LITWICK
)

export const UncommonShop = new Array<Pkm>(
  Pkm.TOTODILE,
  Pkm.IGGLYBUFF,
  Pkm.CHIKORITA,
  Pkm.CYNDAQUIL,
  Pkm.TREECKO,
  Pkm.TORCHIC,
  Pkm.PIPLUP,
  Pkm.MACHOP,
  Pkm.HORSEA,
  Pkm.SPHEAL,
  Pkm.MAGNEMITE,
  Pkm.DUSKULL,
  Pkm.EEVEE,
  Pkm.FLABEBE,
  Pkm.BELLSPROUT,
  Pkm.SLOWPOKE,
  Pkm.HATENNA,
  Pkm.NIDORANF,
  Pkm.NIDORANM
)

export const RareShop = new Array<Pkm>(
  Pkm.BULBASAUR,
  Pkm.TURTWIG,
  Pkm.TRAPINCH,
  Pkm.RHYHORN,
  Pkm.TOGEPI,
  Pkm.LOTAD,
  Pkm.SHINX,
  Pkm.DRATINI,
  Pkm.MAGBY,
  Pkm.WHISMUR,
  Pkm.VANILLITE,
  Pkm.BAGON,
  Pkm.HONEDGE,
  Pkm.ABRA,
  Pkm.GIBLE
)

export const EpicShop = new Array<Pkm>(
  Pkm.LARVITAR,
  Pkm.SLAKOTH,
  Pkm.RALTS,
  Pkm.BELDUM,
  Pkm.ELEKID,
  Pkm.SNORUNT,
  Pkm.BUDEW,
  Pkm.PORYGON,
  Pkm.CUBONE,
  Pkm.HOUNDOUR,
  Pkm.GOOMY,
  Pkm.BOUNSWEET,
  Pkm.OSHAWOTT,
  Pkm.JANGMO_O,
  Pkm.WURMPLE,
  Pkm.TINKATINK
)

export const LegendaryShop = new Array<Pkm>(
  Pkm.GASTLY,
  Pkm.ONIX,
  Pkm.SCYTHER,
  Pkm.RIOLU,
  Pkm.MEDITITE,
  Pkm.NUMEL,
  Pkm.SNOVER,
  Pkm.SWABLU,
  Pkm.BUNEARY,
  Pkm.ELECTRIKE,
  Pkm.SHUPPET,
  Pkm.NINCADA,
  Pkm.HAPPINY,
  Pkm.SOLOSIS
)

export const Mythical1Shop = new Array<PkmProposition>(
  Pkm.AERODACTYL,
  Pkm.BLACEPHALON,
  Pkm.REGIDRAGO,
  Pkm.REGIELEKI,
  Pkm.CASTFORM,
  Pkm.REGICE,
  Pkm.REGISTEEL,
  Pkm.REGIROCK,
  Pkm.UXIE,
  Pkm.MESPRIT,
  Pkm.AZELF,
  PkmDuo.LATIOS_LATIAS,
  Pkm.ZAPDOS,
  Pkm.MOLTRES,
  Pkm.ARTICUNO,
  Pkm.LAPRAS,
  Pkm.ABSOL,
  Pkm.SPIRITOMB,
  Pkm.ROTOM,
  Pkm.PHIONE,
  Pkm.COBALION,
  Pkm.KELDEO,
  Pkm.VOLCARONA,
  Pkm.TAPU_KOKO,
  Pkm.TAPU_LELE,
  Pkm.SEVIPER,
  Pkm.KECLEON,
  Pkm.MAWILE,
  Pkm.TAUROS,
  Pkm.TORNADUS,
  Pkm.RELICANTH,
  Pkm.MEW,
  Pkm.CHATOT,
  Pkm.FARFETCH_D,
  Pkm.TAPU_BULU,
  Pkm.TAPU_FINI,
  Pkm.MIMIKYU,
  Pkm.TYROGUE,
  Pkm.VIRIZION,
  Pkm.ZERAORA,
  Pkm.SHUCKLE,
  Pkm.LUNATONE,
  Pkm.SOLROCK,
  Pkm.MILTANK,
  Pkm.MARACTUS,
<<<<<<< HEAD
  PkmDuo.PLUSLE_MINUN
=======
  PkmDuo.PLUSLE_MINUN,
  Pkm.PINSIR
>>>>>>> cb0f1c08
)

export const Mythical2Shop = new Array<PkmProposition>(
  Pkm.RESHIRAM,
  Pkm.ZEKROM,
  Pkm.STAKATAKA,
  Pkm.GENESECT,
  Pkm.GUZZLORD,
  Pkm.ETERNATUS,
  Pkm.MELOETTA,
  Pkm.MEWTWO,
  Pkm.ENTEI,
  Pkm.SUICUNE,
  Pkm.RAIKOU,
  Pkm.REGIGIGAS,
  Pkm.CELEBI,
  Pkm.VICTINI,
  Pkm.JIRACHI,
  Pkm.ARCEUS,
  Pkm.DEOXYS,
  Pkm.SHAYMIN,
  Pkm.GIRATINA,
  Pkm.DARKRAI,
  Pkm.CRESSELIA,
  Pkm.HEATRAN,
  Pkm.LUGIA,
  Pkm.HO_OH,
  Pkm.PALKIA,
  Pkm.DIALGA,
  Pkm.RAYQUAZA,
  Pkm.KYOGRE,
  Pkm.GROUDON,
  Pkm.VOLCANION,
  Pkm.MARSHADOW,
  Pkm.XERNEAS,
  Pkm.YVELTAL
)

export const HatchList = new Array<Pkm>(
  Pkm.GOTHITA,
  Pkm.DREEPY,
  Pkm.SNIVY,
  Pkm.SCORBUNNY,
  Pkm.POPPLIO,
  Pkm.ALOLAN_GEODUDE,
  Pkm.ROWLET,
  Pkm.FROAKIE,
  Pkm.TEPIG
)

export function getEvolutionCountNeeded(pkm: Pkm): number {
  if (pkm === Pkm.MAGIKARP) {
    return 9
  }
  return 3
}

export const FishRarityProbability: {
  [waterLevel: number]: { [key in Rarity]?: number }
} = {
  1: {
    [Rarity.SPECIAL]: 0.5,
    [Rarity.COMMON]: 0.4,
    [Rarity.UNCOMMON]: 0.1,
    [Rarity.RARE]: 0,
    [Rarity.EPIC]: 0
  },
  2: {
    [Rarity.SPECIAL]: 0.4,
    [Rarity.COMMON]: 0.3,
    [Rarity.UNCOMMON]: 0.2,
    [Rarity.RARE]: 0.1,
    [Rarity.EPIC]: 0
  },
  3: {
    [Rarity.SPECIAL]: 0.3,
    [Rarity.COMMON]: 0.2,
    [Rarity.UNCOMMON]: 0.2,
    [Rarity.RARE]: 0.2,
    [Rarity.EPIC]: 0.1
  }
}

export const MAX_PLAYERS_PER_LOBBY = 8

export const DEFAULT_ATK_SPEED = 0.75
export const DEFAULT_CRIT_CHANCE = 10
export const DEFAULT_CRIT_DAMAGE = 2

export const StageDuration: Record<number | "DEFAULT", number> = {
  1: 20,
  10: 50,
  20: 50,
  DEFAULT: 30
}

export const CarouselStages = [4, 7, 12, 17, 22, 27, 32, 37, 42]
export const ItemProposalStages = [2, 3]
export const AdditionalPicksStages = [5, 8]
export const MythicalPicksStages = [10, 20]

export const NeutralStage: { turn: number; name: string; avatar: Pkm }[] = [
  {
    turn: 1,
    name: "Magikarp",
    avatar: Pkm.MAGIKARP
  },
  {
    turn: 2,
    name: "Raticate",
    avatar: Pkm.RATICATE
  },
  {
    turn: 3,
    name: "Fearow",
    avatar: Pkm.FEAROW
  },
  {
    turn: 9,
    name: "Gyarados",
    avatar: Pkm.GYARADOS
  },
  {
    turn: 14,
    name: "Lugia",
    avatar: Pkm.LUGIA
  },
  {
    turn: 19,
    name: "Giratina",
    avatar: Pkm.GIRATINA
  },
  {
    turn: 24,
    name: "Zapdos",
    avatar: Pkm.ZAPDOS
  },
  {
    turn: 29,
    name: "Dialga",
    avatar: Pkm.DIALGA
  },
  {
    turn: 34,
    name: "Suicune",
    avatar: Pkm.SUICUNE
  },
  {
    turn: 39,
    name: "Regice",
    avatar: Pkm.REGICE
  },
  {
    turn: 44,
    name: "Rayquaza",
    avatar: Pkm.RAYQUAZA
  }
]

export enum EloRank {
  DIAMOND = "DIAMOND",
  PLATINUM = "PLATINUM",
  GOLD = "GOLD",
  SILVER = "SILVER",
  BRONZE = "BRONZE"
}

export const EloRankThreshold: { [key in EloRank]: number } = {
  [EloRank.BRONZE]: 0,
  [EloRank.SILVER]: 900,
  [EloRank.GOLD]: 1100,
  [EloRank.PLATINUM]: 1250,
  [EloRank.DIAMOND]: 1400
}

export enum Header {
  WALL = "WALL",
  WALL_ALT_1 = "WALL_ALT_1",
  WALL_ALT_2 = "WALL_ALT_2",
  WALL_ALT_3 = "WALL_ALT_3",
  GROUND = "GROUND",
  GROUND_ALT_1 = "GROUND_ALT_1",
  GROUND_ALT_2 = "GROUND_ALT_2",
  GROUND_ALT_3 = "GROUND_ALT_3",
  GROUND_ALT_4 = "GROUND_ALT_4",
  WATER = "WATER",
  ABYSS = "ABYSS",
  ABYSS_ALT_1 = "ABYSS_ALT_1",
  ABYSS_ALT_2 = "ABYSS_ALT_2"
}

export const MaskCoordinate: { [key in Mask]: { x: number; y: number } } =
  Object.freeze({
    X: { x: 1, y: 4 },
    A: { x: 1, y: 8 },
    B: { x: 0, y: 7 },
    C: { x: 1, y: 6 },
    D: { x: 2, y: 7 },
    AB: { x: 0, y: 5 },
    AC: { x: 0, y: 4 },
    AD: { x: 2, y: 5 },
    BC: { x: 0, y: 3 },
    BD: { x: 1, y: 3 },
    CD: { x: 2, y: 3 },
    ABC: { x: 0, y: 10 },
    ABD: { x: 1, y: 11 },
    ACD: { x: 2, y: 10 },
    BCD: { x: 1, y: 9 },
    ABCD: { x: 1, y: 7 },
    A1B: { x: 0, y: 2 },
    B2C: { x: 0, y: 0 },
    C3D: { x: 2, y: 0 },
    AD4: { x: 2, y: 2 },
    A1BC: { x: 0, y: 17 },
    AB2C: { x: 0, y: 18 },
    B2CD: { x: 1, y: 19 },
    BC3D: { x: 0, y: 19 },
    AC3D: { x: 1, y: 18 },
    ACD4: { x: 1, y: 17 },
    A1BD: { x: 1, y: 20 },
    ABD4: { x: 0, y: 20 },
    A1B2C: { x: 0, y: 1 },
    B2C3D: { x: 1, y: 0 },
    AC3D4: { x: 2, y: 1 },
    A1BD4: { x: 1, y: 2 },
    A1BCD: { x: 0, y: 22 },
    AB2CD: { x: 0, y: 21 },
    ABC3D: { x: 1, y: 21 },
    ABCD4: { x: 1, y: 22 },
    A1B2CD: { x: 2, y: 13 },
    AB2C3D: { x: 1, y: 14 },
    ABC3D4: { x: 0, y: 13 },
    A1BCD4: { x: 1, y: 12 },
    A1B2C3D: { x: 1, y: 16 },
    AB2C3D4: { x: 0, y: 16 },
    A1BC3D4: { x: 0, y: 15 },
    A1B2CD4: { x: 1, y: 15 },
    A1BC3D: { x: 0, y: 23 },
    AB2CD4: { x: 1, y: 23 },
    A1B2C3D4: { x: 1, y: 1 }
  })

export enum Mask {
  X = "X",
  A = "A",
  B = "B",
  C = "C",
  D = "D",
  AB = "AB",
  AC = "AC",
  AD = "AD",
  BC = "BC",
  BD = "BD",
  CD = "CD",
  ABC = "ABC",
  ABD = "ABD",
  ACD = "ACD",
  BCD = "BCD",
  ABCD = "ABCD",
  A1B = "A1B",
  B2C = "B2C",
  C3D = "C3D",
  AD4 = "AD4",
  A1BC = "A1BC",
  AB2C = "AB2C",
  B2CD = "B2CD",
  BC3D = "BC3D",
  AC3D = "AC3D",
  ACD4 = "ACD4",
  A1BD = "A1BD",
  ABD4 = "ABD4",
  A1B2C = "A1B2C",
  B2C3D = "B2C3D",
  AC3D4 = "AC3D4",
  A1BD4 = "A1BD4",
  A1BCD = "A1BCD",
  AB2CD = "AB2CD",
  ABC3D = "ABC3D",
  ABCD4 = "ABCD4",
  A1B2CD = "A1B2CD",
  AB2C3D = "AB2C3D",
  ABC3D4 = "ABC3D4",
  A1BCD4 = "A1BCD4",
  A1B2C3D = "A1B2C3D",
  AB2C3D4 = "AB2C3D4",
  A1BC3D4 = "A1BC3D4",
  A1B2CD4 = "A1B2CD4",
  A1BC3D = "A1BC3D",
  AB2CD4 = "AB2CD4",
  A1B2C3D4 = "A1B2C3D4"
}

export enum TerrainType {
  GROUND,
  WALL,
  WATER
}

export const IdTable: { [key: number]: Mask } = {
  0: Mask.X,
  1: Mask.A,
  2: Mask.B,
  4: Mask.C,
  8: Mask.D,
  3: Mask.AB,
  5: Mask.AC,
  9: Mask.AD,
  6: Mask.BC,
  10: Mask.BD,
  12: Mask.CD,
  7: Mask.ABC,
  11: Mask.ABD,
  13: Mask.ACD,
  14: Mask.BCD,
  15: Mask.ABCD,
  19: Mask.A1B,
  38: Mask.B2C,
  76: Mask.C3D,
  137: Mask.AD4,
  23: Mask.A1BC,
  39: Mask.AB2C,
  46: Mask.B2CD,
  78: Mask.BC3D,
  77: Mask.AC3D,
  141: Mask.ACD4,
  27: Mask.A1BD,
  139: Mask.ABD4,
  55: Mask.A1B2C,
  110: Mask.B2C3D,
  205: Mask.AC3D4,
  155: Mask.A1BD4,
  31: Mask.A1BCD,
  47: Mask.AB2CD,
  79: Mask.ABC3D,
  143: Mask.ABCD4,
  63: Mask.A1B2CD,
  111: Mask.AB2C3D,
  207: Mask.ABC3D4,
  159: Mask.A1BCD4,
  127: Mask.A1B2C3D,
  239: Mask.AB2C3D4,
  223: Mask.A1BC3D4,
  191: Mask.A1B2CD4,
  95: Mask.A1BC3D,
  175: Mask.AB2CD4,
  255: Mask.A1B2C3D4
}

export const ItemRecipe: { [key in Item]?: Item[] } = {
  [Item.OLD_AMBER]: [Item.FOSSIL_STONE, Item.FOSSIL_STONE],
  [Item.DAWN_STONE]: [Item.FOSSIL_STONE, Item.TWISTED_SPOON],
  [Item.WATER_STONE]: [Item.FOSSIL_STONE, Item.MYSTIC_WATER],
  [Item.THUNDER_STONE]: [Item.FOSSIL_STONE, Item.MAGNET],
  [Item.FIRE_STONE]: [Item.FOSSIL_STONE, Item.CHARCOAL],
  [Item.MOON_STONE]: [Item.FOSSIL_STONE, Item.HEART_SCALE],
  [Item.DUSK_STONE]: [Item.FOSSIL_STONE, Item.BLACK_GLASSES],
  [Item.LEAF_STONE]: [Item.FOSSIL_STONE, Item.MIRACLE_SEED],
  [Item.ICE_STONE]: [Item.FOSSIL_STONE, Item.NEVER_MELT_ICE],
  [Item.CHOICE_SPECS]: [Item.TWISTED_SPOON, Item.TWISTED_SPOON],
  [Item.SOUL_DEW]: [Item.TWISTED_SPOON, Item.MYSTIC_WATER],
  [Item.UPGRADE]: [Item.TWISTED_SPOON, Item.MAGNET],
  [Item.REAPER_CLOTH]: [Item.TWISTED_SPOON, Item.BLACK_GLASSES],
  [Item.POKEMONOMICON]: [Item.TWISTED_SPOON, Item.MIRACLE_SEED],
  [Item.POWER_LENS]: [Item.TWISTED_SPOON, Item.NEVER_MELT_ICE],
  [Item.SHELL_BELL]: [Item.TWISTED_SPOON, Item.CHARCOAL],
  [Item.LUCKY_EGG]: [Item.TWISTED_SPOON, Item.HEART_SCALE],
  [Item.AQUA_EGG]: [Item.MYSTIC_WATER, Item.MYSTIC_WATER],
  [Item.BLUE_ORB]: [Item.MYSTIC_WATER, Item.MAGNET],
  [Item.SCOPE_LENS]: [Item.MYSTIC_WATER, Item.BLACK_GLASSES],
  [Item.STAR_DUST]: [Item.MYSTIC_WATER, Item.MIRACLE_SEED],
  [Item.DELTA_ORB]: [Item.MYSTIC_WATER, Item.NEVER_MELT_ICE],
  [Item.MANA_SCARF]: [Item.MYSTIC_WATER, Item.CHARCOAL],
  [Item.SMOKE_BALL]: [Item.MYSTIC_WATER, Item.HEART_SCALE],
  [Item.XRAY_VISION]: [Item.MAGNET, Item.MAGNET],
  [Item.RAZOR_FANG]: [Item.MAGNET, Item.BLACK_GLASSES],
  [Item.LEFTOVERS]: [Item.MAGNET, Item.MIRACLE_SEED],
  [Item.CHOICE_SCARF]: [Item.MAGNET, Item.NEVER_MELT_ICE],
  [Item.FIRE_GEM]: [Item.MAGNET, Item.CHARCOAL],
  [Item.DEFENSIVE_RIBBON]: [Item.MAGNET, Item.HEART_SCALE],
  [Item.WONDER_BOX]: [Item.BLACK_GLASSES, Item.BLACK_GLASSES],
  [Item.RUNE_PROTECT]: [Item.BLACK_GLASSES, Item.MIRACLE_SEED],
  [Item.WIDE_LENS]: [Item.BLACK_GLASSES, Item.NEVER_MELT_ICE],
  [Item.RAZOR_CLAW]: [Item.BLACK_GLASSES, Item.CHARCOAL],
  [Item.FLUFFY_TAIL]: [Item.BLACK_GLASSES, Item.HEART_SCALE],
  [Item.ORAN_BERRY]: [Item.MIRACLE_SEED, Item.MIRACLE_SEED],
  [Item.SHINY_CHARM]: [Item.MIRACLE_SEED, Item.NEVER_MELT_ICE],
  [Item.GRACIDEA_FLOWER]: [Item.MIRACLE_SEED, Item.CHARCOAL],
  [Item.FLAME_ORB]: [Item.MIRACLE_SEED, Item.HEART_SCALE],
  [Item.ASSAULT_VEST]: [Item.NEVER_MELT_ICE, Item.NEVER_MELT_ICE],
  [Item.AMULET_COIN]: [Item.NEVER_MELT_ICE, Item.CHARCOAL],
  [Item.POKE_DOLL]: [Item.NEVER_MELT_ICE, Item.HEART_SCALE],
  [Item.RED_ORB]: [Item.CHARCOAL, Item.CHARCOAL],
  [Item.MAX_REVIVE]: [Item.CHARCOAL, Item.HEART_SCALE],
  [Item.ROCKY_HELMET]: [Item.HEART_SCALE, Item.HEART_SCALE]
}

export const ItemStats: Record<Item, { [stat in Stat]?: number }> = {
  [Item.FOSSIL_STONE]: {},
  [Item.TWISTED_SPOON]: { [Stat.AP]: 10 },
  [Item.MAGNET]: { [Stat.ATK_SPEED]: 10 },
  [Item.BLACK_GLASSES]: { [Stat.CRIT_CHANCE]: 5 },
  [Item.MIRACLE_SEED]: { [Stat.SHIELD]: 15 },
  [Item.CHARCOAL]: { [Stat.ATK]: 1 },
  [Item.NEVER_MELT_ICE]: { [Stat.SPE_DEF]: 1 },
  [Item.HEART_SCALE]: { [Stat.DEF]: 1 },
  [Item.MYSTIC_WATER]: { [Stat.MANA]: 15 },
  [Item.OLD_AMBER]: {},
  [Item.DAWN_STONE]: { [Stat.AP]: 10 },
  [Item.WATER_STONE]: { [Stat.MANA]: 15 },
  [Item.THUNDER_STONE]: { [Stat.ATK_SPEED]: 10 },
  [Item.FIRE_STONE]: { [Stat.ATK]: 1 },
  [Item.MOON_STONE]: { [Stat.DEF]: 1 },
  [Item.DUSK_STONE]: { [Stat.CRIT_CHANCE]: 5 },
  [Item.LEAF_STONE]: { [Stat.SHIELD]: 15 },
  [Item.ICE_STONE]: { [Stat.SPE_DEF]: 1 },
  [Item.CHOICE_SPECS]: { [Stat.AP]: 100 },
  [Item.SOUL_DEW]: { [Stat.AP]: 10, [Stat.MANA]: 15 },
  [Item.UPGRADE]: { [Stat.AP]: 10, [Stat.ATK_SPEED]: 10 },
<<<<<<< HEAD
  [Item.REAPER_CLOTH]: { [Stat.AP]: 15, [Stat.CRIT_CHANCE]: 15 },
=======
  [Item.REAPER_CLOTH]: { [Stat.AP]: 20, [Stat.CRIT_CHANCE]: 20 },
>>>>>>> cb0f1c08
  [Item.POKEMONOMICON]: { [Stat.AP]: 10, [Stat.SHIELD]: 15 },
  [Item.POWER_LENS]: { [Stat.AP]: 10, [Stat.SPE_DEF]: 5 },
  [Item.SHELL_BELL]: { [Stat.AP]: 10, [Stat.ATK]: 1 },
  [Item.LUCKY_EGG]: { [Stat.AP]: 10, [Stat.DEF]: 1 },
  [Item.AQUA_EGG]: { [Stat.MANA]: 50 },
  [Item.BLUE_ORB]: { [Stat.MANA]: 15, [Stat.ATK_SPEED]: 10 },
  [Item.SCOPE_LENS]: { [Stat.MANA]: 15, [Stat.CRIT_CHANCE]: 25 },
  [Item.STAR_DUST]: { [Stat.MANA]: 15, [Stat.SHIELD]: 15 },
  [Item.DELTA_ORB]: { [Stat.MANA]: 15, [Stat.SPE_DEF]: 1 },
  [Item.MANA_SCARF]: { [Stat.MANA]: 15, [Stat.ATK]: 1 },
  [Item.SMOKE_BALL]: { [Stat.MANA]: 15, [Stat.DEF]: 1 },
  [Item.XRAY_VISION]: { [Stat.ATK_SPEED]: 50 },
  [Item.RAZOR_FANG]: {
    [Stat.ATK_SPEED]: 10,
    [Stat.CRIT_CHANCE]: 5,
    [Stat.CRIT_DAMAGE]: 1
  },
  [Item.LEFTOVERS]: { [Stat.ATK_SPEED]: 10, [Stat.SHIELD]: 15 },
  [Item.CHOICE_SCARF]: { [Stat.ATK_SPEED]: 10, [Stat.SPE_DEF]: 1 },
  [Item.FIRE_GEM]: { [Stat.ATK_SPEED]: 10, [Stat.ATK]: 1 },
  [Item.DEFENSIVE_RIBBON]: { [Stat.ATK_SPEED]: 10, [Stat.DEF]: 1 },
  [Item.WONDER_BOX]: { [Stat.CRIT_CHANCE]: 10 },
  [Item.RUNE_PROTECT]: { [Stat.CRIT_CHANCE]: 5, [Stat.SHIELD]: 15 },
  [Item.WIDE_LENS]: { [Stat.CRIT_CHANCE]: 5, [Stat.SPE_DEF]: 1 },
  [Item.RAZOR_CLAW]: { [Stat.CRIT_CHANCE]: 55, [Stat.ATK]: 1 },
  [Item.FLUFFY_TAIL]: { [Stat.CRIT_CHANCE]: 5, [Stat.SPE_DEF]: 5 },
  [Item.ORAN_BERRY]: { [Stat.SHIELD]: 150 },
  [Item.SHINY_CHARM]: { [Stat.SHIELD]: 15, [Stat.SPE_DEF]: 1 },
  [Item.GRACIDEA_FLOWER]: { [Stat.SHIELD]: 15, [Stat.ATK]: 1 },
  [Item.FLAME_ORB]: { [Stat.SHIELD]: 15, [Stat.DEF]: 1 },
  [Item.ASSAULT_VEST]: { [Stat.SPE_DEF]: 20 },
  [Item.AMULET_COIN]: { [Stat.SPE_DEF]: 1, [Stat.ATK]: 1 },
  [Item.POKE_DOLL]: { [Stat.SPE_DEF]: 1, [Stat.DEF]: 1 },
  [Item.RED_ORB]: { [Stat.ATK]: 8 },
  [Item.MAX_REVIVE]: { [Stat.ATK]: 1, [Stat.DEF]: 1 },
  [Item.ROCKY_HELMET]: { [Stat.DEF]: 12 }
}

export type DungeonInfo = {
  id: string
  name: string
  pokemons: Pkm[]
  tileset: Header[]
  type: Synergy
}

export enum Dungeon {
  FOURTH_STATION_PATH = "FOURTH_STATION_PATH",
  SEVEN_STATION_PATH = "SEVEN_STATION_PATH",
  BARREN_VALLEY = "BARREN_VALLEY",
  DARK_ICE_MOUNTAIN_PEAK = "DARK_ICE_MOUNTAIN_PEAK",
  DARK_WASTELAND = "DARK_WASTELAND",
  DEEP_BOULDER_QUARRY = "DEEP_BOULDER_QUARRY",
  LIMESTONE_CAVERN = "LIMESTONE_CAVERN",
  DEEP_LIMESTONE_CAVERN = "DEEP_LIMESTONE_CAVERN",
  ICICLE_FOREST = "ICICLE_FOREST",
  MURKY_FOREST = "MURKY_FOREST",
  SPACIAL_CLIFFS = "SPACIAL_CLIFFS",
  TEMPORAL_SPIRE_FUTURE = "TEMPORAL_SPIRE_FUTURE",
  TEMPORAL_TOWER_FUTURE = "TEMPORAL_TOWER_FUTURE",
  VAST_ICE_MOUNTAIN_PEAK = "VAST_ICE_MOUNTAIN_PEAK",
  VAST_ICE_MOUNTAIN = "VAST_ICE_MOUNTAIN",
  AMP_PLAINS = "AMP_PLAINS",
  FAR_AMP_PLAINS = "FAR_AMP_PLAINS",
  FINAL_MAZE_B23F = "FINAL_MAZE_B23F",
  FOGGY_FOREST = "FOGGY_FOREST",
  FOREST_PATH = "FOREST_PATH",
  GOLD_CHAMBER = "GOLD_CHAMBER",
  HIDDEN_HIGHLAND = "HIDDEN_HIGHLAND",
  MYSTERY_JUNGLE_01F_15F = "MYSTERY_JUNGLE_01F_15F",
  MYSTERY_JUNGLE_16F_30F = "MYSTERY_JUNGLE_16F_30F",
  MYSTIFYING_FOREST = "MYSTIFYING_FOREST",
  BEACH_CAVE = "BEACH_CAVE",
  BOTTOMLESS_SEA = "BOTTOMLESS_SEA",
  BRINE_CAVE = "BRINE_CAVE",
  CONCEALED_RUINS = "CONCEALED_RUINS",
  CRAGGY_COAST = "CRAGGY_COAST",
  CRYSTAL_CAVE_01F_05F = "CRYSTAL_CAVE_01F_05F",
  CRYSTAL_CAVE_06F_11F = "CRYSTAL_CAVE_06F_11F",
  CRYSTAL_CROSSING = "CRYSTAL_CROSSING",
  DARK_CRATER = "DARK_CRATER",
  DEEP_DARK_CRATER = "DEEP_DARK_CRATER",
  DARK_HILL_01F_06F = "DARK_HILL_01F_06F",
  DARK_HILL_07F_15F = "DARK_HILL_07F_15F",
  DEEP_DUSK_FOREST_01F_06F = "DEEP_DUSK_FOREST_01F_06F",
  DEEP_DUSK_FOREST_07F_12F = "DEEP_DUSK_FOREST_07F_12F",
  DEEP_SEALED_RUIN = "DEEP_SEALED_RUIN",
  DRENCHED_BLUFF = "DRENCHED_BLUFF",
  DUSK_FOREST_01F_04F = "DUSK_FOREST_01F_04F",
  DUSK_FOREST_05F_08F = "DUSK_FOREST_05F_08F",
  NORTHERN_DESERT_01F_07F = "NORTHERN_DESERT_01F_07F",
  QUICKSAND_CAVE = "QUICKSAND_CAVE",
  QUICKSAND_PIT = "QUICKSAND_PIT",
  ROCK_AEGIS_CAVE = "ROCK_AEGIS_CAVE",
  SURROUNDED_SEA = "SURROUNDED_SEA",
  TEMPORAL_SPIRE = "TEMPORAL_SPIRE",
  TEMPORAL_TOWER = "TEMPORAL_TOWER",
  TEST_DUNGEON = "TEST_DUNGEON",
  THE_NIGHTMARE = "THE_NIGHTMARE",
  TINY_MEADOW = "TINY_MEADOW",
  TREESHROUD_FOREST_01F_08F = "TREESHROUD_FOREST_01F_08F",
  TREESHROUD_FOREST_09F_21F = "TREESHROUD_FOREST_09F_21F",
  STEAM_CAVE = "STEAM_CAVE",
  QUICKSAND_PIT_2 = "QUICKSAND_PIT_2",
  LOWER_BRINE_CAVE = "LOWER_BRINE_CAVE",
  TEMPORAL_TOWER_2 = "TEMPORAL_TOWER_2",
  CRYSTAL_CAVE_2 = "CRYSTAL_CAVE_2",
  WATERFALL_CAVE = "WATERFALL_CAVE",
  WORLD_ABYSS = "WORLD_ABYSS",
  ZERO_ISLE_EAST_15F_25F = "ZERO_ISLE_EAST_15F_25F",
  ZERO_ISLE_EAST_26F_40F = "ZERO_ISLE_EAST_26F_40F",
  ZERO_ISLE_SOUTH_04F_08F = "ZERO_ISLE_SOUTH_04F_08F",
  ZERO_ISLE_SOUTH_01F_03F = "ZERO_ISLE_SOUTH_01F_03F",
  BURIED_RELIC_1F_20F = "BURIED_RELIC_1F_20F",
  BURIED_RELIC_21F_50F = "BURIED_RELIC_21F_50F",
  BURIED_RELIC_51F_99F = "BURIED_RELIC_51F_99F",
  DARKNIGHT_RELIC = "DARKNIGHT_RELIC",
  SHIMMER_DESERT = "SHIMMER_DESERT",
  UNOWN_RELIC = "UNOWN_RELIC",
  FROSTY_FOREST = "FROSTY_FOREST",
  GREAT_CANYON = "GREAT_CANYON",
  HOWLING_FOREST_01F_06F = "HOWLING_FOREST_01F_06F",
  HOWLING_FOREST_07F_15F = "HOWLING_FOREST_07F_15F",
  MT_FARAWAY = "MT_FARAWAY",
  MT_FARAWAY_10F_20F = "MT_FARAWAY_10F_20F",
  MT_FARAWAY_30F_39F = "MT_FARAWAY_30F_39F",
  JOYOUS_TOWER = "JOYOUS_TOWER",
  LAPIS_CAVE = "LAPIS_CAVE",
  LIGHTNING_FIELD = "LIGHTNING_FIELD",
  MAGMA_CAVERN_08F_17F = "MAGMA_CAVERN_08F_17F",
  MAGMA_CAVERN_18F_23F = "MAGMA_CAVERN_18F_23F",
  METEOR_CAVE = "METEOR_CAVE",
  MT_BLAZE = "MT_BLAZE",
  MT_STEEL_01F_05F = "MT_STEEL_01F_05F",
  MT_STEEL_06F_08F = "MT_STEEL_06F_08F",
  MT_FREEZE = "MT_FREEZE",
  MT_THUNDER_PEAK = "MT_THUNDER_PEAK",
  MT_THUNDER = "MT_THUNDER",
  MURKY_CAVE = "MURKY_CAVE",
  NORMAL_MAZE = "NORMAL_MAZE",
  NORTHERN_RANGE_01F_07F = "NORTHERN_RANGE_01F_07F",
  NORTHERN_RANGE_08F_16F = "NORTHERN_RANGE_08F_16F",
  NORTHWIND_FIELD = "NORTHWIND_FIELD",
  PITFALL_VALLEY = "PITFALL_VALLEY",
  POISON_MAZE = "POISON_MAZE",
  PURITY_FOREST_04F_07F = "PURITY_FOREST_04F_07F",
  PURITY_FOREST_13F_20F = "PURITY_FOREST_13F_20F",
  PURITY_FOREST_30F_43F = "PURITY_FOREST_30F_43F",
  PURITY_FOREST_44F_60F = "PURITY_FOREST_44F_60F",
  PURITY_FOREST_61F_79F = "PURITY_FOREST_61F_79F",
  PURITY_FOREST_80F_99F = "PURITY_FOREST_80F_99F",
  RESCUE_TEAM_MAZE = "RESCUE_TEAM_MAZE",
  ROCK_PATH = "ROCK_PATH",
  SILENT_CHASM = "SILENT_CHASM",
  SILVER_TRENCH = "SILVER_TRENCH",
  SINISTER_WOODS = "SINISTER_WOODS",
  SKY_TOWER = "SKY_TOWER",
  SNOW_PATH = "SNOW_PATH",
  SOLAR_CAVE = "SOLAR_CAVE",
  SOUTHERN_CAVERN_01F_23F = "SOUTHERN_CAVERN_01F_23F",
  SOUTHERN_CAVERN_24F_50F = "SOUTHERN_CAVERN_24F_50F",
  STORMY_SEA_01F_16F = "STORMY_SEA_01F_16F",
  STORMY_SEA_16F_39F = "STORMY_SEA_16F_39F",
  THUNDERWAVE_CAVE = "THUNDERWAVE_CAVE",
  TINY_WOODS = "TINY_WOODS",
  UPROAR_FOREST = "UPROAR_FOREST",
  SERENITY_RIVER = "SERENITY_RIVER",
  WATERFALL_POND = "WATERFALL_POND",
  WESTERN_CAVE_B01F_B27F = "WESTERN_CAVE_B01F_B27F",
  WESTERN_CAVE_B28F_B39F = "WESTERN_CAVE_B28F_B39F",
  WISH_CAVE_01F_13F = "WISH_CAVE_01F_13F",
  WISH_CAVE_90F_99F = "WISH_CAVE_90F_99F",
  WYVERN_HILL = "WYVERN_HILL"
}

export const DungeonData: { [key in Dungeon]: DungeonInfo } = Object.freeze({
  FOURTH_STATION_PATH: {
    id: "FOURTH_STATION_PATH",
    name: "4th Station Path",
    pokemons: [],
    tileset: [
      Header.WALL,
      Header.WALL_ALT_1,
      Header.WALL_ALT_2,
      Header.GROUND,
      Header.GROUND_ALT_1,
      Header.GROUND_ALT_2,
      Header.WATER
    ],
    type: Synergy.GRASS
  },
  SEVEN_STATION_PATH: {
    id: "SEVEN_STATION_PATH",
    name: "7th Station Path",
    pokemons: [],
    tileset: [
      Header.WALL,
      Header.WALL_ALT_1,
      Header.WALL_ALT_2,
      Header.GROUND,
      Header.GROUND_ALT_1,
      Header.GROUND_ALT_2,
      Header.WATER
    ],
    type: Synergy.FIGHTING
  },
  BARREN_VALLEY: {
    id: "BARREN_VALLEY",
    name: "Barren Valley",
    pokemons: [],
    tileset: [
      Header.WALL,
      Header.WALL_ALT_1,
      Header.WALL_ALT_2,
      Header.GROUND,
      Header.GROUND_ALT_1,
      Header.GROUND_ALT_2,
      Header.GROUND_ALT_3,
      Header.WATER
    ],
    type: Synergy.DARK
  },
  DARK_ICE_MOUNTAIN_PEAK: {
    id: "DARK_ICE_MOUNTAIN_PEAK",
    name: "Dark Ice Mountain Peak",
    pokemons: [Pkm.GENGAR, Pkm.DUSKULL, Pkm.METANG],
    tileset: [
      Header.WALL,
      Header.WALL_ALT_1,
      Header.WALL_ALT_2,
      Header.GROUND,
      Header.GROUND_ALT_1,
      Header.GROUND_ALT_2,
      Header.GROUND_ALT_3,
      Header.WATER
    ],
    type: Synergy.GHOST
  },
  DARK_ICE_MOUNTAIN: {
    id: "DARK_ICE_MOUNTAIN",
    name: "Dark Ice Mountain",
    pokemons: [Pkm.BANETTE, Pkm.GENGAR, Pkm.DUSKULL, Pkm.METANG],
    tileset: [
      Header.WALL,
      Header.WALL_ALT_1,
      Header.WALL_ALT_2,
      Header.GROUND,
      Header.GROUND_ALT_1,
      Header.GROUND_ALT_2,
      Header.GROUND_ALT_3,
      Header.WATER
    ],
    type: Synergy.GHOST
  },
  DARK_WASTELAND: {
    id: "DARK_WASTELAND",
    name: "Dark Wasteland",
    pokemons: [Pkm.GASTLY, Pkm.ONIX, Pkm.SHIFTRY],
    tileset: [
      Header.WALL,
      Header.WALL_ALT_1,
      Header.WALL_ALT_2,
      Header.GROUND,
      Header.GROUND_ALT_1,
      Header.GROUND_ALT_2,
      Header.GROUND_ALT_3,
      Header.WATER
    ],
    type: Synergy.GHOST
  },
  DEEP_BOULDER_QUARRY: {
    id: "DEEP_BOULDER_QUARRY",
    name: "Deep Boulder Quarry",
    pokemons: [Pkm.NINJASK, Pkm.SHELGON, Pkm.RHYDON, Pkm.METANG, Pkm.STEELIX],
    tileset: [
      Header.WALL,
      Header.WALL_ALT_1,
      Header.WALL_ALT_2,
      Header.GROUND,
      Header.GROUND_ALT_1,
      Header.GROUND_ALT_2,
      Header.WATER
    ],
    type: Synergy.GROUND
  },
  LIMESTONE_CAVERN: {
    id: "LIMESTONE_CAVERN",
    name: "Limestone Cavern",
    pokemons: [Pkm.MARILL, Pkm.SLOWKING, Pkm.DRAGONAIR],
    tileset: [
      Header.WALL,
      Header.WALL_ALT_1,
      Header.WALL_ALT_2,
      Header.GROUND,
      Header.GROUND_ALT_1,
      Header.GROUND_ALT_2,
      Header.WATER
    ],
    type: Synergy.WATER
  },
  DEEP_LIMESTONE_CAVERN: {
    id: "DEEP_LIMESTONE_CAVERN",
    name: "Deep Limestone Cavern",
    pokemons: [Pkm.DRAGONAIR, Pkm.AERODACTYL, Pkm.POLIWHIRL],
    tileset: [
      Header.WALL,
      Header.WALL_ALT_1,
      Header.WALL_ALT_2,
      Header.GROUND,
      Header.GROUND_ALT_1,
      Header.GROUND_ALT_2,
      Header.WATER
    ],
    type: Synergy.WATER
  },
  ICICLE_FOREST: {
    id: "ICICLE_FOREST",
    name: "Icicle Forest",
    pokemons: [Pkm.GENGAR, Pkm.CACTURNE, Pkm.METAGROSS],
    tileset: [
      Header.WALL,
      Header.WALL_ALT_1,
      Header.WALL_ALT_2,
      Header.GROUND,
      Header.GROUND_ALT_1,
      Header.GROUND_ALT_2,
      Header.GROUND_ALT_3,
      Header.WATER
    ],
    type: Synergy.ICE
  },
  MURKY_FOREST: {
    id: "MURKY_FOREST",
    name: "Murky Forest",
    pokemons: [Pkm.HOPPIP, Pkm.WEEDLE],
    tileset: [
      Header.WALL,
      Header.WALL_ALT_1,
      Header.WALL_ALT_2,
      Header.GROUND,
      Header.GROUND_ALT_1,
      Header.GROUND_ALT_2,
      Header.GROUND_ALT_3,
      Header.WATER
    ],
    type: Synergy.BUG
  },
  SPACIAL_CLIFFS: {
    id: "SPACIAL_CLIFFS",
    name: "Spacial Cliffs",
    pokemons: [Pkm.HAUNTER, Pkm.BELDUM, Pkm.SHEDNINJA, Pkm.BANETTE],
    tileset: [
      Header.WALL,
      Header.WALL_ALT_1,
      Header.WALL_ALT_2,
      Header.GROUND,
      Header.GROUND_ALT_1,
      Header.GROUND_ALT_2,
      Header.GROUND_ALT_3,
      Header.WATER
    ],
    type: Synergy.GHOST
  },
  TEMPORAL_SPIRE_FUTURE: {
    id: "TEMPORAL_SPIRE_FUTURE",
    name: "Temporal Spire Future",
    pokemons: [
      Pkm.GOLBAT,
      Pkm.ALAKAZAM,
      Pkm.MAGNETON,
      Pkm.GASTLY,
      Pkm.PORYGON_2,
      Pkm.CROBAT
    ],
    tileset: [
      Header.WALL,
      Header.WALL_ALT_1,
      Header.WALL_ALT_2,
      Header.GROUND,
      Header.GROUND_ALT_1,
      Header.GROUND_ALT_2,
      Header.GROUND_ALT_3,
      Header.WATER
    ],
    type: Synergy.PSYCHIC
  },
  TEMPORAL_TOWER_FUTURE: {
    id: "TEMPORAL_TOWER_FUTURE",
    name: "Temporal Tower Future",
    pokemons: [Pkm.ZUBAT, Pkm.KADABRA, Pkm.MAGNEMITE, Pkm.GASTLY, Pkm.GOLBAT],
    tileset: [
      Header.WALL,
      Header.WALL_ALT_1,
      Header.WALL_ALT_2,
      Header.GROUND,
      Header.GROUND_ALT_1,
      Header.GROUND_ALT_2,
      Header.GROUND_ALT_3,
      Header.WATER
    ],
    type: Synergy.PSYCHIC
  },
  VAST_ICE_MOUNTAIN_PEAK: {
    id: "VAST_ICE_MOUNTAIN_PEAK",
    name: "Vast Ice Mountain Peak",
    pokemons: [
      Pkm.GENGAR,
      Pkm.AERODACTYL,
      Pkm.DUSCLOPS,
      Pkm.ABSOL,
      Pkm.METAGROSS,
      Pkm.MAGNEZONE
    ],
    tileset: [
      Header.WALL,
      Header.WALL_ALT_1,
      Header.WALL_ALT_2,
      Header.GROUND,
      Header.GROUND_ALT_1,
      Header.GROUND_ALT_2,
      Header.GROUND_ALT_3,
      Header.WATER
    ],
    type: Synergy.GHOST
  },
  VAST_ICE_MOUNTAIN: {
    id: "VAST_ICE_MOUNTAIN",
    name: "Vast Ice Mountain",
    pokemons: [
      Pkm.GENGAR,
      Pkm.AERODACTYL,
      Pkm.DUSCLOPS,
      Pkm.ABSOL,
      Pkm.METAGROSS,
      Pkm.MAGNEZONE
    ],
    tileset: [
      Header.WALL,
      Header.WALL_ALT_1,
      Header.WALL_ALT_2,
      Header.GROUND,
      Header.GROUND_ALT_1,
      Header.GROUND_ALT_2,
      Header.GROUND_ALT_3,
      Header.WATER
    ],
    type: Synergy.GHOST
  },
  AMP_PLAINS: {
    id: "AMP_PLAINS",
    name: "Amp Plains",
    pokemons: [
      Pkm.MAREEP,
      Pkm.ELEKID,
      Pkm.SHINX,
      Pkm.ZAPDOS,
      Pkm.FLAFFY,
      Pkm.PIKACHU,
      Pkm.PICHU,
      Pkm.ELECTABUZZ
    ],
    tileset: [
      Header.WALL,
      Header.WALL_ALT_1,
      Header.WALL_ALT_2,
      Header.GROUND,
      Header.GROUND_ALT_1,
      Header.GROUND_ALT_2,
      Header.GROUND_ALT_3,
      Header.WATER
    ],
    type: Synergy.ELECTRIC
  },
  FAR_AMP_PLAINS: {
    id: "FAR_AMP_PLAINS",
    name: "Far Amp Plains",
    pokemons: [
      Pkm.SHINX,
      Pkm.PIKACHU,
      Pkm.PICHU,
      Pkm.FLAFFY,
      Pkm.ELECTABUZZ,
      Pkm.ELECTRIKE,
      Pkm.LUXIO,
      Pkm.LUXRAY,
      Pkm.AMPHAROS
    ],
    tileset: [
      Header.WALL,
      Header.WALL_ALT_1,
      Header.WALL_ALT_2,
      Header.GROUND,
      Header.GROUND_ALT_1,
      Header.GROUND_ALT_2,
      Header.GROUND_ALT_3,
      Header.WATER
    ],
    type: Synergy.ELECTRIC
  },
  FINAL_MAZE_B23F: {
    id: "FINAL_MAZE_B23F",
    name: "Final Maze",
    pokemons: [
      Pkm.MACHOP,
      Pkm.MAGNEMITE,
      Pkm.OMANYTE,
      Pkm.KABUTO,
      Pkm.MAREEP,
      Pkm.SWINUB,
      Pkm.HOUNDOUR,
      Pkm.MAGBY,
      Pkm.MEDITITE,
      Pkm.BAGON,
      Pkm.STARAVIA,
      Pkm.JIRACHI,
      Pkm.MOLTRES,
      Pkm.SUICUNE
    ],
    tileset: [
      Header.WALL,
      Header.WALL_ALT_1,
      Header.WALL_ALT_2,
      Header.GROUND,
      Header.GROUND_ALT_1,
      Header.GROUND_ALT_2,
      Header.WATER
    ],
    type: Synergy.GRASS
  },
  FOGGY_FOREST: {
    id: "FOGGY_FOREST",
    name: "Foggy Forest",
    pokemons: [Pkm.SKIPLOOM, Pkm.BUNEARY],
    tileset: [
      Header.WALL,
      Header.WALL_ALT_1,
      Header.WALL_ALT_2,
      Header.GROUND,
      Header.GROUND_ALT_1,
      Header.GROUND_ALT_2,
      Header.GROUND_ALT_3,
      Header.WATER
    ],
    type: Synergy.NORMAL
  },
  FOREST_PATH: {
    id: "FOREST_PATH",
    name: "Forest Path",
    pokemons: [Pkm.SWINUB, Pkm.HOUNDOUR],
    tileset: [
      Header.WALL,
      Header.WALL_ALT_1,
      Header.WALL_ALT_2,
      Header.GROUND,
      Header.GROUND_ALT_1,
      Header.GROUND_ALT_2,
      Header.GROUND_ALT_3,
      Header.WATER
    ],
    type: Synergy.GRASS
  },
  GOLD_CHAMBER: {
    id: "GOLD_CHAMBER",
    name: "Gold Chamber",
    pokemons: [
      Pkm.MACHOP,
      Pkm.MAGNEMITE,
      Pkm.OMANYTE,
      Pkm.KABUTO,
      Pkm.MAREEP,
      Pkm.SWINUB,
      Pkm.HOUNDOUR,
      Pkm.MAGBY,
      Pkm.MEDITITE,
      Pkm.BAGON,
      Pkm.STARAVIA,
      Pkm.JIRACHI,
      Pkm.MOLTRES,
      Pkm.SUICUNE
    ],
    tileset: [
      Header.WALL,
      Header.WALL_ALT_1,
      Header.WALL_ALT_2,
      Header.GROUND,
      Header.GROUND_ALT_1,
      Header.GROUND_ALT_2,
      Header.GROUND_ALT_3,
      Header.WATER
    ],
    type: Synergy.NORMAL
  },
  HIDDEN_HIGHLAND: {
    id: "HIDDEN_HIGHLAND",
    name: "Hidden Highland",
    pokemons: [
      Pkm.DRAGONITE,
      Pkm.MANECTRIC,
      Pkm.RAMPARDOS,
      Pkm.BASTIODON,
      Pkm.GARCHOMP,
      Pkm.ABOMASNOW,
      Pkm.MAGMORTAR
    ],
    tileset: [
      Header.WALL,
      Header.WALL_ALT_1,
      Header.WALL_ALT_2,
      Header.GROUND,
      Header.GROUND_ALT_1,
      Header.GROUND_ALT_2,
      Header.GROUND_ALT_3,
      Header.WATER
    ],
    type: Synergy.GRASS
  },
  MYSTERY_JUNGLE_01F_15F: {
    id: "MYSTERY_JUNGLE_01F_15F",
    name: "Mystery Jungle",
    pokemons: [
      Pkm.BULBASAUR,
      Pkm.IVYSAUR,
      Pkm.VENUSAUR,
      Pkm.METAPOD,
      Pkm.RATTATA,
      Pkm.RATICATE,
      Pkm.SPEAROW,
      Pkm.NIDORANF,
      Pkm.NIDORANM,
      Pkm.VILEPLUME,
      Pkm.BELLSPROUT,
      Pkm.WEEPINBELL,
      Pkm.VICTREEBEL,
      Pkm.SCYTHER,
      Pkm.CHIKORITA,
      Pkm.BAYLEEF,
      Pkm.MEGANIUM,
      Pkm.TREECKO,
      Pkm.GROVYLE,
      Pkm.SCEPTILE,
      Pkm.SEEDOT,
      Pkm.NUZLEAF,
      Pkm.ROSELIA,
      Pkm.FLYGON,
      Pkm.MUNCHLAX,
      Pkm.TURTWIG,
      Pkm.GROTLE,
      Pkm.TORTERRA
    ],
    tileset: [
      Header.WALL,
      Header.WALL_ALT_1,
      Header.WALL_ALT_2,
      Header.WALL_ALT_3,
      Header.GROUND,
      Header.GROUND_ALT_1,
      Header.GROUND_ALT_2,
      Header.GROUND_ALT_3,
      Header.WATER
    ],
    type: Synergy.GRASS
  },
  MYSTERY_JUNGLE_16F_30F: {
    id: "MYSTERY_JUNGLE_16F_30F",
    name: "Mystery Jungle",
    pokemons: [
      Pkm.BULBASAUR,
      Pkm.IVYSAUR,
      Pkm.VENUSAUR,
      Pkm.METAPOD,
      Pkm.RATTATA,
      Pkm.RATICATE,
      Pkm.SPEAROW,
      Pkm.NIDORANF,
      Pkm.NIDORANM,
      Pkm.VILEPLUME,
      Pkm.BELLSPROUT,
      Pkm.WEEPINBELL,
      Pkm.VICTREEBEL,
      Pkm.SCYTHER,
      Pkm.CHIKORITA,
      Pkm.BAYLEEF,
      Pkm.MEGANIUM,
      Pkm.TREECKO,
      Pkm.GROVYLE,
      Pkm.SCEPTILE,
      Pkm.SEEDOT,
      Pkm.NUZLEAF,
      Pkm.ROSELIA,
      Pkm.FLYGON,
      Pkm.MUNCHLAX,
      Pkm.TURTWIG,
      Pkm.GROTLE,
      Pkm.TORTERRA
    ],
    tileset: [
      Header.WALL,
      Header.WALL_ALT_1,
      Header.WALL_ALT_2,
      Header.GROUND,
      Header.GROUND_ALT_1,
      Header.GROUND_ALT_2,
      Header.GROUND_ALT_3,
      Header.WATER
    ],
    type: Synergy.GRASS
  },
  MYSTIFYING_FOREST: {
    id: "MYSTIFYING_FOREST",
    name: "Mystifying Forest",
    pokemons: [
      Pkm.CELEBI,
      Pkm.DARKRAI,
      Pkm.BULBASAUR,
      Pkm.IVYSAUR,
      Pkm.VENUSAUR,
      Pkm.METAPOD,
      Pkm.RATTATA,
      Pkm.RATICATE,
      Pkm.SPEAROW,
      Pkm.NIDORANF,
      Pkm.NIDORANM,
      Pkm.VILEPLUME,
      Pkm.BELLSPROUT,
      Pkm.WEEPINBELL,
      Pkm.VICTREEBEL,
      Pkm.SCYTHER,
      Pkm.CHIKORITA,
      Pkm.BAYLEEF,
      Pkm.MEGANIUM,
      Pkm.TREECKO,
      Pkm.GROVYLE,
      Pkm.SCEPTILE,
      Pkm.SEEDOT,
      Pkm.NUZLEAF,
      Pkm.ROSELIA,
      Pkm.FLYGON,
      Pkm.MUNCHLAX,
      Pkm.TURTWIG,
      Pkm.GROTLE,
      Pkm.TORTERRA
    ],
    tileset: [
      Header.WALL,
      Header.WALL_ALT_1,
      Header.WALL_ALT_2,
      Header.GROUND,
      Header.GROUND_ALT_1,
      Header.GROUND_ALT_2,
      Header.GROUND_ALT_3,
      Header.WATER
    ],
    type: Synergy.GRASS
  },
  BEACH_CAVE: {
    id: "BEACH_CAVE",
    name: "Beach Cave",
    pokemons: [Pkm.KABUTO],
    tileset: [
      Header.WALL,
      Header.WALL_ALT_1,
      Header.WALL_ALT_2,
      Header.GROUND,
      Header.GROUND_ALT_1,
      Header.GROUND_ALT_2,
      Header.GROUND_ALT_3,
      Header.GROUND_ALT_4,
      Header.WATER
    ],
    type: Synergy.WATER
  },
  BOTTOMLESS_SEA: {
    id: "BOTTOMLESS_SEA",
    name: "Bottomless Sea",
    pokemons: [
      Pkm.KYOGRE,
      Pkm.GYARADOS,
      Pkm.KINGDRA,
      Pkm.SLOWBRO,
      Pkm.HORSEA,
      Pkm.SEADRA,
      Pkm.SLOWKING,
      Pkm.LAPRAS
    ],
    tileset: [
      Header.WALL,
      Header.WALL_ALT_1,
      Header.WALL_ALT_2,
      Header.GROUND,
      Header.WATER
    ],
    type: Synergy.WATER
  },
  BRINE_CAVE: {
    id: "BRINE_CAVE",
    name: "Brine Cave",
    pokemons: [Pkm.OMANYTE, Pkm.DRAGONAIR],
    tileset: [
      Header.WALL,
      Header.WALL_ALT_1,
      Header.WALL_ALT_2,
      Header.GROUND,
      Header.GROUND_ALT_1,
      Header.GROUND_ALT_2,
      Header.GROUND_ALT_3,
      Header.WATER
    ],
    type: Synergy.WATER
  },
  CONCEALED_RUINS: {
    id: "CONCEALED_RUINS",
    name: "Concealed Ruins",
    pokemons: [
      Pkm.PIDGEY,
      Pkm.LOUDRED,
      Pkm.NIDOQUEEN,
      Pkm.SHUPPET,
      Pkm.RAIKOU,
      Pkm.PIDGEOT
    ],
    tileset: [
      Header.WALL,
      Header.WALL_ALT_1,
      Header.WALL_ALT_2,
      Header.GROUND,
      Header.GROUND_ALT_1,
      Header.GROUND_ALT_2,
      Header.GROUND_ALT_3,
      Header.WATER
    ],
    type: Synergy.NORMAL
  },
  CRAGGY_COAST: {
    id: "CRAGGY_COAST",
    name: "Craggy Coast",
    pokemons: [Pkm.SPHEAL, Pkm.DRATINI, Pkm.SEALEO],
    tileset: [
      Header.WALL,
      Header.WALL_ALT_1,
      Header.WALL_ALT_2,
      Header.GROUND,
      Header.GROUND_ALT_1,
      Header.GROUND_ALT_2,
      Header.GROUND_ALT_3,
      Header.WATER
    ],
    type: Synergy.WATER
  },
  CRYSTAL_CAVE_01F_05F: {
    id: "CRYSTAL_CAVE_01F_05F",
    name: "Crystal Cave",
    pokemons: [Pkm.GRAVELER, Pkm.BELDUM, Pkm.CRANIDOS, Pkm.SHIELDON, Pkm.GOLEM],
    tileset: [
      Header.WALL,
      Header.WALL_ALT_1,
      Header.WALL_ALT_2,
      Header.GROUND,
      Header.GROUND_ALT_1,
      Header.GROUND_ALT_2,
      Header.GROUND_ALT_3,
      Header.WATER
    ],
    type: Synergy.GROUND
  },
  CRYSTAL_CAVE_06F_11F: {
    id: "CRYSTAL_CAVE_06F_11F",
    name: "Crystal Cave",
    pokemons: [Pkm.GRAVELER, Pkm.BELDUM, Pkm.CRANIDOS, Pkm.SHIELDON, Pkm.GOLEM],
    tileset: [
      Header.WALL,
      Header.WALL_ALT_1,
      Header.WALL_ALT_2,
      Header.GROUND,
      Header.GROUND_ALT_1,
      Header.GROUND_ALT_2,
      Header.GROUND_ALT_3,
      Header.WATER
    ],
    type: Synergy.GROUND
  },
  CRYSTAL_CROSSING: {
    id: "CRYSTAL_CROSSING",
    name: "Crystal Crossing",
    pokemons: [Pkm.BAGON, Pkm.ABSOL, Pkm.GLALIE, Pkm.FROSLASS, Pkm.AZELF],
    tileset: [
      Header.WALL,
      Header.WALL_ALT_1,
      Header.WALL_ALT_2,
      Header.GROUND,
      Header.GROUND_ALT_1,
      Header.GROUND_ALT_2,
      Header.GROUND_ALT_3,
      Header.WATER
    ],
    type: Synergy.GROUND
  },
  DARK_CRATER: {
    id: "DARK_CRATER",
    name: "Dark Crater",
    pokemons: [
      Pkm.CHARMANDER,
      Pkm.CYNDAQUIL,
      Pkm.NUMEL,
      Pkm.GROWLITHE,
      Pkm.PONYTA,
      Pkm.TORCHIC,
      Pkm.FLAREON,
      Pkm.COMBUSKEN,
      Pkm.RAPIDASH,
      Pkm.MEWTWO,
      Pkm.ARCANINE,
      Pkm.QUILAVA
    ],
    tileset: [
      Header.WALL,
      Header.WALL_ALT_1,
      Header.WALL_ALT_2,
      Header.GROUND,
      Header.GROUND_ALT_1,
      Header.GROUND_ALT_2,
      Header.GROUND_ALT_3,
      Header.WATER
    ],
    type: Synergy.FIRE
  },
  DEEP_DARK_CRATER: {
    id: "DEEP_DARK_CRATER",
    name: "Deep Dark Crater",
    pokemons: [
      Pkm.CHARMELEON,
      Pkm.QUILAVA,
      Pkm.MONFERNO,
      Pkm.CAMERUPT,
      Pkm.COMBUSKEN,
      Pkm.ARCANINE,
      Pkm.RAPIDASH,
      Pkm.FLAREON,
      Pkm.RHYPERIOR,
      Pkm.MAGMORTAR,
      Pkm.CHARIZARD,
      Pkm.TYPHLOSION,
      Pkm.INFERNAPE,
      Pkm.BLAZIKEN,
      Pkm.AGGRON,
      Pkm.ENTEI
    ],
    tileset: [
      Header.WALL,
      Header.WALL_ALT_1,
      Header.WALL_ALT_2,
      Header.GROUND,
      Header.GROUND_ALT_1,
      Header.GROUND_ALT_2,
      Header.GROUND_ALT_3,
      Header.WATER
    ],
    type: Synergy.FIRE
  },
  DARK_HILL_01F_06F: {
    id: "DARK_HILL_01F_06F",
    name: "Dark Hill",
    pokemons: [Pkm.GASTLY, Pkm.HAUNTER, Pkm.GENGAR, Pkm.BANETTE, Pkm.DUSCLOPS],
    tileset: [
      Header.WALL,
      Header.WALL_ALT_1,
      Header.WALL_ALT_2,
      Header.GROUND,
      Header.GROUND_ALT_1,
      Header.GROUND_ALT_2,
      Header.GROUND_ALT_3,
      Header.WATER
    ],
    type: Synergy.GHOST
  },
  DARK_HILL_07F_15F: {
    id: "DARK_HILL_07F_15F",
    name: "Dark Hill",
    pokemons: [Pkm.GASTLY, Pkm.HAUNTER, Pkm.GENGAR, Pkm.BANETTE, Pkm.DUSCLOPS],
    tileset: [
      Header.WALL,
      Header.WALL_ALT_1,
      Header.WALL_ALT_2,
      Header.GROUND,
      Header.GROUND_ALT_1,
      Header.GROUND_ALT_2,
      Header.GROUND_ALT_3,
      Header.WATER
    ],
    type: Synergy.GHOST
  },
  DEEP_DUSK_FOREST_01F_06F: {
    id: "DEEP_DUSK_FOREST_01F_06F",
    name: "Deep Dusk Forest",
    pokemons: [Pkm.RHYDON, Pkm.STEELIX, Pkm.AGGRON, Pkm.LEAFEON],
    tileset: [
      Header.WALL,
      Header.WALL_ALT_1,
      Header.WALL_ALT_2,
      Header.GROUND,
      Header.GROUND_ALT_1,
      Header.GROUND_ALT_2,
      Header.GROUND_ALT_3,
      Header.WATER
    ],
    type: Synergy.GROUND
  },
  DEEP_DUSK_FOREST_07F_12F: {
    id: "DEEP_DUSK_FOREST_07F_12F",
    name: "Deep Dusk Forest",
    pokemons: [Pkm.RHYDON, Pkm.STEELIX, Pkm.AGGRON, Pkm.LEAFEON],
    tileset: [
      Header.WALL,
      Header.WALL_ALT_1,
      Header.WALL_ALT_2,
      Header.GROUND,
      Header.GROUND_ALT_1,
      Header.GROUND_ALT_2,
      Header.GROUND_ALT_3,
      Header.WATER
    ],
    type: Synergy.GROUND
  },
  DEEP_SEALED_RUIN: {
    id: "DEEP_SEALED_RUIN",
    name: "Deep Sealed Ruin",
    pokemons: [Pkm.SHELGON, Pkm.METANG],
    tileset: [
      Header.WALL,
      Header.WALL_ALT_1,
      Header.WALL_ALT_2,
      Header.GROUND,
      Header.GROUND_ALT_1,
      Header.GROUND_ALT_2,
      Header.GROUND_ALT_3,
      Header.WATER
    ],
    type: Synergy.STEEL
  },
  DRENCHED_BLUFF: {
    id: "DRENCHED_BLUFF",
    name: "Drenched Bluff",
    pokemons: [Pkm.LILEEP, Pkm.ANORITH],
    tileset: [
      Header.WALL,
      Header.WALL_ALT_1,
      Header.WALL_ALT_2,
      Header.GROUND,
      Header.GROUND_ALT_1,
      Header.GROUND_ALT_2,
      Header.GROUND_ALT_3,
      Header.WATER
    ],
    type: Synergy.WATER
  },
  DUSK_FOREST_01F_04F: {
    id: "DUSK_FOREST_01F_04F",
    name: "Dusk Forest",
    pokemons: [
      Pkm.JUMPLUFF,
      Pkm.GABITE,
      Pkm.HAUNTER,
      Pkm.SALAMENCE,
      Pkm.RHYPERIOR
    ],
    tileset: [
      Header.WALL,
      Header.WALL_ALT_1,
      Header.WALL_ALT_2,
      Header.GROUND,
      Header.GROUND_ALT_1,
      Header.GROUND_ALT_2,
      Header.GROUND_ALT_3,
      Header.WATER
    ],
    type: Synergy.GHOST
  },
  DUSK_FOREST_05F_08F: {
    id: "DUSK_FOREST_05F_08F",
    name: "Dusk Forest",
    pokemons: [
      Pkm.JUMPLUFF,
      Pkm.GABITE,
      Pkm.HAUNTER,
      Pkm.SALAMENCE,
      Pkm.RHYPERIOR
    ],
    tileset: [
      Header.WALL,
      Header.WALL_ALT_1,
      Header.WALL_ALT_2,
      Header.GROUND,
      Header.GROUND_ALT_1,
      Header.GROUND_ALT_2,
      Header.GROUND_ALT_3,
      Header.WATER
    ],
    type: Synergy.GHOST
  },
  NORTHERN_DESERT_01F_07F: {
    id: "NORTHERN_DESERT_01F_07F",
    name: "Northern Desert",
    pokemons: [
      Pkm.CUBONE,
      Pkm.ARON,
      Pkm.CACNEA,
      Pkm.LARVITAR,
      Pkm.TRAPINCH,
      Pkm.RHYHORN,
      Pkm.LAIRON,
      Pkm.CACTURNE
    ],
    tileset: [
      Header.WALL,
      Header.WALL_ALT_1,
      Header.WALL_ALT_2,
      Header.GROUND,
      Header.GROUND_ALT_1,
      Header.GROUND_ALT_2,
      Header.GROUND_ALT_3,
      Header.WATER
    ],
    type: Synergy.GROUND
  },
  QUICKSAND_CAVE: {
    id: "QUICKSAND_CAVE",
    name: "Quicksand Cave",
    pokemons: [Pkm.NINCADA, Pkm.VIBRAVA],
    tileset: [
      Header.WALL,
      Header.WALL_ALT_1,
      Header.WALL_ALT_2,
      Header.GROUND,
      Header.GROUND_ALT_1,
      Header.GROUND_ALT_2,
      Header.GROUND_ALT_3,
      Header.WATER
    ],
    type: Synergy.GROUND
  },
  QUICKSAND_PIT: {
    id: "QUICKSAND_PIT",
    name: "Quicksand Pit",
    pokemons: [Pkm.MESPRIT, Pkm.TYRANITAR, Pkm.NINJASK],
    tileset: [
      Header.WALL,
      Header.WALL_ALT_1,
      Header.WALL_ALT_2,
      Header.GROUND,
      Header.GROUND_ALT_1,
      Header.GROUND_ALT_2,
      Header.GROUND_ALT_3,
      Header.WATER
    ],
    type: Synergy.GROUND
  },
  ROCK_AEGIS_CAVE: {
    id: "ROCK_AEGIS_CAVE",
    name: "Rock Aegis Cave",
    pokemons: [Pkm.ZUBAT, Pkm.GOLBAT, Pkm.MACHOKE, Pkm.MACHAMP, Pkm.REGIROCK],
    tileset: [
      Header.WALL,
      Header.WALL_ALT_1,
      Header.WALL_ALT_2,
      Header.GROUND,
      Header.GROUND_ALT_1,
      Header.GROUND_ALT_2,
      Header.GROUND_ALT_3,
      Header.WATER
    ],
    type: Synergy.ROCK
  },
  SURROUNDED_SEA: {
    id: "SURROUNDED_SEA",
    name: "Surrounded Sea",
    pokemons: [
      Pkm.CARVANHA,
      Pkm.SLOWBRO,
      Pkm.HORSEA,
      Pkm.SEADRA,
      Pkm.SLOWKING,
      Pkm.KINGDRA,
      Pkm.LAPRAS,
      Pkm.LUGIA
    ],
    tileset: [
      Header.WALL,
      Header.WALL_ALT_1,
      Header.WALL_ALT_2,
      Header.GROUND,
      Header.WATER
    ],
    type: Synergy.WATER
  },
  TEMPORAL_SPIRE: {
    id: "TEMPORAL_SPIRE",
    name: "Temporal Spire",
    pokemons: [
      Pkm.DIALGA,
      Pkm.DEOXYS,
      Pkm.PORYGON,
      Pkm.SALAMENCE,
      Pkm.PORYGON_Z,
      Pkm.METAGROSS
    ],
    tileset: [
      Header.WALL,
      Header.WALL_ALT_1,
      Header.WALL_ALT_2,
      Header.GROUND,
      Header.GROUND_ALT_1,
      Header.GROUND_ALT_2,
      Header.GROUND_ALT_3,
      Header.WATER
    ],
    type: Synergy.STEEL
  },
  TEMPORAL_TOWER: {
    id: "TEMPORAL_TOWER",
    name: "Temporal Tower",
    pokemons: [Pkm.PORYGON],
    tileset: [
      Header.WALL,
      Header.WALL_ALT_1,
      Header.WALL_ALT_2,
      Header.GROUND,
      Header.GROUND_ALT_1,
      Header.GROUND_ALT_2,
      Header.GROUND_ALT_3,
      Header.WATER
    ],
    type: Synergy.PSYCHIC
  },
  TEST_DUNGEON: {
    id: "TEST_DUNGEON",
    name: "Test Dungeon",
    pokemons: [Pkm.PORYGON],
    tileset: [Header.WALL, Header.WALL_ALT_1, Header.GROUND, Header.WATER],
    type: Synergy.PSYCHIC
  },
  THE_NIGHTMARE: {
    id: "THE_NIGHTMARE",
    name: "The Nightmare",
    pokemons: [
      Pkm.CLEFFA,
      Pkm.CLEFAIRY,
      Pkm.JIGGLYPUFF,
      Pkm.ESPEON,
      Pkm.WHISMUR,
      Pkm.PERSIAN,
      Pkm.IGGLYBUFF,
      Pkm.CLEFABLE,
      Pkm.WIGGLYTUFF
    ],
    tileset: [
      Header.WALL,
      Header.WALL_ALT_1,
      Header.WALL_ALT_2,
      Header.GROUND,
      Header.GROUND_ALT_1,
      Header.GROUND_ALT_2,
      Header.GROUND_ALT_3,
      Header.WATER
    ],
    type: Synergy.NORMAL
  },
  TINY_MEADOW: {
    id: "TINY_MEADOW",
    name: "Tiny Meadow",
    pokemons: [Pkm.SKIPLOOM, Pkm.STARAVIA],
    tileset: [
      Header.WALL,
      Header.WALL_ALT_1,
      Header.WALL_ALT_2,
      Header.GROUND,
      Header.GROUND_ALT_1,
      Header.GROUND_ALT_2,
      Header.GROUND_ALT_3,
      Header.WATER
    ],
    type: Synergy.GRASS
  },
  TREESHROUD_FOREST_01F_08F: {
    id: "TREESHROUD_FOREST_01F_08F",
    name: "Treeshroud Forest",
    pokemons: [Pkm.KADABRA, Pkm.RALTS, Pkm.ALAKAZAM, Pkm.KIRLIA],
    tileset: [
      Header.WALL,
      Header.WALL_ALT_1,
      Header.WALL_ALT_2,
      Header.GROUND,
      Header.GROUND_ALT_1,
      Header.GROUND_ALT_2,
      Header.GROUND_ALT_3,
      Header.WATER
    ],
    type: Synergy.PSYCHIC
  },
  TREESHROUD_FOREST_09F_21F: {
    id: "TREESHROUD_FOREST_09F_21F",
    name: "Treeshroud Forest",
    pokemons: [Pkm.KADABRA, Pkm.RALTS, Pkm.ALAKAZAM, Pkm.KIRLIA],
    tileset: [
      Header.WALL,
      Header.WALL_ALT_1,
      Header.WALL_ALT_2,
      Header.GROUND,
      Header.GROUND_ALT_1,
      Header.GROUND_ALT_2,
      Header.GROUND_ALT_3,
      Header.WATER
    ],
    type: Synergy.PSYCHIC
  },
  STEAM_CAVE: {
    id: "STEAM_CAVE",
    name: "Steam Cave",
    pokemons: [Pkm.MAGBY, Pkm.NUMEL],
    tileset: [
      Header.WALL,
      Header.WALL_ALT_1,
      Header.WALL_ALT_2,
      Header.GROUND,
      Header.GROUND_ALT_1,
      Header.GROUND_ALT_2,
      Header.GROUND_ALT_3,
      Header.WATER
    ],
    type: Synergy.FIRE
  },
  QUICKSAND_PIT_2: {
    id: "QUICKSAND_PIT_2",
    name: "Quicksand Pit",
    pokemons: [Pkm.MESPRIT, Pkm.TYRANITAR, Pkm.NINJASK],
    tileset: [
      Header.WALL,
      Header.WALL_ALT_1,
      Header.WALL_ALT_2,
      Header.GROUND,
      Header.GROUND_ALT_1,
      Header.GROUND_ALT_2,
      Header.GROUND_ALT_3,
      Header.WATER
    ],
    type: Synergy.GROUND
  },
  LOWER_BRINE_CAVE: {
    id: "LOWER_BRINE_CAVE",
    name: "Lower Brine Cave",
    pokemons: [Pkm.WALREIN, Pkm.DRAGONAIR],
    tileset: [
      Header.WALL,
      Header.WALL_ALT_1,
      Header.WALL_ALT_2,
      Header.GROUND,
      Header.GROUND_ALT_1,
      Header.GROUND_ALT_2,
      Header.GROUND_ALT_3,
      Header.WATER
    ],
    type: Synergy.WATER
  },
  HIDDEN_LAND: {
    id: "HIDDEN_LAND",
    name: "Hidden land",
    pokemons: [
      Pkm.DRAGONITE,
      Pkm.MANECTRIC,
      Pkm.RAMPARDOS,
      Pkm.BASTIODON,
      Pkm.GARCHOMP,
      Pkm.ABOMASNOW,
      Pkm.MAGMORTAR
    ],
    tileset: [
      Header.WALL,
      Header.WALL_ALT_1,
      Header.WALL_ALT_2,
      Header.GROUND,
      Header.GROUND_ALT_1,
      Header.GROUND_ALT_2,
      Header.GROUND_ALT_3,
      Header.WATER
    ],
    type: Synergy.GRASS
  },
  TEMPORAL_TOWER_2: {
    id: "TEMPORAL_TOWER_2",
    name: "Temporal Tower",
    pokemons: [Pkm.PORYGON],
    tileset: [
      Header.WALL,
      Header.WALL_ALT_1,
      Header.WALL_ALT_2,
      Header.GROUND,
      Header.GROUND_ALT_1,
      Header.GROUND_ALT_2,
      Header.GROUND_ALT_3,
      Header.WATER
    ],
    type: Synergy.PSYCHIC
  },
  CRYSTAL_CAVE_2: {
    id: "CRYSTAL_CAVE_2",
    name: "Crystal Cave",
    pokemons: [Pkm.GRAVELER, Pkm.BELDUM, Pkm.CRANIDOS, Pkm.SHIELDON, Pkm.GOLEM],
    tileset: [
      Header.WALL,
      Header.WALL_ALT_1,
      Header.WALL_ALT_2,
      Header.GROUND,
      Header.GROUND_ALT_1,
      Header.GROUND_ALT_2,
      Header.WATER
    ],
    type: Synergy.GROUND
  },
  WATERFALL_CAVE: {
    id: "WATERFALL_CAVE",
    name: "Waterfall Cave",
    pokemons: [Pkm.POLIWAG, Pkm.LOTAD],
    tileset: [
      Header.WALL,
      Header.WALL_ALT_1,
      Header.WALL_ALT_2,
      Header.GROUND,
      Header.GROUND_ALT_1,
      Header.GROUND_ALT_2,
      Header.GROUND_ALT_3,
      Header.WATER
    ],
    type: Synergy.WATER
  },
  WORLD_ABYSS: {
    id: "WORLD_ABYSS",
    name: "World Abyss",
    pokemons: [
      Pkm.GIRATINA,
      Pkm.PIDGEY,
      Pkm.LOUDRED,
      Pkm.NIDOQUEEN,
      Pkm.UMBREON,
      Pkm.PIDGEOT
    ],
    tileset: [
      Header.WALL,
      Header.WALL_ALT_1,
      Header.WALL_ALT_2,
      Header.GROUND,
      Header.GROUND_ALT_1,
      Header.GROUND_ALT_2,
      Header.GROUND_ALT_3,
      Header.WATER
    ],
    type: Synergy.NORMAL
  },
  ZERO_ISLE_EAST_15F_25F: {
    id: "ZERO_ISLE_EAST_15F_25F",
    name: "Zero Isle East",
    pokemons: [
      Pkm.KABUTO,
      Pkm.AZUMARILL,
      Pkm.SLOWPOKE,
      Pkm.SPEAROW,
      Pkm.SEEDOT,
      Pkm.GOLBAT,
      Pkm.HOUNDOUR,
      Pkm.MAGNETON,
      Pkm.BEEDRILL,
      Pkm.FERALIGATR,
      Pkm.MAGMAR
    ],
    tileset: [
      Header.WALL,
      Header.WALL_ALT_1,
      Header.WALL_ALT_2,
      Header.GROUND,
      Header.GROUND_ALT_1,
      Header.GROUND_ALT_2,
      Header.GROUND_ALT_3,
      Header.WATER
    ],
    type: Synergy.WATER
  },
  ZERO_ISLE_EAST_26F_40F: {
    id: "ZERO_ISLE_EAST_26F_40F",
    name: "Zero Isle East",
    pokemons: [
      Pkm.KABUTO,
      Pkm.AZUMARILL,
      Pkm.SLOWPOKE,
      Pkm.SPEAROW,
      Pkm.SEEDOT,
      Pkm.GOLBAT,
      Pkm.HOUNDOUR,
      Pkm.MAGNETON,
      Pkm.BEEDRILL,
      Pkm.FERALIGATR,
      Pkm.MAGMAR
    ],
    tileset: [
      Header.WALL,
      Header.WALL_ALT_1,
      Header.WALL_ALT_2,
      Header.GROUND,
      Header.GROUND_ALT_1,
      Header.GROUND_ALT_2,
      Header.GROUND_ALT_3,
      Header.WATER
    ],
    type: Synergy.WATER
  },
  ZERO_ISLE_SOUTH_01F_03F: {
    id: "ZERO_ISLE_SOUTH_01F_03F",
    name: "Zero Isle South",
    pokemons: [
      Pkm.PIDGEY,
      Pkm.JIGGLYPUFF,
      Pkm.SEADRA,
      Pkm.CLEFFA,
      Pkm.BELLSPROUT,
      Pkm.NIDORANM,
      Pkm.LARVITAR,
      Pkm.RATTATA,
      Pkm.TOGEPI,
      Pkm.EEVEE,
      Pkm.RALTS
    ],
    tileset: [
      Header.WALL,
      Header.WALL_ALT_1,
      Header.WALL_ALT_2,
      Header.GROUND,
      Header.GROUND_ALT_1,
      Header.GROUND_ALT_2,
      Header.GROUND_ALT_3,
      Header.WATER
    ],
    type: Synergy.NORMAL
  },
  ZERO_ISLE_SOUTH_04F_08F: {
    id: "ZERO_ISLE_SOUTH_04F_08F",
    name: "Zero Isle East",
    pokemons: [
      Pkm.PIDGEY,
      Pkm.JIGGLYPUFF,
      Pkm.SEADRA,
      Pkm.CLEFFA,
      Pkm.BELLSPROUT,
      Pkm.NIDORANM,
      Pkm.LARVITAR,
      Pkm.RATTATA,
      Pkm.TOGEPI,
      Pkm.EEVEE,
      Pkm.RALTS
    ],
    tileset: [
      Header.WALL,
      Header.WALL_ALT_1,
      Header.WALL_ALT_2,
      Header.GROUND,
      Header.GROUND_ALT_1,
      Header.GROUND_ALT_2,
      Header.GROUND_ALT_3,
      Header.WATER
    ],
    type: Synergy.NORMAL
  },
  BURIED_RELIC_1F_20F: {
    id: "BURIED_RELIC_1F_20F",
    name: "Buried Relic",
    pokemons: [
      Pkm.GOLBAT,
      Pkm.RATICATE,
      Pkm.MACHOP,
      Pkm.WHISMUR,
      Pkm.PORYGON,
      Pkm.PORYGON_2,
      Pkm.ARON,
      Pkm.REGIROCK,
      Pkm.GEODUDE,
      Pkm.REGISTEEL,
      Pkm.REGICE,
      Pkm.KADABRA,
      Pkm.SHEDNINJA,
      Pkm.GRAVELER,
      Pkm.HAUNTER,
      Pkm.GOLEM
    ],
    tileset: [
      Header.WALL,
      Header.WALL_ALT_1,
      Header.WALL_ALT_2,
      Header.GROUND,
      Header.GROUND_ALT_1,
      Header.GROUND_ALT_2,
      Header.WATER
    ],
    type: Synergy.NORMAL
  },
  BURIED_RELIC_21F_50F: {
    id: "BURIED_RELIC_21F_50F",
    name: "Buried Relic",
    pokemons: [
      Pkm.GOLBAT,
      Pkm.RATICATE,
      Pkm.MACHOP,
      Pkm.WHISMUR,
      Pkm.PORYGON,
      Pkm.PORYGON_2,
      Pkm.ARON,
      Pkm.REGIROCK,
      Pkm.GEODUDE,
      Pkm.REGISTEEL,
      Pkm.REGICE,
      Pkm.KADABRA,
      Pkm.SHEDNINJA,
      Pkm.GRAVELER,
      Pkm.HAUNTER,
      Pkm.GOLEM
    ],
    tileset: [
      Header.WALL,
      Header.WALL_ALT_1,
      Header.WALL_ALT_2,
      Header.GROUND,
      Header.GROUND_ALT_1,
      Header.GROUND_ALT_2,
      Header.GROUND_ALT_3,
      Header.WATER
    ],
    type: Synergy.GROUND
  },
  BURIED_RELIC_51F_99F: {
    id: "BURIED_RELIC_51F_99F",
    name: "Buried Relic",
    pokemons: [
      Pkm.GOLBAT,
      Pkm.RATICATE,
      Pkm.MACHOP,
      Pkm.WHISMUR,
      Pkm.PORYGON,
      Pkm.PORYGON_2,
      Pkm.ARON,
      Pkm.REGIROCK,
      Pkm.GEODUDE,
      Pkm.REGISTEEL,
      Pkm.REGICE,
      Pkm.KADABRA,
      Pkm.SHEDNINJA,
      Pkm.GRAVELER,
      Pkm.HAUNTER,
      Pkm.GOLEM
    ],
    tileset: [
      Header.WALL,
      Header.WALL_ALT_1,
      Header.WALL_ALT_2,
      Header.GROUND,
      Header.GROUND_ALT_1,
      Header.GROUND_ALT_2,
      Header.GROUND_ALT_3,
      Header.WATER
    ],
    type: Synergy.GROUND
  },
  DARKNIGHT_RELIC: {
    id: "DARKNIGHT_RELIC",
    name: "Darknight Relic",
    pokemons: [
      Pkm.SHUPPET,
      Pkm.GASTLY,
      Pkm.SHEDNINJA,
      Pkm.BANETTE,
      Pkm.HAUNTER,
      Pkm.DUSKULL,
      Pkm.GENGAR
    ],
    tileset: [
      Header.WALL,
      Header.WALL_ALT_1,
      Header.WALL_ALT_2,
      Header.GROUND,
      Header.GROUND_ALT_1,
      Header.GROUND_ALT_2,
      Header.WATER
    ],
    type: Synergy.GHOST
  },
  SHIMMER_DESERT: {
    id: "SHIMMER_DESERT",
    name: "Shimmer Desert",
    pokemons: [Pkm.NIDOKING, Pkm.GARCHOMP, Pkm.RHYPERIOR, Pkm.GROUDON],
    tileset: [
      Header.WALL,
      Header.WALL_ALT_1,
      Header.WALL_ALT_2,
      Header.GROUND,
      Header.GROUND_ALT_1,
      Header.GROUND_ALT_2,
      Header.GROUND_ALT_3,
      Header.WATER
    ],
    type: Synergy.GROUND
  },
  UNOWN_RELIC: {
    id: "UNOWN_RELIC",
    name: "Unown Relic",
    pokemons: [],
    tileset: [
      Header.WALL,
      Header.WALL_ALT_1,
      Header.WALL_ALT_2,
      Header.GROUND,
      Header.GROUND_ALT_1,
      Header.GROUND_ALT_2,
      Header.WATER
    ],
    type: Synergy.PSYCHIC
  },
  FROSTY_FOREST: {
    id: "FROSTY_FOREST",
    name: "Frosty Forest",
    pokemons: [
      Pkm.AZURILL,
      Pkm.PILOSWINE,
      Pkm.LAIRON,
      Pkm.SNORUNT,
      Pkm.ARTICUNO
    ],
    tileset: [
      Header.WALL,
      Header.WALL_ALT_1,
      Header.WALL_ALT_2,
      Header.GROUND,
      Header.GROUND_ALT_1,
      Header.WATER
    ],
    type: Synergy.ICE
  },
  GREAT_CANYON: {
    id: "GREAT_CANYON",
    name: "Great Canyon",
    pokemons: [Pkm.SKIPLOOM, Pkm.VILEPLUME, Pkm.CACTURNE],
    tileset: [
      Header.WALL,
      Header.WALL_ALT_1,
      Header.WALL_ALT_2,
      Header.GROUND,
      Header.GROUND_ALT_1,
      Header.GROUND_ALT_2,
      Header.WATER
    ],
    type: Synergy.NORMAL
  },
  HOWLING_FOREST_01F_06F: {
    id: "HOWLING_FOREST_01F_06F",
    name: "Howling Forest",
    pokemons: [
      Pkm.AZURILL,
      Pkm.HOUNDOUR,
      Pkm.WHISMUR,
      Pkm.PIDGEY,
      Pkm.LOUDRED,
      Pkm.SNORLAX
    ],
    tileset: [
      Header.WALL,
      Header.WALL_ALT_1,
      Header.WALL_ALT_2,
      Header.GROUND,
      Header.GROUND_ALT_1,
      Header.GROUND_ALT_2,
      Header.WATER
    ],
    type: Synergy.NORMAL
  },
  HOWLING_FOREST_07F_15F: {
    id: "HOWLING_FOREST_07F_15F",
    name: "Howling Forest",
    pokemons: [
      Pkm.AZURILL,
      Pkm.HOUNDOUR,
      Pkm.WHISMUR,
      Pkm.PIDGEY,
      Pkm.LOUDRED,
      Pkm.SNORLAX
    ],
    tileset: [
      Header.WALL,
      Header.WALL_ALT_1,
      Header.WALL_ALT_2,
      Header.GROUND,
      Header.GROUND_ALT_1,
      Header.GROUND_ALT_2,
      Header.WATER
    ],
    type: Synergy.NORMAL
  },
  MT_FARAWAY: {
    id: "MT_FARAWAY",
    name: "Mt Faraway",
    pokemons: [
      Pkm.SNORUNT,
      Pkm.AZUMARILL,
      Pkm.GOLEM,
      Pkm.MARSHTOMP,
      Pkm.VIGOROTH,
      Pkm.GLALIE,
      Pkm.HO_OH
    ],
    tileset: [
      Header.WALL,
      Header.WALL_ALT_1,
      Header.WALL_ALT_2,
      Header.GROUND,
      Header.GROUND_ALT_1,
      Header.GROUND_ALT_2,
      Header.WATER
    ],
    type: Synergy.ICE
  },
  MT_FARAWAY_10F_20F: {
    id: "MT_FARAWAY_10F_20F",
    name: "Mt Faraway",
    pokemons: [
      Pkm.SNORUNT,
      Pkm.AZUMARILL,
      Pkm.GOLEM,
      Pkm.MARSHTOMP,
      Pkm.VIGOROTH,
      Pkm.GLALIE,
      Pkm.HO_OH
    ],
    tileset: [
      Header.WALL,
      Header.WALL_ALT_1,
      Header.WALL_ALT_2,
      Header.GROUND,
      Header.GROUND_ALT_1,
      Header.GROUND_ALT_2,
      Header.WATER
    ],
    type: Synergy.ICE
  },
  MT_FARAWAY_30F_39F: {
    id: "MT_FARAWAY_30F_39F",
    name: "Mt Faraway",
    pokemons: [
      Pkm.SNORUNT,
      Pkm.AZUMARILL,
      Pkm.GOLEM,
      Pkm.MARSHTOMP,
      Pkm.VIGOROTH,
      Pkm.GLALIE,
      Pkm.HO_OH
    ],
    tileset: [
      Header.WALL,
      Header.WALL_ALT_1,
      Header.WALL_ALT_2,
      Header.GROUND,
      Header.GROUND_ALT_1,
      Header.GROUND_ALT_2,
      Header.GROUND_ALT_3,
      Header.WATER
    ],
    type: Synergy.ICE
  },
  JOYOUS_TOWER: {
    id: "JOYOUS_TOWER",
    name: "Joyous Tower",
    pokemons: [
      Pkm.JIGGLYPUFF,
      Pkm.TREECKO,
      Pkm.BULBASAUR,
      Pkm.PICHU,
      Pkm.METAPOD,
      Pkm.CHIKORITA,
      Pkm.KAKUNA,
      Pkm.CLEFAIRY,
      Pkm.TORCHIC,
      Pkm.EEVEE,
      Pkm.CYNDAQUIL,
      Pkm.BELDUM,
      Pkm.SCYTHER,
      Pkm.SLAKOTH,
      Pkm.TRAPINCH,
      Pkm.CLEFABLE,
      Pkm.HOUNDOUR,
      Pkm.GARDEVOIR,
      Pkm.BELLOSSOM
    ],
    tileset: [
      Header.WALL,
      Header.WALL_ALT_1,
      Header.WALL_ALT_2,
      Header.GROUND,
      Header.GROUND_ALT_1,
      Header.GROUND_ALT_2,
      Header.WATER
    ],
    type: Synergy.NORMAL
  },
  LAPIS_CAVE: {
    id: "LAPIS_CAVE",
    name: "Lapis Cave",
    pokemons: [
      Pkm.ZUBAT,
      Pkm.NINCADA,
      Pkm.NIDORINA,
      Pkm.NIDORINO,
      Pkm.BAGON,
      Pkm.GOLBAT
    ],
    tileset: [
      Header.WALL,
      Header.WALL_ALT_1,
      Header.WALL_ALT_2,
      Header.GROUND,
      Header.GROUND_ALT_1,
      Header.GROUND_ALT_2,
      Header.WATER
    ],
    type: Synergy.POISON
  },
  LIGHTNING_FIELD: {
    id: "LIGHTNING_FIELD",
    name: "Lightning Field",
    pokemons: [
      Pkm.MAREEP,
      Pkm.ELECTRIKE,
      Pkm.MAGNEMITE,
      Pkm.PIKACHU,
      Pkm.FLAFFY,
      Pkm.JOLTEON,
      Pkm.CACTURNE,
      Pkm.ELEKID,
      Pkm.MAGNETON,
      Pkm.AMPHAROS,
      Pkm.MANECTRIC,
      Pkm.RAICHU,
      Pkm.RAIKOU
    ],
    tileset: [
      Header.WALL,
      Header.WALL_ALT_1,
      Header.WALL_ALT_2,
      Header.GROUND,
      Header.GROUND_ALT_1,
      Header.WATER
    ],
    type: Synergy.ELECTRIC
  },
  MAGMA_CAVERN_08F_17F: {
    id: "MAGMA_CAVERN_08F_17F",
    name: "Magma Cavern",
    pokemons: [
      Pkm.RATICATE,
      Pkm.NIDOQUEEN,
      Pkm.NIDOKING,
      Pkm.GRAVELER,
      Pkm.MAGMAR,
      Pkm.GOLEM,
      Pkm.ONIX
    ],
    tileset: [
      Header.WALL,
      Header.WALL_ALT_1,
      Header.WALL_ALT_2,
      Header.GROUND,
      Header.GROUND_ALT_1,
      Header.WATER
    ],
    type: Synergy.FIRE
  },
  MAGMA_CAVERN_18F_23F: {
    id: "MAGMA_CAVERN_18F_23F",
    name: "Magma Cavern",
    pokemons: [
      Pkm.GROUDON,
      Pkm.RATICATE,
      Pkm.NIDOQUEEN,
      Pkm.NIDOKING,
      Pkm.GRAVELER,
      Pkm.MAGMAR,
      Pkm.GOLEM,
      Pkm.ONIX
    ],
    tileset: [
      Header.WALL,
      Header.WALL_ALT_1,
      Header.WALL_ALT_2,
      Header.GROUND,
      Header.GROUND_ALT_1,
      Header.GROUND_ALT_2,
      Header.WATER
    ],
    type: Synergy.FIRE
  },
  METEOR_CAVE: {
    id: "METEOR_CAVE",
    name: "Meteor Cave",
    pokemons: [Pkm.DEOXYS],
    tileset: [
      Header.WALL,
      Header.WALL_ALT_1,
      Header.WALL_ALT_2,
      Header.GROUND,
      Header.GROUND_ALT_1,
      Header.WATER
    ],
    type: Synergy.PSYCHIC
  },
  MT_BLAZE: {
    id: "MT_BLAZE",
    name: "Mt Blaze",
    pokemons: [
      Pkm.PIDGEOT,
      Pkm.MAGBY,
      Pkm.NUMEL,
      Pkm.RAPIDASH,
      Pkm.FEAROW,
      Pkm.ARCANINE,
      Pkm.MOLTRES
    ],
    tileset: [
      Header.WALL,
      Header.WALL_ALT_1,
      Header.WALL_ALT_2,
      Header.GROUND,
      Header.GROUND_ALT_1,
      Header.WATER
    ],
    type: Synergy.FIRE
  },
  MT_STEEL_01F_05F: {
    id: "MT_STEEL_01F_05F",
    name: "Mt Steel",
    pokemons: [Pkm.SPEAROW, Pkm.ARON, Pkm.GEODUDE, Pkm.MEDITITE, Pkm.BELDUM],
    tileset: [
      Header.WALL,
      Header.WALL_ALT_1,
      Header.WALL_ALT_2,
      Header.GROUND,
      Header.GROUND_ALT_1,
      Header.GROUND_ALT_2,
      Header.WATER
    ],
    type: Synergy.STEEL
  },
  MT_STEEL_06F_08F: {
    id: "MT_STEEL_06F_08F",
    name: "Mt Steel",
    pokemons: [Pkm.SPEAROW, Pkm.ARON, Pkm.GEODUDE, Pkm.MEDITITE, Pkm.BELDUM],
    tileset: [
      Header.WALL,
      Header.WALL_ALT_1,
      Header.WALL_ALT_2,
      Header.GROUND,
      Header.GROUND_ALT_1,
      Header.GROUND_ALT_2,
      Header.WATER
    ],
    type: Synergy.STEEL
  },
  MT_FREEZE: {
    id: "MT_FREEZE",
    name: "Mt Freeze",
    pokemons: [Pkm.SWABLU, Pkm.SHELGON, Pkm.VIGOROTH, Pkm.SLAKING],
    tileset: [
      Header.WALL,
      Header.WALL_ALT_1,
      Header.WALL_ALT_2,
      Header.GROUND,
      Header.GROUND_ALT_1,
      Header.GROUND_ALT_2,
      Header.WATER
    ],
    type: Synergy.ICE
  },
  MT_THUNDER_PEAK: {
    id: "MT_THUNDER_PEAK",
    name: "Mt Thunder Peak",
    pokemons: [
      Pkm.WEEDLE,
      Pkm.NIDORANM,
      Pkm.ELECTRIKE,
      Pkm.CACNEA,
      Pkm.BEEDRILL,
      Pkm.ELECTABUZZ,
      Pkm.AMPHAROS,
      Pkm.MANECTRIC,
      Pkm.GROWLITHE,
      Pkm.ZAPDOS
    ],
    tileset: [
      Header.WALL,
      Header.WALL_ALT_1,
      Header.WALL_ALT_2,
      Header.GROUND,
      Header.GROUND_ALT_1,
      Header.GROUND_ALT_2,
      Header.WATER
    ],
    type: Synergy.ELECTRIC
  },
  MT_THUNDER: {
    id: "MT_THUNDER",
    name: "Mt Thunder",
    pokemons: [
      Pkm.WEEDLE,
      Pkm.NIDORANM,
      Pkm.ELECTRIKE,
      Pkm.CACNEA,
      Pkm.BEEDRILL,
      Pkm.ELECTABUZZ,
      Pkm.AMPHAROS,
      Pkm.MANECTRIC,
      Pkm.GROWLITHE,
      Pkm.ZAPDOS
    ],
    tileset: [
      Header.WALL,
      Header.WALL_ALT_1,
      Header.WALL_ALT_2,
      Header.GROUND,
      Header.GROUND_ALT_1,
      Header.WATER
    ],
    type: Synergy.ELECTRIC
  },
  MURKY_CAVE: {
    id: "MURKY_CAVE",
    name: "Murky Cave",
    pokemons: [Pkm.ZUBAT, Pkm.GOLBAT, Pkm.SHEDNINJA, Pkm.SHUPPET, Pkm.CROBAT],
    tileset: [
      Header.WALL,
      Header.WALL_ALT_1,
      Header.WALL_ALT_2,
      Header.GROUND,
      Header.GROUND_ALT_1,
      Header.GROUND_ALT_2,
      Header.WATER
    ],
    type: Synergy.POISON
  },
  NORMAL_MAZE: {
    id: "NORMAL_MAZE",
    name: "Normal Maze",
    pokemons: [Pkm.RATICATE],
    tileset: [
      Header.WALL,
      Header.WALL_ALT_1,
      Header.WALL_ALT_2,
      Header.GROUND,
      Header.GROUND_ALT_1,
      Header.WATER
    ],
    type: Synergy.NORMAL
  },
  NORTHERN_RANGE_01F_07F: {
    id: "NORTHERN_RANGE_01F_07F",
    name: "Northern Range",
    pokemons: [Pkm.NINJASK, Pkm.PIDGEOT, Pkm.FEAROW, Pkm.TOGETIC, Pkm.LATIOS],
    tileset: [
      Header.WALL,
      Header.WALL_ALT_1,
      Header.WALL_ALT_2,
      Header.GROUND,
      Header.GROUND_ALT_1,
      Header.GROUND_ALT_2,
      Header.WATER
    ],
    type: Synergy.FLYING
  },
  NORTHERN_RANGE_08F_16F: {
    id: "NORTHERN_RANGE_08F_16F",
    name: "Northern Range",
    pokemons: [Pkm.NINJASK, Pkm.PIDGEOT, Pkm.FEAROW, Pkm.TOGETIC, Pkm.LATIOS],
    tileset: [
      Header.WALL,
      Header.WALL_ALT_1,
      Header.WALL_ALT_2,
      Header.GROUND,
      Header.GROUND_ALT_1,
      Header.WATER
    ],
    type: Synergy.FLYING
  },
  NORTHWIND_FIELD: {
    id: "NORTHWIND_FIELD",
    name: "Northwind Field",
    pokemons: [
      Pkm.AZUMARILL,
      Pkm.VAPOREON,
      Pkm.POLIWHIRL,
      Pkm.POLITOED,
      Pkm.ABSOL,
      Pkm.CROCONAW,
      Pkm.WARTORTLE,
      Pkm.SUICUNE
    ],
    tileset: [
      Header.WALL,
      Header.WALL_ALT_1,
      Header.WALL_ALT_2,
      Header.GROUND,
      Header.GROUND_ALT_1,
      Header.GROUND_ALT_2,
      Header.WATER
    ],
    type: Synergy.WATER
  },
  PITFALL_VALLEY: {
    id: "PITFALL_VALLEY",
    name: "Pitfall Valley",
    pokemons: [
      Pkm.PIDGEOT,
      Pkm.HOPPIP,
      Pkm.BUTTERFREE,
      Pkm.RATICATE,
      Pkm.SWABLU,
      Pkm.SKIPLOOM,
      Pkm.AERODACTYL
    ],
    tileset: [
      Header.WALL,
      Header.WALL_ALT_1,
      Header.WALL_ALT_2,
      Header.GROUND,
      Header.GROUND_ALT_1,
      Header.GROUND_ALT_2,
      Header.WATER
    ],
    type: Synergy.FLYING
  },
  POISON_MAZE: {
    id: "POISON_MAZE",
    name: "Poison Maze",
    pokemons: [Pkm.NIDORANF, Pkm.NIDORANM, Pkm.NIDORINO, Pkm.NIDORINA],
    tileset: [
      Header.WALL,
      Header.WALL_ALT_1,
      Header.GROUND,
      Header.GROUND_ALT_1,
      Header.GROUND_ALT_2,
      Header.GROUND_ALT_3,
      Header.WATER
    ],
    type: Synergy.POISON
  },
  PURITY_FOREST_04F_07F: {
    id: "PURITY_FOREST_04F_07F",
    name: "Purity Forest",
    pokemons: [
      Pkm.CELEBI,
      Pkm.DARKRAI,
      Pkm.BULBASAUR,
      Pkm.IVYSAUR,
      Pkm.VENUSAUR,
      Pkm.METAPOD,
      Pkm.RATTATA,
      Pkm.RATICATE,
      Pkm.SPEAROW,
      Pkm.NIDORANF,
      Pkm.NIDORANM,
      Pkm.VILEPLUME,
      Pkm.BELLSPROUT,
      Pkm.WEEPINBELL,
      Pkm.VICTREEBEL,
      Pkm.SCYTHER,
      Pkm.CHIKORITA,
      Pkm.BAYLEEF,
      Pkm.MEGANIUM,
      Pkm.TREECKO,
      Pkm.GROVYLE,
      Pkm.SCEPTILE,
      Pkm.SEEDOT,
      Pkm.NUZLEAF,
      Pkm.ROSELIA,
      Pkm.FLYGON,
      Pkm.MUNCHLAX,
      Pkm.TURTWIG,
      Pkm.GROTLE,
      Pkm.TORTERRA
    ],
    tileset: [
      Header.WALL,
      Header.WALL_ALT_1,
      Header.WALL_ALT_2,
      Header.GROUND,
      Header.GROUND_ALT_1,
      Header.GROUND_ALT_2,
      Header.WATER
    ],
    type: Synergy.GRASS
  },
  PURITY_FOREST_13F_20F: {
    id: "PURITY_FOREST_13F_20F",
    name: "Purity Forest",
    pokemons: [
      Pkm.CELEBI,
      Pkm.DARKRAI,
      Pkm.BULBASAUR,
      Pkm.IVYSAUR,
      Pkm.VENUSAUR,
      Pkm.METAPOD,
      Pkm.RATTATA,
      Pkm.RATICATE,
      Pkm.SPEAROW,
      Pkm.NIDORANF,
      Pkm.NIDORANM,
      Pkm.VILEPLUME,
      Pkm.BELLSPROUT,
      Pkm.WEEPINBELL,
      Pkm.VICTREEBEL,
      Pkm.SCYTHER,
      Pkm.CHIKORITA,
      Pkm.BAYLEEF,
      Pkm.MEGANIUM,
      Pkm.TREECKO,
      Pkm.GROVYLE,
      Pkm.SCEPTILE,
      Pkm.SEEDOT,
      Pkm.NUZLEAF,
      Pkm.ROSELIA,
      Pkm.FLYGON,
      Pkm.MUNCHLAX,
      Pkm.TURTWIG,
      Pkm.GROTLE,
      Pkm.TORTERRA
    ],
    tileset: [
      Header.WALL,
      Header.WALL_ALT_1,
      Header.WALL_ALT_2,
      Header.GROUND,
      Header.GROUND_ALT_1,
      Header.GROUND_ALT_2,
      Header.WATER
    ],
    type: Synergy.GRASS
  },
  PURITY_FOREST_30F_43F: {
    id: "PURITY_FOREST_30F_43F",
    name: "Purity Forest",
    pokemons: [
      Pkm.CELEBI,
      Pkm.DARKRAI,
      Pkm.BULBASAUR,
      Pkm.IVYSAUR,
      Pkm.VENUSAUR,
      Pkm.METAPOD,
      Pkm.RATTATA,
      Pkm.RATICATE,
      Pkm.SPEAROW,
      Pkm.NIDORANF,
      Pkm.NIDORANM,
      Pkm.VILEPLUME,
      Pkm.BELLSPROUT,
      Pkm.WEEPINBELL,
      Pkm.VICTREEBEL,
      Pkm.SCYTHER,
      Pkm.CHIKORITA,
      Pkm.BAYLEEF,
      Pkm.MEGANIUM,
      Pkm.TREECKO,
      Pkm.GROVYLE,
      Pkm.SCEPTILE,
      Pkm.SEEDOT,
      Pkm.NUZLEAF,
      Pkm.ROSELIA,
      Pkm.FLYGON,
      Pkm.MUNCHLAX,
      Pkm.TURTWIG,
      Pkm.GROTLE,
      Pkm.TORTERRA
    ],
    tileset: [
      Header.WALL,
      Header.WALL_ALT_1,
      Header.WALL_ALT_2,
      Header.GROUND,
      Header.GROUND_ALT_1,
      Header.GROUND_ALT_2,
      Header.WATER
    ],
    type: Synergy.GRASS
  },
  PURITY_FOREST_44F_60F: {
    id: "PURITY_FOREST_44F_60F",
    name: "Purity Forest",
    pokemons: [
      Pkm.CELEBI,
      Pkm.DARKRAI,
      Pkm.BULBASAUR,
      Pkm.IVYSAUR,
      Pkm.VENUSAUR,
      Pkm.METAPOD,
      Pkm.RATTATA,
      Pkm.RATICATE,
      Pkm.SPEAROW,
      Pkm.NIDORANF,
      Pkm.NIDORANM,
      Pkm.VILEPLUME,
      Pkm.BELLSPROUT,
      Pkm.WEEPINBELL,
      Pkm.VICTREEBEL,
      Pkm.SCYTHER,
      Pkm.CHIKORITA,
      Pkm.BAYLEEF,
      Pkm.MEGANIUM,
      Pkm.TREECKO,
      Pkm.GROVYLE,
      Pkm.SCEPTILE,
      Pkm.SEEDOT,
      Pkm.NUZLEAF,
      Pkm.ROSELIA,
      Pkm.FLYGON,
      Pkm.MUNCHLAX,
      Pkm.TURTWIG,
      Pkm.GROTLE,
      Pkm.TORTERRA
    ],
    tileset: [
      Header.WALL,
      Header.WALL_ALT_1,
      Header.WALL_ALT_2,
      Header.GROUND,
      Header.GROUND_ALT_1,
      Header.GROUND_ALT_2,
      Header.WATER
    ],
    type: Synergy.GRASS
  },
  PURITY_FOREST_61F_79F: {
    id: "PURITY_FOREST_61F_79F",
    name: "Purity Forest",
    pokemons: [
      Pkm.CELEBI,
      Pkm.DARKRAI,
      Pkm.BULBASAUR,
      Pkm.IVYSAUR,
      Pkm.VENUSAUR,
      Pkm.METAPOD,
      Pkm.RATTATA,
      Pkm.RATICATE,
      Pkm.SPEAROW,
      Pkm.NIDORANF,
      Pkm.NIDORANM,
      Pkm.VILEPLUME,
      Pkm.BELLSPROUT,
      Pkm.WEEPINBELL,
      Pkm.VICTREEBEL,
      Pkm.SCYTHER,
      Pkm.CHIKORITA,
      Pkm.BAYLEEF,
      Pkm.MEGANIUM,
      Pkm.TREECKO,
      Pkm.GROVYLE,
      Pkm.SCEPTILE,
      Pkm.SEEDOT,
      Pkm.NUZLEAF,
      Pkm.ROSELIA,
      Pkm.FLYGON,
      Pkm.MUNCHLAX,
      Pkm.TURTWIG,
      Pkm.GROTLE,
      Pkm.TORTERRA
    ],
    tileset: [
      Header.WALL,
      Header.WALL_ALT_1,
      Header.WALL_ALT_2,
      Header.GROUND,
      Header.GROUND_ALT_1,
      Header.GROUND_ALT_2,
      Header.WATER
    ],
    type: Synergy.GRASS
  },
  PURITY_FOREST_80F_99F: {
    id: "PURITY_FOREST_80F_99F",
    name: "Purity Forest",
    pokemons: [
      Pkm.CELEBI,
      Pkm.DARKRAI,
      Pkm.BULBASAUR,
      Pkm.IVYSAUR,
      Pkm.VENUSAUR,
      Pkm.METAPOD,
      Pkm.RATTATA,
      Pkm.RATICATE,
      Pkm.SPEAROW,
      Pkm.NIDORANF,
      Pkm.NIDORANM,
      Pkm.VILEPLUME,
      Pkm.BELLSPROUT,
      Pkm.WEEPINBELL,
      Pkm.VICTREEBEL,
      Pkm.SCYTHER,
      Pkm.CHIKORITA,
      Pkm.BAYLEEF,
      Pkm.MEGANIUM,
      Pkm.TREECKO,
      Pkm.GROVYLE,
      Pkm.SCEPTILE,
      Pkm.SEEDOT,
      Pkm.NUZLEAF,
      Pkm.ROSELIA,
      Pkm.FLYGON,
      Pkm.MUNCHLAX,
      Pkm.TURTWIG,
      Pkm.GROTLE,
      Pkm.TORTERRA
    ],
    tileset: [
      Header.WALL,
      Header.WALL_ALT_1,
      Header.WALL_ALT_2,
      Header.GROUND,
      Header.GROUND_ALT_1,
      Header.GROUND_ALT_2,
      Header.GROUND_ALT_3,
      Header.WATER
    ],
    type: Synergy.GRASS
  },
  RESCUE_TEAM_MAZE: {
    id: "RESCUE_TEAM_MAZE",
    name: "Rescue Team Maze",
    pokemons: [Pkm.PIDGEY, Pkm.RATTATA],
    tileset: [
      Header.WALL,
      Header.WALL_ALT_1,
      Header.WALL_ALT_2,
      Header.GROUND,
      Header.GROUND_ALT_1,
      Header.GROUND_ALT_2,
      Header.WATER
    ],
    type: Synergy.NORMAL
  },
  ROCK_PATH: {
    id: "ROCK_PATH",
    name: "Rock Path",
    pokemons: [Pkm.PIDGEOT, Pkm.NIDORINA, Pkm.NIDORINO, Pkm.ZUBAT, Pkm.NUMEL],
    tileset: [
      Header.WALL,
      Header.WALL_ALT_1,
      Header.WALL_ALT_2,
      Header.GROUND,
      Header.GROUND_ALT_1,
      Header.GROUND_ALT_2,
      Header.WATER
    ],
    type: Synergy.POISON
  },
  SILENT_CHASM: {
    id: "SILENT_CHASM",
    name: "Silent Chasm",
    pokemons: [
      Pkm.WEEDLE,
      Pkm.GLOOM,
      Pkm.HOUNDOUR,
      Pkm.POLIWAG,
      Pkm.TRAPINCH,
      Pkm.BEEDRILL
    ],
    tileset: [
      Header.WALL,
      Header.WALL_ALT_1,
      Header.WALL_ALT_2,
      Header.GROUND,
      Header.GROUND_ALT_1,
      Header.GROUND_ALT_2,
      Header.GROUND_ALT_3,
      Header.WATER
    ],
    type: Synergy.BUG
  },
  SILVER_TRENCH: {
    id: "SILVER_TRENCH",
    name: "Silver Trench",
    pokemons: [
      Pkm.LUGIA,
      Pkm.KABUTO,
      Pkm.AZUMARILL,
      Pkm.SLOWPOKE,
      Pkm.SPEAROW,
      Pkm.SEEDOT,
      Pkm.GOLBAT,
      Pkm.HOUNDOUR,
      Pkm.MAGNETON,
      Pkm.BEEDRILL,
      Pkm.FERALIGATR,
      Pkm.MAGMAR
    ],
    tileset: [
      Header.WALL,
      Header.WALL_ALT_1,
      Header.WALL_ALT_2,
      Header.GROUND,
      Header.WATER
    ],
    type: Synergy.WATER
  },
  SINISTER_WOODS: {
    id: "SINISTER_WOODS",
    name: "Sinister Woods",
    pokemons: [
      Pkm.SWINUB,
      Pkm.ODDISH,
      Pkm.SCYTHER,
      Pkm.SLAKOTH,
      Pkm.GENGAR,
      Pkm.MEDICHAM
    ],
    tileset: [
      Header.WALL,
      Header.WALL_ALT_1,
      Header.WALL_ALT_2,
      Header.GROUND,
      Header.GROUND_ALT_1,
      Header.WATER
    ],
    type: Synergy.BUG
  },
  SKY_TOWER: {
    id: "SKY_TOWER",
    name: "Sky Tower",
    pokemons: [
      Pkm.SHEDNINJA,
      Pkm.SHUPPET,
      Pkm.RAYQUAZA,
      Pkm.DUSKULL,
      Pkm.ALTARIA,
      Pkm.SCIZOR,
      Pkm.DUSCLOPS,
      Pkm.FLYGON
    ],
    tileset: [
      Header.WALL,
      Header.WALL_ALT_1,
      Header.WALL_ALT_2,
      Header.GROUND,
      Header.GROUND_ALT_1,
      Header.WATER
    ],
    type: Synergy.FLYING
  },
  SNOW_PATH: {
    id: "SNOW_PATH",
    name: "Snow Path",
    pokemons: [Pkm.AZURILL],
    tileset: [
      Header.WALL,
      Header.WALL_ALT_1,
      Header.WALL_ALT_2,
      Header.GROUND,
      Header.GROUND_ALT_1,
      Header.WATER
    ],
    type: Synergy.ICE
  },
  SOLAR_CAVE: {
    id: "SOLAR_CAVE",
    name: "Solar Cave",
    pokemons: [
      Pkm.BELDUM,
      Pkm.ABRA,
      Pkm.MEDITITE,
      Pkm.METANG,
      Pkm.KIRLIA,
      Pkm.KADABRA,
      Pkm.MEDICHAM
    ],
    tileset: [
      Header.WALL,
      Header.WALL_ALT_1,
      Header.WALL_ALT_2,
      Header.GROUND,
      Header.GROUND_ALT_1,
      Header.GROUND_ALT_2,
      Header.GROUND_ALT_3,
      Header.WATER
    ],
    type: Synergy.PSYCHIC
  },
  SOUTHERN_CAVERN_01F_23F: {
    id: "SOUTHERN_CAVERN_01F_23F",
    name: "Southern Cavern",
    pokemons: [
      Pkm.GEODUDE,
      Pkm.SEEDOT,
      Pkm.CUBONE,
      Pkm.NIDOKING,
      Pkm.VIBRAVA,
      Pkm.LARVITAR,
      Pkm.MAROWAK,
      Pkm.GRAVELER,
      Pkm.RHYHORN,
      Pkm.FLYGON,
      Pkm.GOLEM,
      Pkm.ONIX,
      Pkm.RHYDON
    ],
    tileset: [
      Header.WALL,
      Header.WALL_ALT_1,
      Header.WALL_ALT_2,
      Header.GROUND,
      Header.GROUND_ALT_1,
      Header.GROUND_ALT_2,
      Header.GROUND_ALT_3,
      Header.WATER
    ],
    type: Synergy.GROUND
  },
  SOUTHERN_CAVERN_24F_50F: {
    id: "SOUTHERN_CAVERN_24F_50F",
    name: "Southern Cavern",
    pokemons: [
      Pkm.GEODUDE,
      Pkm.SEEDOT,
      Pkm.CUBONE,
      Pkm.NIDOKING,
      Pkm.VIBRAVA,
      Pkm.LARVITAR,
      Pkm.MAROWAK,
      Pkm.GRAVELER,
      Pkm.RHYHORN,
      Pkm.FLYGON,
      Pkm.GOLEM,
      Pkm.ONIX,
      Pkm.RHYDON
    ],
    tileset: [
      Header.WALL,
      Header.WALL_ALT_1,
      Header.WALL_ALT_2,
      Header.GROUND,
      Header.GROUND_ALT_1,
      Header.GROUND_ALT_2,
      Header.WATER
    ],
    type: Synergy.GROUND
  },
  STORMY_SEA_01F_16F: {
    id: "STORMY_SEA_01F_16F",
    name: "Stormy Sea",
    pokemons: [
      Pkm.OMANYTE,
      Pkm.OMASTAR,
      Pkm.SLOWPOKE,
      Pkm.SPHEAL,
      Pkm.OMASTAR,
      Pkm.KABUTOPS,
      Pkm.ARMALDO,
      Pkm.SEADRA,
      Pkm.SEALEO,
      Pkm.KYOGRE,
      Pkm.CARVANHA
    ],
    tileset: [
      Header.WALL,
      Header.WALL_ALT_1,
      Header.WALL_ALT_2,
      Header.GROUND,
      Header.WATER
    ],
    type: Synergy.WATER
  },
  STORMY_SEA_16F_39F: {
    id: "STORMY_SEA_16F_39F",
    name: "Stormy Sea",
    pokemons: [
      Pkm.OMANYTE,
      Pkm.OMASTAR,
      Pkm.SLOWPOKE,
      Pkm.SPHEAL,
      Pkm.OMASTAR,
      Pkm.KABUTOPS,
      Pkm.ARMALDO,
      Pkm.SEADRA,
      Pkm.SEALEO,
      Pkm.KYOGRE,
      Pkm.CARVANHA
    ],
    tileset: [
      Header.WALL,
      Header.WALL_ALT_1,
      Header.WALL_ALT_2,
      Header.GROUND,
      Header.WATER
    ],
    type: Synergy.WATER
  },
  THUNDERWAVE_CAVE: {
    id: "THUNDERWAVE_CAVE",
    name: "Thunderwave Cave",
    pokemons: [Pkm.RATTATA, Pkm.NIDORANM, Pkm.ELEKID],
    tileset: [
      Header.WALL,
      Header.WALL_ALT_1,
      Header.WALL_ALT_2,
      Header.GROUND,
      Header.GROUND_ALT_1,
      Header.GROUND_ALT_2,
      Header.GROUND_ALT_3,
      Header.WATER
    ],
    type: Synergy.ELECTRIC
  },
  TINY_WOODS: {
    id: "TINY_WOODS",
    name: "Tiny Woods",
    pokemons: [Pkm.RATTATA, Pkm.RATTATA],
    tileset: [
      Header.WALL,
      Header.WALL_ALT_1,
      Header.WALL_ALT_2,
      Header.GROUND,
      Header.GROUND_ALT_1,
      Header.WATER
    ],
    type: Synergy.NORMAL
  },
  UPROAR_FOREST: {
    id: "UPROAR_FOREST",
    name: "Uproar Forest",
    pokemons: [Pkm.ROSELIA, Pkm.NUZLEAF, Pkm.LOTAD, Pkm.RATICATE],
    tileset: [
      Header.WALL,
      Header.WALL_ALT_1,
      Header.WALL_ALT_2,
      Header.GROUND,
      Header.GROUND_ALT_1,
      Header.WATER
    ],
    type: Synergy.GRASS
  },
  SERENITY_RIVER: {
    id: "SERENITY_RIVER",
    name: "Serenity River",
    pokemons: [Pkm.POLIWAG, Pkm.LOTAD],
    tileset: [
      Header.WALL,
      Header.WALL_ALT_1,
      Header.GROUND,
      Header.GROUND_ALT_1,
      Header.GROUND_ALT_2,
      Header.GROUND_ALT_3,
      Header.WATER
    ],
    type: Synergy.WATER
  },
  WATERFALL_POND: {
    id: "WATERFALL_POND",
    name: "Waterfall Pond",
    pokemons: [
      Pkm.MUDKIP,
      Pkm.LOTAD,
      Pkm.POLIWAG,
      Pkm.TOTODILE,
      Pkm.MAGIKARP,
      Pkm.SQUIRTLE,
      Pkm.LOMBRE,
      Pkm.MARSHTOMP
    ],
    tileset: [
      Header.WALL,
      Header.WALL_ALT_1,
      Header.WALL_ALT_2,
      Header.GROUND,
      Header.GROUND_ALT_1,
      Header.GROUND_ALT_2,
      Header.WATER
    ],
    type: Synergy.WATER
  },
  WESTERN_CAVE_B01F_B27F: {
    id: "WESTERN_CAVE_B01F_B27F",
    name: "Western Cave",
    pokemons: [
      Pkm.BUTTERFREE,
      Pkm.MEOWTH,
      Pkm.BELLOSSOM,
      Pkm.IGGLYBUFF,
      Pkm.ESPEON,
      Pkm.IVYSAUR,
      Pkm.AGGRON,
      Pkm.PERSIAN,
      Pkm.BAYLEEF,
      Pkm.ALAKAZAM,
      Pkm.TYRANITAR,
      Pkm.SCEPTILE,
      Pkm.ARCANINE,
      Pkm.SWAMPERT,
      Pkm.MACHAMP,
      Pkm.STEELIX,
      Pkm.CHARIZARD,
      Pkm.BLASTOISE,
      Pkm.MEWTWO
    ],
    tileset: [
      Header.WALL,
      Header.WALL_ALT_1,
      Header.WALL_ALT_2,
      Header.GROUND,
      Header.GROUND_ALT_1,
      Header.GROUND_ALT_2,
      Header.GROUND_ALT_3,
      Header.WATER
    ],
    type: Synergy.PSYCHIC
  },
  WESTERN_CAVE_B28F_B39F: {
    id: "WESTERN_CAVE_B28F_B39F",
    name: "Western Cave",
    pokemons: [
      Pkm.BUTTERFREE,
      Pkm.MEOWTH,
      Pkm.BELLOSSOM,
      Pkm.IGGLYBUFF,
      Pkm.ESPEON,
      Pkm.IVYSAUR,
      Pkm.AGGRON,
      Pkm.PERSIAN,
      Pkm.BAYLEEF,
      Pkm.ALAKAZAM,
      Pkm.TYRANITAR,
      Pkm.SCEPTILE,
      Pkm.ARCANINE,
      Pkm.SWAMPERT,
      Pkm.MACHAMP,
      Pkm.STEELIX,
      Pkm.CHARIZARD,
      Pkm.BLASTOISE,
      Pkm.MEWTWO
    ],
    tileset: [
      Header.WALL,
      Header.WALL_ALT_1,
      Header.WALL_ALT_2,
      Header.GROUND,
      Header.GROUND_ALT_1,
      Header.GROUND_ALT_2,
      Header.GROUND_ALT_3,
      Header.WATER
    ],
    type: Synergy.PSYCHIC
  },
  WISH_CAVE_01F_13F: {
    id: "WISH_CAVE_01F_13F",
    name: "Wish Cave",
    pokemons: [
      Pkm.BUTTERFREE,
      Pkm.MEOWTH,
      Pkm.BELLOSSOM,
      Pkm.IGGLYBUFF,
      Pkm.ESPEON,
      Pkm.IVYSAUR,
      Pkm.AGGRON,
      Pkm.PERSIAN,
      Pkm.BAYLEEF,
      Pkm.ALAKAZAM,
      Pkm.TYRANITAR,
      Pkm.SCEPTILE,
      Pkm.ARCANINE,
      Pkm.SWAMPERT,
      Pkm.MACHAMP,
      Pkm.STEELIX,
      Pkm.CHARIZARD,
      Pkm.BLASTOISE,
      Pkm.JIRACHI
    ],
    tileset: [
      Header.WALL,
      Header.WALL_ALT_1,
      Header.WALL_ALT_2,
      Header.GROUND,
      Header.GROUND_ALT_1,
      Header.GROUND_ALT_2,
      Header.GROUND_ALT_3,
      Header.WATER
    ],
    type: Synergy.PSYCHIC
  },
  WISH_CAVE_90F_99F: {
    id: "WISH_CAVE_90F_99F",
    name: "Wish Cave",
    pokemons: [
      Pkm.BUTTERFREE,
      Pkm.MEOWTH,
      Pkm.BELLOSSOM,
      Pkm.IGGLYBUFF,
      Pkm.ESPEON,
      Pkm.IVYSAUR,
      Pkm.AGGRON,
      Pkm.PERSIAN,
      Pkm.BAYLEEF,
      Pkm.ALAKAZAM,
      Pkm.TYRANITAR,
      Pkm.SCEPTILE,
      Pkm.ARCANINE,
      Pkm.SWAMPERT,
      Pkm.MACHAMP,
      Pkm.STEELIX,
      Pkm.CHARIZARD,
      Pkm.BLASTOISE,
      Pkm.JIRACHI
    ],
    tileset: [
      Header.WALL,
      Header.WALL_ALT_1,
      Header.WALL_ALT_2,
      Header.GROUND,
      Header.GROUND_ALT_1,
      Header.GROUND_ALT_2,
      Header.WATER
    ],
    type: Synergy.PSYCHIC
  },
  WYVERN_HILL: {
    id: "WYVERN_HILL",
    name: "Wyvern Hill",
    pokemons: [
      Pkm.BAGON,
      Pkm.DRATINI,
      Pkm.ALTARIA,
      Pkm.TOTODILE,
      Pkm.LUDICOLO,
      Pkm.SHELGON,
      Pkm.VIBRAVA,
      Pkm.DRAGONAIR,
      Pkm.SALAMENCE,
      Pkm.FLYGON,
      Pkm.DRAGONITE
    ],
    tileset: [
      Header.WALL,
      Header.WALL_ALT_1,
      Header.WALL_ALT_2,
      Header.GROUND,
      Header.GROUND_ALT_1,
      Header.GROUND_ALT_2,
      Header.WATER
    ],
    type: Synergy.DRAGON
  }
})<|MERGE_RESOLUTION|>--- conflicted
+++ resolved
@@ -77,11 +77,7 @@
   [Synergy.STEEL]: [2, 4, 6],
   [Synergy.GROUND]: [2, 4, 6],
   [Synergy.POISON]: [3, 5, 7],
-<<<<<<< HEAD
-  [Synergy.DRAGON]: [3, 5],
-=======
   [Synergy.DRAGON]: [3, 5, 7],
->>>>>>> cb0f1c08
   [Synergy.FIELD]: [3, 6, 9],
   [Synergy.MONSTER]: [2, 4, 6],
   [Synergy.HUMAN]: [2, 4, 6],
@@ -137,11 +133,7 @@
   1: [1, 0, 0, 0, 0],
   2: [1, 0, 0, 0, 0],
   3: [0.7, 0.3, 0, 0, 0],
-<<<<<<< HEAD
-  4: [0.55, 0.35, 0.10, 0, 0],
-=======
   4: [0.55, 0.35, 0.1, 0, 0],
->>>>>>> cb0f1c08
   5: [0.4, 0.3, 0.25, 0.05, 0],
   6: [0.29, 0.31, 0.295, 0.1, 0.005],
   7: [0.22, 0.28, 0.33, 0.15, 0.02],
@@ -311,12 +303,8 @@
   Pkm.SOLROCK,
   Pkm.MILTANK,
   Pkm.MARACTUS,
-<<<<<<< HEAD
-  PkmDuo.PLUSLE_MINUN
-=======
   PkmDuo.PLUSLE_MINUN,
   Pkm.PINSIR
->>>>>>> cb0f1c08
 )
 
 export const Mythical2Shop = new Array<PkmProposition>(
@@ -735,11 +723,7 @@
   [Item.CHOICE_SPECS]: { [Stat.AP]: 100 },
   [Item.SOUL_DEW]: { [Stat.AP]: 10, [Stat.MANA]: 15 },
   [Item.UPGRADE]: { [Stat.AP]: 10, [Stat.ATK_SPEED]: 10 },
-<<<<<<< HEAD
-  [Item.REAPER_CLOTH]: { [Stat.AP]: 15, [Stat.CRIT_CHANCE]: 15 },
-=======
   [Item.REAPER_CLOTH]: { [Stat.AP]: 20, [Stat.CRIT_CHANCE]: 20 },
->>>>>>> cb0f1c08
   [Item.POKEMONOMICON]: { [Stat.AP]: 10, [Stat.SHIELD]: 15 },
   [Item.POWER_LENS]: { [Stat.AP]: 10, [Stat.SPE_DEF]: 5 },
   [Item.SHELL_BELL]: { [Stat.AP]: 10, [Stat.ATK]: 1 },
