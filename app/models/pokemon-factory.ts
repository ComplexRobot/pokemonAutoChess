--- conflicted
+++ resolved
@@ -365,10 +365,7 @@
   Pikipek,
   Piloswine,
   Pineco,
-<<<<<<< HEAD
-=======
   Pinisir,
->>>>>>> cb0f1c08
   Piplup,
   PirouetteMeloetta,
   Plusle,
@@ -585,10 +582,7 @@
   Wobbuffet,
   Wurmple,
   Wynaut,
-<<<<<<< HEAD
-=======
   Xatu,
->>>>>>> cb0f1c08
   Xerneas,
   Yveltal,
   Zapdos,
@@ -1968,15 +1962,12 @@
         return new Plusle(s, e)
       case Pkm.MINUN:
         return new Minun(s, e)
-<<<<<<< HEAD
-=======
       case Pkm.PINSIR:
         return new Pinisir(s, e)
       case Pkm.NATU:
         return new Natu(s, e)
       case Pkm.XATU:
         return new Xatu(s, e)
->>>>>>> cb0f1c08
       case Pkm.DEFAULT:
         return new Magikarp(s, e)
       default:
@@ -2030,10 +2021,6 @@
     } else if (pokemon.rarity === Rarity.HATCH) {
       return [3, 4, 5][pokemon.stars - 1]
     } else if (pokemon.rarity === Rarity.MYTHICAL) {
-<<<<<<< HEAD
-      const duo = Object.entries(PkmDuos).find(([key, duo]) => duo.includes(pokemon.name))
-      return Math.ceil((Mythical1Shop.includes(duo ? duo[0] as PkmProposition : name) ? 15 : 20) * (duo ? 0.5 : 1))
-=======
       const duo = Object.entries(PkmDuos).find(([key, duo]) =>
         duo.includes(pokemon.name)
       )
@@ -2042,7 +2029,6 @@
           ? 15
           : 20) * (duo ? 0.5 : 1)
       )
->>>>>>> cb0f1c08
     } else if (PokemonFactory.getPokemonBaseEvolution(name) == Pkm.EEVEE) {
       return PkmCost[pokemon.rarity]
     } else {
