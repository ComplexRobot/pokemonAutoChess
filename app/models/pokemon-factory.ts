--- conflicted
+++ resolved
@@ -542,13 +542,9 @@
   OriginGiratina,
   Marshadow,
   Noctowl,
-<<<<<<< HEAD
-  Hoothoot
-=======
   Hoothoot,
   Bonsley,
   Sudowoodo
->>>>>>> 231ef195
 } from "./colyseus-models/pokemon"
 import { MapSchema } from "@colyseus/schema"
 import { Emotion } from "../types"
@@ -1861,13 +1857,10 @@
         return new Hoothoot(s, e)
       case Pkm.NOCTOWL:
         return new Noctowl(s, e)
-<<<<<<< HEAD
-=======
       case Pkm.BONSLEY:
         return new Bonsley(s, e)
       case Pkm.SUDOWOODO:
         return new Sudowoodo(s, e)
->>>>>>> 231ef195
       default:
         // logger.warn(`No pokemon with name "${name}" found, return magikarp`);
         return new Magikarp(s, e)
