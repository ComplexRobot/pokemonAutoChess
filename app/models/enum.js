--- conflicted
+++ resolved
@@ -1,3 +1,98 @@
+const WORDS = Object.freeze({
+  GAME_LOBBY:{
+    'eng':'Game Lobby',
+    'esp':'Lobby del juego'
+  },
+  HOME:{
+    'eng':'Home',
+    'esp':'Inicio'
+  },
+  CHANGE_LANGAGE:{
+    'eng':'Change Langage',
+    'esp':'Cambiar idioma'
+  },
+  AVAILABLE_ROOM_IDS:{
+    'eng':'Available room ids',
+    'esp':'Sala disponible'
+  },
+  CREATE_NEW_ROOM:{
+    'eng':'Create new room',
+    'esp':'Crear una nueva sala'
+  },
+  TYPE_HERE:{
+    'eng':'Type here',
+    'esp':'Escriba aquí'
+  },
+  SEND:{
+    'eng':'Send',
+    'esp':'Envía'
+  },
+  ROOM_ID:{
+    'eng':'Room identifier',
+    'esp':'Identificador de la sala'
+  },
+  PLAYERS_IN_ROOM:{
+    'eng':'Players in room',
+    'esp':'Los jugadores en la sala'
+  },
+  PLAYER:{
+    'eng':'Player',
+    'esp':'Jugador'
+  },
+  READY:{
+    'eng':'Ready',
+    'esp':'listo'
+  },
+  START_GAME:{
+    'eng':'Start Game',
+    'esp':'Empieza el juego'
+  },
+  QUIT_ROOM:{
+    'eng':'Quit Room',
+    'esp':'Salga de la sala'
+  },
+  ADD_BOT:{
+    'eng':'Add bot',
+    'esp':'Añade el bot'
+  },
+  REMOVE_BOT:{
+   'eng':'Remove bot',
+   'esp':'Quitar el bot' 
+  },
+  REFRESH:{
+    'eng':'Refresh',
+    'esp':'Actualizar'
+  },
+  BUY_XP:{
+    'eng':'Buy exp',
+    'esp':'Comprar xp'
+  },
+  TURN:{
+    'eng':'Turn',
+    'esp':'Gira'
+  },
+  MONEY:{
+    'eng':'Money',
+    'esp':'Dinero'
+  },
+  BASE:{
+    'eng':'Base',
+    'esp':'Base'
+  },
+  STREAK:{
+    'eng':'Streak',
+    'esp':'Raya'
+  },
+  INTEREST:{
+    'eng':'Interest',
+    'esp':'Interes'
+  },
+  WIN:{
+    'eng':'Win',
+    'esp':'Victoria'
+  }
+});
+
 const CLIMATE = Object.freeze({
   NEUTRAL: 'NEUTRAL',
   RAIN: 'RAIN',
@@ -36,64 +131,227 @@
 });
 
 const ITEM_NAME = Object.freeze({
-  WHITE_GLASSES: 'White Glasses'
-  , MUSCLE_BAND: 'Muscle Band'
-  , LIFE_ORB: 'Life Orb'
-  , COIN_AMULET: 'Coin Amulet'
-  , ROCKY_HELMET: 'Rocky Helmet'
-  , SHELL_BELL: 'Shell Bell'
-  , BIG_ROOT: 'Big Root'
-  , APRICOT_BERRY: 'Apricot Berry'
-  , LIECHI_BERRY: 'Liechi Berry'
-  , GANLON_BERRY: 'Ganlon Berry'
-  , PETAYA_BERRY: 'Petaya Berry'
-  , SALAC_BERRY: 'Salac Berry'
-  , ORAN_BERRY: 'Oran Berry'
-  , SOFT_SAND: 'Soft Sand'
-  , MOON_STONE: 'Moon Stone'
-  , NIGHT_STONE: 'Night Stone'
-  , POISON_BARB: 'Poison Barb'
-  , DRAGON_FANG: 'Dragon Fang'
-  , THUNDER_STONE: 'Thunder Stone'
-  , METAL_SKIN: 'Metal Skin'
-  , METRONOME: 'Metronome'
-  , WATER_STONE: 'Water Stone'
-  , FIRE_STONE: 'Fire Stone'
-  , LEAF_STONE: 'Leaf Stone'
-  , BLACK_BELT: 'Black Belt'
-  , SILK_SCARF: 'Silk Scarf'
-  , DAWN_STONE: 'Dawn Stone'
+  WHITE_GLASSES:{
+    'eng':'White Glasses',
+    'esp':'Gafas blancas'
+  }
+  , MUSCLE_BAND:{
+    eng:'Muscle Band',
+    esp:'Banda Muscular'
+  } 
+  , LIFE_ORB:{
+    eng:'Life Orb',
+    esp:'Orbe de la Vida'
+  } 
+  , COIN_AMULET:{
+    eng:'Coin Amulet',
+    esp:'Amuleto de monedas'
+  } 
+  , ROCKY_HELMET:{
+    eng:'Rocky Helmet',
+    esp:'Casco rocoso'
+  } 
+  , SHELL_BELL:{
+    eng:'Shell Bell',
+    esp:'Casco Campana'
+  } 
+  , BIG_ROOT:{
+    eng:'Big Root',
+    esp:'Raíz Grande'
+  } 
+  , APRICOT_BERRY:{
+    eng:'Apricot Berry',
+    esp:'Apricot Baya'
+  } 
+  , LIECHI_BERRY:{
+    eng:'Liechi Berry',
+    esp:'Liechi Baya'
+  } 
+  , GANLON_BERRY:{
+    eng:'Ganlon Berry',
+    esp:'Ganlon Baya'
+  } 
+  , PETAYA_BERRY:{
+    eng:'Petaya Berry',
+    esp:'Petaya Baya'
+  } 
+  , SALAC_BERRY:{
+    eng:'Salac Berry',
+    esp:'Salac Baya'
+  } 
+  , ORAN_BERRY:{
+    eng:'Oran Berry',
+    esp:'Oran Baya'
+  } 
+  , SOFT_SAND:{
+    eng:'Soft Sand',
+    esp:'Arena Blanda'
+  } 
+  , MOON_STONE:{
+    eng:'Moon Stone',
+    esp:'Piedra lunar'
+  } 
+  , NIGHT_STONE:{
+    eng:'Night Stone',
+    esp:'Piedra Nocturna'
+  } 
+  , POISON_BARB:{
+    eng:'Poison Barb',
+    esp:'Barra de veneno'
+  }
+  , DRAGON_FANG:{
+    eng:'Dragon Fang',
+    esp:'Colmillo de Dragón'
+  } 
+  , THUNDER_STONE:{
+    eng:'Thunder Stone',
+    esp:'Piedra del Trueno'
+  } 
+  , METAL_SKIN:{
+    eng:'Metal Skin',
+    esp:'Piel de metal'
+  } 
+  , METRONOME:{
+    eng:'Metronome',
+    esp:'Metrónomo'
+  } 
+  , WATER_STONE:{
+    eng:'Water Stone',
+    esp:'Piedra de agua'
+  } 
+  , FIRE_STONE:{
+    eng:'Fire Stone',
+    esp:'Piedra de fuego'
+  } 
+  , LEAF_STONE:{
+    eng:'Leaf Stone',
+    esp:'Piedra de la hoja'
+  } 
+  , BLACK_BELT:{
+    eng:'Cinturón negro',
+    esp:'Black Belt'
+  } 
+  , SILK_SCARF:{
+    eng:'Silk Scarf',
+    esp:'Bufanda de Seda'
+  } 
+  , DAWN_STONE:{
+    eng:'Dawn Stone',
+    esp:'Piedra del amanecer'
+  }
 });
 
 
 const ITEM_DESCRIPTION = Object.freeze({
-  WHITE_GLASSES: '+10% special attack'
-  , MUSCLE_BAND: '+10% attack'
-  , LIFE_ORB: '+20% damage, cost 5% life for each attack'
-  , COIN_AMULET: 'Chance to drop between 1 and 5 gold at each round'
-  , ROCKY_HELMET: 'When user is attacked, the attacker take 12% max health damage'
-  , SHELL_BELL: '10% life steal on each attack'
-  , BIG_ROOT: '+ 5% health / second restored'
-  , APRICOT_BERRY: '+50% spe def when below 50% health'
-  , LIECHI_BERRY: '+50% attack when health below 50%'
-  , GANLON_BERRY: '+50% def when health below 50%'
-  , PETAYA_BERRY: '+50% attack special when health below 50%'
-  , SALAC_BERRY: '+50 % attack speed when health below 50%'
-  , ORAN_BERRY: 'Restore 25% health when below 25% health'
-  , SOFT_SAND: '+50% damage if pokemon has type ground'
-  , MOON_STONE: '+50% damage if type Fairy. Will evolve  Eevee into Sylveon.'
-  , NIGHT_STONE: '+50% damage if type Dark. Will evolve Eevee into Umbreon.'
-  , POISON_BARB: '+50% damage if type poison.'
-  , DRAGON_FANG: '+50% damage if type dragon.'
-  , THUNDER_STONE: '+50% damage if type electric. Will evolve Eevee into Jolteon.'
-  , METAL_SKIN: '+50% damage if type metal.'
-  , METRONOME: '+5% damage each time the pokemon attack.'
-  , WATER_STONE: '+50% damage if type water. Will evolve Eeve into Vaporeon.'
-  , FIRE_STONE: '+50% damage if type fire. Will evolve Eevee into Flareon'
-  , LEAF_STONE: '+50% damage if type grass. Will evolve Eevee into Leafon '
-  , BLACK_BELT: '+50% damage if type fighting.'
-  , SILK_SCARF: '+50% damage if type normal.'
-  , DAWN_STONE: '+50% damage if type psychic. Will evolve Eevee into Espeon.'
+  WHITE_GLASSES:
+  {
+    eng:'+10% special attack',
+    esp:'+10% de ataque especial'
+  } 
+  , MUSCLE_BAND:{
+    eng:'+10% attack',
+    esp:'+10% de ataque'
+  }  
+  , LIFE_ORB:{
+    eng:'+100% damage, cost 5% life for each attack',
+    esp:'100% de daño, cuesta un 5% de vida por cada ataque'
+  }  
+  , COIN_AMULET:{
+    eng:'Chance to drop between 1 and 5 gold at each round',
+    esp:'Oportunidad de dejar caer entre 1 y 5 monedas de oro en cada ronda'
+  }  
+  , ROCKY_HELMET:{
+    eng:'When user is attacked, the attacker take 12% max health damage',
+    esp:'Cuando el usuario es atacado, el atacante recibe un 12% de daño máximo de salud.'
+  }  
+  , SHELL_BELL:{
+    eng: '10% life steal on each attack',
+    esp:'10% de robo de vida en cada ataque'
+  } 
+  , BIG_ROOT:{
+    eng:'+ 5% health / second restored',
+    esp:'+ 5% de salud / segundo restaurado'
+  }  
+  , APRICOT_BERRY:{
+    eng: '+50% spe def when below 50% health',
+    esp:'+50% de defensa cuando está por debajo del 50% de salud'
+  } 
+  , LIECHI_BERRY:{
+    eng:'+50% attack when health below 50%',
+    esp:'+50% de ataque cuando la salud está por debajo del 50%'
+  }  
+  , GANLON_BERRY:{
+    eng:'+50% def when health below 50%',
+    esp:'+50% def cuando la salud está por debajo del 50%'
+  }  
+  , PETAYA_BERRY:{
+    eng:'+50% attack special when health below 50%',
+    esp:'+50% de ataque especial cuando la salud está por debajo del 50%'
+  }  
+  , SALAC_BERRY:{
+    eng:'+50 % attack speed when health below 50%',
+    esp:'+50% de velocidad de ataque cuando la salud está por debajo del 50%'
+  }  
+  , ORAN_BERRY:{
+    eng:'Restore 25% health when below 25% health',
+    esp:'Restaurar el 25% de la salud cuando está por debajo del 25% de la salud'
+  }  
+  , SOFT_SAND:{
+    eng:'+10% atk speed. +50% damage if pokemon has type ground.',
+    esp:'+10% de velocidad de la tinta. +50% de daño si el pokemon tiene el tipo de tierra.'
+  }  
+  , MOON_STONE:{
+    eng:'+10% atk speed. +50% damage if type Fairy. Will evolve  Eevee into Sylveon.',
+    esp:'+10% de velocidad. +50% de daño si es del tipo Hada. '
+  }  
+  , NIGHT_STONE:{
+    eng:'+10% atk speed. +50% damage if type Dark. Will evolve Eevee into Umbreon.',
+    esp:'10% de velocidad. +50% de daño si es del tipo Oscuridad. Convertirá a Eevee en Umbreón'
+  }  
+  , POISON_BARB:{
+    eng:'+10% atk speed. +50% damage if type poison.',
+    esp:'10% de velocidad. +50% de daño si es veneno.'
+  }  
+  , DRAGON_FANG:{
+    eng:'+10% atk speed. +50% damage if type dragon.',
+    esp:'+10% a la velocidad de la tinta. +50% de daño si es un dragón.'
+  }  
+  , THUNDER_STONE:{
+    eng:'+10% atk speed. +50% damage if type electric. Will evolve Eevee into Jolteon.',
+    esp:'+10% a velocidad de corteza". +50% de daño si es de tipo eléctrico. Evolucionará Eevee a Jolteon.'
+  }  
+  , METAL_SKIN:{
+    eng:'+10% atk speed. +50% damage if type metal.',
+    esp:'10% a la velocidad de la luz. +50% de daño si es de tipo metálico.'
+  }  
+  , METRONOME:{
+    eng:'+5% damage each time the pokemon attack.',
+    esp:'5% de daño cada vez que el pokemon ataca.'
+  }  
+  , WATER_STONE:{
+    eng:'+10% atk speed. +50% damage if type water. Will evolve Eeve into Vaporeon.',
+    esp:'+10% a la velocidad de ataque. +50% de daño si es de agua. Convertirá a Eeve en Vaporeon".'
+  }  
+  , FIRE_STONE:{
+    eng:'+10% atk speed. +50% damage if type fire. Will evolve Eevee into Flareon',
+    esp:'+10% a la velocidad de ataque. +50% de daño si se escribe "fuego". Convertirá a Eevee en Flareon'
+  }  
+  , LEAF_STONE:{
+    eng:'+10% atk speed. +50% damage if type grass. Will evolve Eevee into Leafon ',
+    esp:''
+  }  
+  , BLACK_BELT:{
+    eng:'+10% atk speed. +50% damage if type fighting.',
+    esp:'+10% a la velocidad de la tinta. +50% de daño si se trata de hierba. Evolucionará Eevee en Leafon'
+  }  
+  , SILK_SCARF:{
+    eng:'+10% atk speed. +50% damage if type normal.',
+    esp:'+10% de velocidad de corte. +50% de daño si el tipo es normal.'
+  }  
+  , DAWN_STONE:{
+    eng:'+10% atk speed. +50% damage if type psychic. Will evolve Eevee into Espeon.',
+    esp:'+10% de velocidad de corte. +50% de daño si es del tipo psíquico. Evolucionará Eevee a Espeon.'
+  }  
 });
 
 const EFFECTS = Object.freeze({
@@ -123,7 +381,7 @@
   POISON_GAS: 'POISON_GAS',
   TOXIC: 'TOXIC',
   INTIMIDATE: 'INTIMIDATE',
-  DRACO_METEOR: 'DRACO_METEOR',
+  DRAGON_DANCE: 'DRAGON_DANCE',
   WORK_UP: 'WORK_UP',
   RAGE: 'RAGE',
   ANGER_POINT: 'ANGER_POINT',
@@ -178,6 +436,123 @@
   POISON_BARB: 'POISON_BARB',
   DRAGON_FANG: 'DRAGON_FANG',
   MOON_STONE: 'MOON_STONE'
+});
+
+const LAST_BATTLE_RESULT_TRADUCTION = Object.freeze({
+  Win:{
+    eng:'Win',
+    esp:'Gana'
+  },
+  Defeat:{
+    eng:'Defeat',
+    esp:'Derrota'
+  },
+  Draw:{
+    eng:'Draw',
+    esp:'Empate'
+  }
+});
+
+const PHASE_TRADUCTION = Object.freeze({
+  PICK:{
+    eng:'Pick',
+    esp:'Escoge'
+  },
+  FIGHT:{
+    eng:'Fight',
+    esp:'Luchar'
+  }
+});
+
+const TYPE_TRADUCTION = Object.freeze({
+  NORMAL: {
+    eng:'Normal',
+    esp:'Normal'
+  },
+  GRASS: {
+    eng:'Grass',
+    esp:'Hierba'
+  },
+  FIRE: {
+    eng:'Fire',
+    esp:'Fuego'
+  },
+  WATER: {
+    eng:'Water',
+    esp:'Agua'
+  },
+  ELECTRIC: {
+    eng:'Electric',
+    esp:'Electrico'
+  },
+  FIGHTING: {
+    eng:'Fighting',
+    esp:'Luchando'
+  },
+  PSYCHIC: {
+    eng:'Psychic',
+    esp:'Psiquico'
+  },
+  DARK: {
+    eng:'Dark',
+    esp:'Oscuro'
+  },
+  METAL: {
+    eng:'Metal',
+    esp:'Metal'
+  },
+  GROUND: {
+    eng:'Ground',
+    esp:'Tierra'
+  },
+  POISON: {
+    eng:'Poison',
+    esp:'Veneno'
+  },
+  DRAGON: {
+    eng:'Dragon',
+    esp:'Dragón'
+  },
+  FIELD: {
+    eng:'Field',
+    esp:'Campo'
+  },
+  MONSTER: {
+    eng:'Monster',
+    esp:'Monstruo'
+  },
+  HUMAN: {
+    eng:'Human',
+    esp:'Humano'
+  },
+  AQUATIC: {
+    eng:'Aquatic',
+    esp:'Acuático'
+  },
+  BUG: {
+    eng:'Bug',
+    esp:'Insecto'
+  },
+  FLYING: {
+    eng:'Flying',
+    esp:'Volando'
+  },
+  FLORA: {
+    eng:'Flora',
+    esp:'Flor'
+  },
+  MINERAL: {
+    eng:'Mineral',
+    esp:'Mineral'
+  },
+  AMORPH: {
+    eng:'Amorph',
+    esp:'Fantasma'
+  },
+  FAIRY: {
+    eng:'Fairy',
+    esp:'Feria'
+  }
 });
 
 const TYPE = Object.freeze({
@@ -216,11 +591,11 @@
 
 const RARITY_HP_COST= Object.freeze({
   COMMON: 1,
-  UNCOMMON: 2,
-  RARE: 3,
-  EPIC: 4,
-  LEGENDARY: 5,
-  NEUTRAL: 1
+  UNCOMMON: 1,
+  RARE: 2,
+  EPIC: 2,
+  LEGENDARY: 3,
+  NEUTRAL: 3
 });
 
 const COST = Object.freeze({
@@ -235,24 +610,18 @@
   WATER1:'squirtle',
   FIRE1:'charmander',
   POISON1:'zubat',
-<<<<<<< HEAD
-  GRASS1:'bulbasaur'
-=======
+  GRASS1:'bulbasaur',
   GROUND1:'geodude',
   NORMAL1:'jigglypuff'
->>>>>>> d0bef9c6
 });
 
 const POKEMON_BOT = Object.freeze({
   squirtle:'WATER1',
   charmander:'FIRE1',
   zubat:'POISON1',
-<<<<<<< HEAD
-  bulbasaur:'GRASS1'
-=======
+  bulbasaur:'GRASS1',
   geodude:'GROUND1',
   jigglypuff:'NORMAL1'
->>>>>>> d0bef9c6
 });
 
 const EXP_TABLE = Object.freeze({
@@ -293,4 +662,13 @@
   TRUE:'TRUE'
 });
 
-module.exports = {ITEM_TYPE, TYPE_ITEM, POKEMON_BOT, BOT_AVATAR, TYPE, RARITY,RARITY_HP_COST, COST, EXP_TABLE, STATE, STATE_TYPE, ORIENTATION, EFFECTS, CLIMATE, ATTACK_TYPE, ITEMS, ITEM_NAME, ITEM_DESCRIPTION};+const MAP_TYPE = Object.freeze({
+  WATER:'WATER',
+  NORMAL:'NORMAL',
+  FIRE:'FIRE',
+  GRASS:'GRASS',
+  ICE:'ICE',
+  ROCK:'ROCK'
+});
+
+module.exports = {LAST_BATTLE_RESULT_TRADUCTION, PHASE_TRADUCTION, TYPE_TRADUCTION, WORDS, MAP_TYPE, ITEM_TYPE, TYPE_ITEM, POKEMON_BOT, BOT_AVATAR, TYPE, RARITY,RARITY_HP_COST, COST, EXP_TABLE, STATE, STATE_TYPE, ORIENTATION, EFFECTS, CLIMATE, ATTACK_TYPE, ITEMS, ITEM_NAME, ITEM_DESCRIPTION};