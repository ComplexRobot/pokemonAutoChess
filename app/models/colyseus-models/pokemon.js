--- conflicted
+++ resolved
@@ -1702,31 +1702,19 @@
 
 class Palkia extends Pokemon {
   constructor() {
-<<<<<<< HEAD
-    super('Nintendo', PKM.ODDISH, 'mystherbe', [TYPE.POISON, TYPE.GRASS], RARITY.SUMMON, 'september', 43, PKM.GLOOM, 90, 9, 2, 2, 1, 'GRASS/melee', ATTACK_TYPE.PHYSICAL, 1, 100, SPECIAL_SKILL.STUN_SPORE);
-=======
     super('Nintendo', PKM.PALKIA, 'palkia', [TYPE.DRAGON, TYPE.WATER], RARITY.MYTHICAL, 'NEUTRAL', 484, '', 300, 30, 5, 5, 1, 'DRAGON/melee', ATTACK_TYPE.PHYSICAL, 2, 150, SPECIAL_SKILL.ROAR_OF_TIME);
->>>>>>> c42c5050
   }
 }
 
 class Suicune extends Pokemon {
   constructor() {
-<<<<<<< HEAD
-    super('Nintendo', PKM.GLOOM, 'ortide', [TYPE.POISON, TYPE.GRASS], RARITY.SUMMON, 'september', 44, PKM.VILEPLUME, 160, 18, 3, 3, 1, 'GRASS/melee', ATTACK_TYPE.PHYSICAL, 2, 100, SPECIAL_SKILL.STUN_SPORE);
-=======
     super('Nintendo', PKM.SUICUNE, 'suicune', [TYPE.WATER, TYPE.ICE], RARITY.MYTHICAL, 'NEUTRAL', 245, '', 300, 30, 5, 5, 1, 'WATER/melee', ATTACK_TYPE.PHYSICAL, 3, 100, SPECIAL_SKILL.HYDRO_PUMP);
->>>>>>> c42c5050
   }
 }
 
 class Raikou extends Pokemon {
   constructor() {
-<<<<<<< HEAD
-    super('Nintendo', PKM.VILEPLUME, 'rafflesia', [TYPE.POISON, TYPE.GRASS], RARITY.SUMMON, 'september', 45, '', 260, 20, 4, 4, 1, 'GRASS/melee', ATTACK_TYPE.PHYSICAL, 3, 100, SPECIAL_SKILL.STUN_SPORE);
-=======
     super('Nintendo', PKM.RAIKOU, 'raikou', [TYPE.ELECTRIC, TYPE.FIELD], RARITY.MYTHICAL, 'NEUTRAL', 243, '', 300, 30, 5, 5, 1, 'ELECTRIC/melee', ATTACK_TYPE.PHYSICAL, 2, 100, SPECIAL_SKILL.THUNDER);
->>>>>>> c42c5050
   }
 }
 
