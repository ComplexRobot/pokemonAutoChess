import { Schema, type } from "@colyseus/schema"
import Board from "../../core/board"
import PokemonEntity from "../../core/pokemon-entity"
import { IStatus, Transfer } from "../../types"
import { Effect } from "../../types/enum/Effect"
import { AttackType } from "../../types/enum/Game"
import { Item } from "../../types/enum/Item"
import { Weather } from "../../types/enum/Weather"
import { max } from "../../utils/number"
import { Ability } from "../../types/enum/Ability"

export default class Status extends Schema implements IStatus {
  @type("boolean") burn = false
  @type("boolean") silence = false
  @type("number") poisonStacks = 0
  @type("boolean") freeze = false
  @type("boolean") protect = false
  @type("boolean") sleep = false
  @type("boolean") confusion = false
  @type("boolean") wound = false
  @type("boolean") resurection = false
  @type("boolean") resurecting = false
  @type("boolean") paralysis = false
  @type("boolean") armorReduction = false
  @type("boolean") runeProtect = false
  @type("boolean") electricField = false
  @type("boolean") psychicField = false
  @type("boolean") grassField = false
  @type("boolean") fairyField = false
  @type("boolean") spikeArmor = false
<<<<<<< HEAD
=======
  @type("boolean") magicBounce = false
>>>>>>> cb0f1c08
  magmaStorm = false
  soulDew = false
  deltaOrb = false
  burnOrigin: PokemonEntity | undefined = undefined
  poisonOrigin: PokemonEntity | undefined = undefined
  silenceOrigin: PokemonEntity | undefined = undefined
  woundOrigin: PokemonEntity | undefined = undefined
  magmaStormOrigin: PokemonEntity | null = null
  burnCooldown = 0
  burnDamageCooldown = 1000
  silenceCooldown = 0
  poisonCooldown = 0
  poisonDamageCooldown = 1000
  freezeCooldown = 0
  protectCooldown = 0
  sleepCooldown = 0
  confusionCooldown = 0
  woundCooldown = 0
  soulDewCooldown = 0
  paralysisCooldown = 0
  armorReductionCooldown = 0
  runeProtectCooldown = 0
  spikeArmorCooldown = 0
  magicBounceCooldown = 0
  synchroCooldown = 3000
  magmaStormCooldown = 0
  synchro = false
  tree = false
  resurectingCooldown = 0

  clearNegativeStatus() {
    this.burnCooldown = 0
    this.silenceCooldown = 0
    this.poisonCooldown = 0
    this.freezeCooldown = 0
    this.sleepCooldown = 0
    this.confusionCooldown = 0
    this.woundCooldown = 0
    this.paralysisCooldown = 0
  }

  updateAllStatus(dt: number, pokemon: PokemonEntity, board: Board) {
    if (pokemon.status.runeProtect) {
      this.updateRuneProtect(dt)
    }

    if (this.burn) {
      this.updateBurn(dt, pokemon, board)
    }

    if (this.poisonStacks > 0) {
      this.updatePoison(dt, pokemon, board)
    }

    if (this.sleep) {
      this.updateSleep(dt)
    }

    if (this.silence) {
      this.updateSilence(dt)
    }

    if (this.protect) {
      this.updateProtect(dt)
    }

    if (this.freeze) {
      this.updateFreeze(dt)
    }

    if (this.confusion) {
      this.updateConfusion(dt)
    }

    if (this.wound) {
      this.updateWound(dt)
    }

    if (this.soulDew) {
      this.updateSoulDew(dt, pokemon)
    }

    if (this.paralysis) {
      this.updateParalysis(dt, pokemon)
    }

    if (this.armorReduction) {
      this.updateArmorReduction(dt)
    }

    if (this.spikeArmor) {
      this.updateSpikeArmor(dt)
    }

    if (this.magicBounce) {
      this.updateMagicBounce(dt)
    }

    if (this.synchro) {
      this.updateSynchro(dt, board, pokemon)
    }

    if (this.resurecting) {
      this.updateResurecting(dt, pokemon)
    }

    if (this.magmaStorm) {
      this.updateMagmaStorm(dt, board, pokemon)
    }
  }

  triggerMagmaStorm(pkm: PokemonEntity, origin: PokemonEntity | null) {
    if (!this.magmaStorm && origin) {
      this.magmaStorm = true
      this.magmaStormCooldown = 500
      this.magmaStormOrigin = origin
    }
  }

  updateMagmaStorm(dt: number, board: Board, pkm: PokemonEntity) {
    if (this.magmaStormCooldown - dt <= 0) {
      this.magmaStorm = false
      const adjacentCells = board.getAdjacentCells(pkm.positionX, pkm.positionY)
      for (let i = 0; i < adjacentCells.length; i++) {
        const cell = adjacentCells[i]
        if (cell && cell.value && cell.value.team === pkm.team) {
          cell.value.status.triggerMagmaStorm(cell.value, this.magmaStormOrigin)
          break
        }
      }
      pkm.simulation.room.broadcast(Transfer.ABILITY, {
        id: pkm.simulation.id,
        skill: Ability.MAGMA_STORM,
        positionX: pkm.positionX,
        positionY: pkm.positionY,
        targetX: pkm.positionX,
        targetY: pkm.positionY
      })
      pkm.handleSpecialDamage(
        80,
        board,
        AttackType.SPECIAL,
        this.magmaStormOrigin,
        false
      )
      this.magmaStormOrigin = null
      this.magmaStormCooldown = 0
    } else {
      this.magmaStormCooldown = this.magmaStormCooldown - dt
    }
  }

  triggerArmorReduction(timer: number) {
    if (!this.armorReduction && !this.runeProtect) {
      this.armorReduction = true
      this.armorReductionCooldown = timer
    }
  }

  updateArmorReduction(dt: number) {
    if (this.armorReductionCooldown - dt <= 0) {
      this.armorReduction = false
    } else {
      this.armorReductionCooldown = this.armorReductionCooldown - dt
    }
  }

  triggerSynchro() {
    if (!this.synchro) {
      this.synchro = true
      this.synchroCooldown = 3000
    }
  }

  updateSynchro(dt: number, board: Board, pkm: PokemonEntity) {
    if (this.synchroCooldown - dt <= 0) {
      this.synchro = false
      this.triggerSynchro()
      if (this.burn && this.burnOrigin) {
        this.burnOrigin.status.triggerBurn(3000, this.burnOrigin, pkm, board)
      }
      if (this.poisonStacks && this.poisonOrigin) {
        this.poisonOrigin.status.triggerPoison(
          3000,
          this.poisonOrigin,
          pkm,
          board
        )
      }
      if (this.wound && this.woundOrigin) {
        this.woundOrigin.status.triggerWound(3000, this.woundOrigin, pkm, board)
      }
      if (this.silence && this.silenceOrigin) {
        this.silenceOrigin.status.triggerSilence(
          3000,
          this.silenceOrigin,
          pkm,
          board
        )
      }
    } else {
      this.synchroCooldown = this.synchroCooldown - dt
    }
  }

  triggerSoulDew(timer: number) {
    if (!this.soulDew) {
      this.soulDew = true
      this.soulDewCooldown = timer
    }
  }

  updateSoulDew(dt: number, pkm: PokemonEntity) {
    if (this.soulDewCooldown - dt <= 0) {
      this.soulDew = false
      pkm.addAbilityPower(8)
      pkm.count.soulDewCount++
      if (pkm.items.has(Item.SOUL_DEW)) {
        this.triggerSoulDew(1000)
      }
    } else {
      this.soulDewCooldown = this.soulDewCooldown - dt
    }
  }

  triggerBurn(
    timer: number,
    pkm: PokemonEntity,
    origin: PokemonEntity | undefined,
    board: Board
  ) {
    if (
      !this.burn &&
      !pkm.items.has(Item.FLUFFY_TAIL) &&
      (!this.runeProtect || pkm.items.has(Item.FLAME_ORB))
    ) {
      this.burn = true
      this.burnCooldown = timer
      if (origin) {
        this.burnOrigin = origin
      }
    }
  }

  updateBurn(dt: number, pkm: PokemonEntity, board: Board) {
    if (this.burnDamageCooldown - dt <= 0) {
      if (this.burnOrigin) {
        let burnDamage = Math.ceil(pkm.hp * 0.05)
        if (pkm.simulation.weather === Weather.SUN) {
          burnDamage = Math.round(burnDamage * 1.3)
        } else if (pkm.simulation.weather === Weather.RAIN) {
          burnDamage = Math.round(burnDamage * 0.7)
        }

<<<<<<< HEAD
=======
        if (pkm.items.has(Item.ASSAULT_VEST)) {
          burnDamage = Math.round(burnDamage * 0.5)
        }

>>>>>>> cb0f1c08
        pkm.handleDamage({
          damage: burnDamage,
          board,
          attackType: AttackType.TRUE,
          attacker: this.burnOrigin,
          shouldTargetGainMana: true
        })
        this.burnDamageCooldown = 1000
      }
    } else {
      this.burnDamageCooldown = this.burnDamageCooldown - dt
    }

    if (this.burnCooldown - dt <= 0) {
      this.burn = false
      this.burnOrigin = undefined
      this.burnDamageCooldown = 1000
    } else {
      this.burnCooldown = this.burnCooldown - dt
    }
  }

  healBurn() {
    this.burn = false
    this.burnOrigin = undefined
    this.burnDamageCooldown = 1000
  }

  triggerSilence(
    timer: number,
    pkm: PokemonEntity,
    origin: PokemonEntity | undefined,
    board: Board
  ) {
    if (!this.silence && !pkm.isImmuneToStatusChange) {
      this.silence = true
      if (pkm.simulation.weather === Weather.MISTY) {
        timer = Math.round(timer * 1.3)
      }
      this.silenceCooldown = timer
      if (origin) {
        this.silenceOrigin = origin
      }
    }
  }

  updateSilence(dt: number) {
    if (this.silenceCooldown - dt <= 0) {
      this.silence = false
      this.silenceOrigin = undefined
    } else {
      this.silenceCooldown = this.silenceCooldown - dt
    }
  }

  triggerPoison(
    timer: number,
    pkm: PokemonEntity,
    origin: PokemonEntity | undefined,
    board: Board
  ) {
    if (!pkm.isImmuneToStatusChange) {
      let maxStacks = 3
      if (origin) {
        this.poisonOrigin = origin
        if (origin.effects.includes(Effect.VENOMOUS)) {
          maxStacks = 4
        }
        if (origin.effects.includes(Effect.TOXIC)) {
          maxStacks = 5
        }
      }
      this.poisonStacks = max(maxStacks)(this.poisonStacks + 1)
      this.poisonCooldown = Math.max(timer, this.poisonCooldown)
    }
  }

  updatePoison(dt: number, pkm: PokemonEntity, board: Board) {
    if (this.poisonDamageCooldown - dt <= 0) {
      if (this.poisonOrigin) {
        let poisonDamage = Math.ceil(pkm.hp * 0.05 * this.poisonStacks)
        if (pkm.simulation.weather === Weather.RAIN) {
          poisonDamage = Math.round(poisonDamage * 0.7)
        }

<<<<<<< HEAD
=======
        if (pkm.items.has(Item.ASSAULT_VEST)) {
          poisonDamage = Math.round(poisonDamage * 0.5)
        }

>>>>>>> cb0f1c08
        pkm.handleDamage({
          damage: poisonDamage,
          board,
          attackType: AttackType.TRUE,
          attacker: this.poisonOrigin,
          shouldTargetGainMana: false
        })
        this.poisonDamageCooldown = 1000
      }
    } else {
      this.poisonDamageCooldown = this.poisonDamageCooldown - dt
    }

    if (this.poisonCooldown - dt <= 0) {
      this.poisonStacks = 0
      this.poisonOrigin = undefined
      this.poisonDamageCooldown = 1000
    } else {
      this.poisonCooldown = this.poisonCooldown - dt
    }
  }

  triggerFreeze(timer: number, pkm: PokemonEntity) {
    if (!this.freeze && !pkm.isImmuneToStatusChange) {
      if (pkm.simulation.weather === Weather.SNOW) {
        timer = Math.round(timer * 1.3)
      } else if (pkm.simulation.weather === Weather.SUN) {
        timer = Math.round(timer * 0.7)
      }
      this.freeze = true
      this.freezeCooldown = timer
    }
  }

  updateFreeze(dt: number) {
    if (this.freezeCooldown - dt <= 0) {
      this.freeze = false
    } else {
      this.freezeCooldown = this.freezeCooldown - dt
    }
  }

  triggerProtect(timer: number) {
    if (!this.protect) {
      this.protect = true
      this.protectCooldown = timer
    }
  }

  updateProtect(dt: number) {
    if (this.protectCooldown - dt <= 0) {
      this.protect = false
    } else {
      this.protectCooldown = this.protectCooldown - dt
    }
  }

  triggerSleep(timer: number, pkm: PokemonEntity) {
    if (!this.sleep && !pkm.isImmuneToStatusChange) {
      if (pkm.simulation.weather === Weather.NIGHT) {
        timer = Math.round(timer * 1.3)
      }
      this.sleep = true
      this.sleepCooldown = timer
    }
  }

  updateSleep(dt: number) {
    if (this.sleepCooldown - dt <= 0) {
      this.sleep = false
    } else {
      this.sleepCooldown = this.sleepCooldown - dt
    }
  }

  triggerConfusion(timer: number, pkm: PokemonEntity) {
    if (!this.confusion && !pkm.isImmuneToStatusChange) {
      if (pkm.simulation.weather === Weather.SANDSTORM) {
        timer = Math.round(timer * 1.3)
      }
      this.confusion = true
      this.confusionCooldown = timer
    }
  }

  updateConfusion(dt: number) {
    if (this.confusionCooldown - dt <= 0) {
      this.confusion = false
    } else {
      this.confusionCooldown = this.confusionCooldown - dt
    }
  }

  triggerWound(
    timer: number,
    pkm: PokemonEntity,
    origin: PokemonEntity | undefined,
    board: Board
  ) {
    if (!this.wound && !pkm.isImmuneToStatusChange) {
      this.wound = true
      this.woundCooldown = timer
      if (origin) {
        this.woundOrigin = origin
      }
    }
  }

  updateWound(dt: number) {
    if (this.woundCooldown - dt <= 0) {
      this.wound = false
      this.woundOrigin = undefined
    } else {
      this.woundCooldown = this.woundCooldown - dt
    }
  }

  triggerParalysis(timer: number, pkm: PokemonEntity) {
    if (!this.paralysis && !pkm.isImmuneToStatusChange) {
      this.paralysis = true
      pkm.addAttackSpeed(-40)
      if (pkm.simulation.weather === Weather.STORM) {
        timer = Math.round(timer * 1.3)
      }
      this.paralysisCooldown = timer
    }
  }

  updateParalysis(dt: number, pkm: PokemonEntity) {
    if (this.paralysisCooldown - dt <= 0) {
      this.paralysis = false
      pkm.addAttackSpeed(40)
    } else {
      this.paralysisCooldown = this.paralysisCooldown - dt
    }
  }

  triggerRuneProtect(timer: number) {
    if (!this.runeProtect) {
      this.runeProtect = true
      this.runeProtectCooldown = timer
    }
  }

  updateRuneProtect(dt: number) {
    if (this.runeProtectCooldown - dt <= 0) {
      this.runeProtect = false
    } else {
      this.runeProtectCooldown = this.runeProtectCooldown - dt
    }
  }

  triggerSpikeArmor(timer: number) {
    this.spikeArmor = true
    this.spikeArmorCooldown = timer
  }

  updateSpikeArmor(dt: number) {
    if (this.spikeArmorCooldown - dt <= 0) {
      this.spikeArmor = false
    } else {
      this.spikeArmorCooldown = this.spikeArmorCooldown - dt
    }
  }

  triggerMagicBounce(timer: number) {
    this.magicBounce = true
    this.magicBounceCooldown = timer
  }

  updateMagicBounce(dt: number) {
    if (this.magicBounceCooldown - dt <= 0) {
      this.magicBounce = false
    } else {
      this.magicBounceCooldown = this.magicBounceCooldown - dt
    }
  }

  triggerResurection(pokemon: PokemonEntity) {
    this.resurection = false
    this.resurecting = true
    this.resurectingCooldown = 2000
    pokemon.status.clearNegativeStatus()
  }

  updateResurecting(dt: number, pokemon: PokemonEntity) {
    if (this.resurectingCooldown - dt <= 0) {
      this.resurecting = false
      pokemon.resetStats()
      pokemon.toMovingState()
      pokemon.cooldown = 0
    } else {
      this.resurectingCooldown -= dt
    }
  }
}<|MERGE_RESOLUTION|>--- conflicted
+++ resolved
@@ -28,10 +28,7 @@
   @type("boolean") grassField = false
   @type("boolean") fairyField = false
   @type("boolean") spikeArmor = false
-<<<<<<< HEAD
-=======
   @type("boolean") magicBounce = false
->>>>>>> cb0f1c08
   magmaStorm = false
   soulDew = false
   deltaOrb = false
@@ -286,13 +283,10 @@
           burnDamage = Math.round(burnDamage * 0.7)
         }
 
-<<<<<<< HEAD
-=======
         if (pkm.items.has(Item.ASSAULT_VEST)) {
           burnDamage = Math.round(burnDamage * 0.5)
         }
 
->>>>>>> cb0f1c08
         pkm.handleDamage({
           damage: burnDamage,
           board,
@@ -378,13 +372,10 @@
           poisonDamage = Math.round(poisonDamage * 0.7)
         }
 
-<<<<<<< HEAD
-=======
         if (pkm.items.has(Item.ASSAULT_VEST)) {
           poisonDamage = Math.round(poisonDamage * 0.5)
         }
 
->>>>>>> cb0f1c08
         pkm.handleDamage({
           damage: poisonDamage,
           board,
