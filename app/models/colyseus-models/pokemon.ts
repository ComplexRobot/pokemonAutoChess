--- conflicted
+++ resolved
@@ -973,15 +973,9 @@
       Rarity.RARE,
       Pkm.DEFAULT,
       240,
-<<<<<<< HEAD
-      28,
-      5,
-      4,
-=======
       32,
       6,
       6,
->>>>>>> cb0f1c08
       1,
       AttackSprite.DRAGON_MELEE,
       3,
@@ -6378,11 +6372,7 @@
       1,
       AttackSprite.NORMAL_MELEE,
       1,
-<<<<<<< HEAD
-      90,
-=======
-      100,
->>>>>>> cb0f1c08
+      100,
       Ability.ROLLOUT,
       shiny,
       emotion,
@@ -6434,8 +6424,6 @@
       emotion,
       true,
       false
-<<<<<<< HEAD
-=======
     )
   }
 }
@@ -6460,7 +6448,6 @@
       emotion,
       true,
       false
->>>>>>> cb0f1c08
     )
   }
 }
@@ -8077,8 +8064,6 @@
 }
 
 export class ShayminSky extends Pokemon {
-<<<<<<< HEAD
-=======
   constructor(shiny: boolean, emotion: Emotion) {
     super(
       Pkm.SHAYMIN_SKY,
@@ -8097,32 +8082,6 @@
       shiny,
       emotion,
       true
-    )
-  }
-}
-
-export class Cresselia extends Pokemon {
->>>>>>> cb0f1c08
-  constructor(shiny: boolean, emotion: Emotion) {
-    super(
-      Pkm.SHAYMIN_SKY,
-      [Synergy.GRASS, Synergy.FLORA, Synergy.FLYING],
-      Rarity.MYTHICAL,
-      Pkm.DEFAULT,
-      300,
-      30,
-      5,
-      5,
-      3,
-      AttackSprite.GRASS_RANGE,
-      2,
-      100,
-      Ability.SEED_FLARE,
-      shiny,
-      emotion,
-      true,
-      false,
-      Passive.MISTY
     )
   }
 }
