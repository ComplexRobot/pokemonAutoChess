--- conflicted
+++ resolved
@@ -88,7 +88,8 @@
     /* true if should be excluded from shops when obtained */
     return (
       this.evolution === Pkm.DEFAULT ||
-      (this.evolutionRule instanceof CountEvolutionRule === false && this.passive !== Passive.CORSOLA)
+      (this.evolutionRule instanceof CountEvolutionRule === false &&
+        this.passive !== Passive.CORSOLA)
     )
   }
 
@@ -11832,12 +11833,9 @@
   [Pkm.PHEROMOSA]: Pheromosa,
   [Pkm.SABLEYE]: Sableye,
   [Pkm.DRACOVISH]: Dracovish,
-<<<<<<< HEAD
   [Pkm.CORSOLA]: Corsola,
   [Pkm.GALAR_CORSOLA]: GalarCorsola,
-  [Pkm.CURSOLA]: Cursola
-=======
+  [Pkm.CURSOLA]: Cursola,
   [Pkm.GIMMIGHOUL]: Gimmighoul,
   [Pkm.GHOLDENGO]: Gholdengo
->>>>>>> a43654f3
 }