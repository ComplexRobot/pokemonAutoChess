/* eslint-disable no-unused-vars */
/* eslint-disable max-len */

import { Schema, type, SetSchema, MapSchema } from "@colyseus/schema"
import { nanoid } from "nanoid"
import {
  Emotion,
  IPokemon,
  AttackSprite,
  Title,
  IPlayer,
  IPokemonEntity
} from "../../types"
import {
  DEFAULT_ATK_SPEED,
  DEFAULT_CRIT_CHANCE,
  DEFAULT_CRIT_DAMAGE,
  EvolutionTime,
  ItemRecipe,
  MausholdEvolutionTurn,
  TandemausEvolutionTurn
} from "../../types/Config"
import { AllItems, Berries, Item } from "../../types/enum/Item"
import { Pkm, PkmIndex, Unowns } from "../../types/enum/Pokemon"
import { Rarity, AttackType, PokemonActionState } from "../../types/enum/Game"
import { Ability } from "../../types/enum/Ability"
import { Synergy } from "../../types/enum/Synergy"
import { Passive } from "../../types/enum/Passive"
import Player from "./player"
import { values } from "../../utils/schemas"
import { Weather } from "../../types/enum/Weather"
import { coinflip } from "../../utils/random"
import {
  CountEvolutionRule,
  EvolutionRule,
  HatchEvolutionRule,
  ItemEvolutionRule,
  TurnEvolutionRule
} from "../../core/evolution-rules"
import PokemonFactory from "../pokemon-factory"
import { distanceM } from "../../utils/distance"
import Simulation from "../../core/simulation"
import { AbilityStrategies } from "../../core/abilities/abilities"
import { PokemonEntity } from "../../core/pokemon-entity"

export class Pokemon extends Schema implements IPokemon {
  @type("string") id: string
  @type("string") name: Pkm
  @type({ set: "string" }) types = new SetSchema<Synergy>()
  @type("string") rarity: Rarity = Rarity.SPECIAL
  @type("string") index: string
  @type("string") evolution: Pkm = Pkm.DEFAULT
  @type("int8") positionX = -1
  @type("int8") positionY = -1
  @type("string") attackSprite: AttackSprite = AttackSprite.NORMAL_MELEE
  @type("float32") atkSpeed = DEFAULT_ATK_SPEED
  @type("uint8") def: number = 1
  @type("uint8") speDef: number = 1
  @type("uint8") attackType: AttackType = AttackType.PHYSICAL
  @type("uint16") atk: number = 1
  @type("uint16") hp: number = 10
  @type("uint8") range: number = 1
  @type("uint8") stars: number = 1
  @type("uint8") maxPP: number = 100
  @type("string") skill: Ability = Ability.DEFAULT
  @type("string") passive: Passive = Passive.NONE
  @type({ set: "string" }) items = new SetSchema<Item>()
  @type("boolean") shiny: boolean
  @type("string") emotion: Emotion
  @type("string") action: PokemonActionState = PokemonActionState.IDLE
  evolutionRule: EvolutionRule = new CountEvolutionRule(3)
  additional = false

  constructor(shiny: boolean, emotion: Emotion) {
    super()
    const name = Object.entries(PokemonClasses).find(
      ([name, pokemonClass]) => pokemonClass === this.constructor
    )?.[0] as Pkm
    this.id = nanoid()
    this.name = name
    this.index = PkmIndex[name]
    this.shiny = shiny
    this.emotion = emotion
  }

  get final(): boolean {
    /* true if should be excluded from shops when obtained */
    return (
      this.evolution === Pkm.DEFAULT ||
      this.evolutionRule instanceof CountEvolutionRule === false
    )
  }

  get canBePlaced(): boolean {
    return ![Pkm.DITTO, Pkm.EGG].includes(this.name)
  }

  get canBeCloned(): boolean {
    return (
      this.rarity !== Rarity.UNIQUE &&
      this.rarity !== Rarity.LEGENDARY &&
      this.rarity !== Rarity.MYTHICAL &&
      this.rarity !== Rarity.HATCH &&
      ![Pkm.DITTO, Pkm.EGG].includes(this.name)
    )
  }

  get canHoldItems(): boolean {
    return ![Pkm.DITTO, Pkm.EGG, Pkm.COMFEY, ...Unowns].includes(this.name)
  }

  get isOnBench(): boolean {
    return this.positionY === 0
  }

  // called after manually changing position of the pokemon on board
  // eslint-disable-next-line @typescript-eslint/no-empty-function
  onChangePosition(
    x: number,
    y: number,
    player: Player,
    lightX: number,
    lightY: number
  ) {}

  // called after buying or picking the mon
  // eslint-disable-next-line @typescript-eslint/no-empty-function
  onAcquired(player: Player) {}

  // called after evolving
  // eslint-disable-next-line @typescript-eslint/no-empty-function
  onEvolve(pokemonEvolved: Pokemon) {}

  // called at simulation start before entities are generated
  // eslint-disable-next-line @typescript-eslint/no-empty-function
  beforeSimulationStart({
    weather,
    player
  }: {
    weather: Weather
    player: IPlayer
  }) {}

  // called at simulation start after entities are generated
  // eslint-disable-next-line @typescript-eslint/no-empty-function
  afterSimulationStart({
    player,
    simulation,
    team,
    entity
  }: {
    player: IPlayer
    simulation: Simulation
    team: MapSchema<IPokemonEntity>
    entity: IPokemonEntity
  }) {}
}

export class Ditto extends Pokemon {
  types = new SetSchema<Synergy>([Synergy.NORMAL])
  rarity = Rarity.SPECIAL
  stars = 1
  hp = 30
  atk = 1
  def = 1
  speDef = 1
  maxPP = 100
  range = 1
  skill = Ability.DEFAULT
  passive = Passive.DITTO
  attackSprite = AttackSprite.NORMAL_MELEE
}

export class Egg extends Pokemon {
  types = new SetSchema<Synergy>([])
  rarity = Rarity.SPECIAL
  stars = 1
  hp = 30
  atk = 1
  def = 1
  speDef = 1
  maxPP = 100
  range = 1
  skill = Ability.DEFAULT
  passive = Passive.EGG
  attackSprite = AttackSprite.NORMAL_MELEE
  evolutionRule = new HatchEvolutionRule(EvolutionTime.EGG_HATCH)
}

export class Electrike extends Pokemon {
  types = new SetSchema<Synergy>([Synergy.ELECTRIC, Synergy.FIELD])
  rarity = Rarity.ULTRA
  stars = 1
  evolution = Pkm.MANECTRIC
  hp = 120
  atk = 15
  def = 5
  speDef = 5
  maxPP = 60
  range = 1
  skill = Ability.VOLT_SWITCH
  attackSprite = AttackSprite.ELECTRIC_MELEE
}

export class Manectric extends Pokemon {
  types = new SetSchema<Synergy>([Synergy.ELECTRIC, Synergy.FIELD])
  rarity = Rarity.ULTRA
  stars = 2
  evolution = Pkm.MEGA_MANECTRIC
  hp = 210
  atk = 30
  def = 6
  speDef = 6
  maxPP = 60
  range = 1
  skill = Ability.VOLT_SWITCH
  attackSprite = AttackSprite.ELECTRIC_MELEE
}

export class MegaManectric extends Pokemon {
  types = new SetSchema<Synergy>([Synergy.ELECTRIC, Synergy.FIELD])
  rarity = Rarity.ULTRA
  stars = 3
  hp = 300
  atk = 48
  def = 7
  speDef = 7
  maxPP = 60
  range = 1
  skill = Ability.VOLT_SWITCH
  attackSprite = AttackSprite.ELECTRIC_MELEE
}

export class Shuppet extends Pokemon {
  types = new SetSchema<Synergy>([Synergy.DARK, Synergy.GHOST])
  rarity = Rarity.ULTRA
  stars = 1
  evolution = Pkm.BANETTE
  hp = 120
  atk = 7
  def = 3
  speDef = 4
  maxPP = 125
  range = 1
  skill = Ability.SHADOW_CLONE
  attackSprite = AttackSprite.DRAGON_MELEE
}

export class Banette extends Pokemon {
  types = new SetSchema<Synergy>([Synergy.DARK, Synergy.GHOST])
  rarity = Rarity.ULTRA
  stars = 2
  evolution = Pkm.MEGA_BANETTE
  hp = 200
  atk = 15
  def = 4
  speDef = 5
  maxPP = 125
  range = 1
  skill = Ability.SHADOW_CLONE
  attackSprite = AttackSprite.DRAGON_MELEE
}

export class MegaBanette extends Pokemon {
  types = new SetSchema<Synergy>([Synergy.DARK, Synergy.GHOST])
  rarity = Rarity.ULTRA
  stars = 3
  hp = 300
  atk = 30
  def = 5
  speDef = 6
  maxPP = 100
  range = 1
  skill = Ability.SHADOW_CLONE
  attackSprite = AttackSprite.DRAGON_MELEE
}

export class Riolu extends Pokemon {
  types = new SetSchema<Synergy>([
    Synergy.FIGHTING,
    Synergy.STEEL,
    Synergy.BABY
  ])
  rarity = Rarity.ULTRA
  stars = 1
  evolution = Pkm.LUCARIO
  hp = 120
  atk = 10
  def = 3
  speDef = 3
  maxPP = 100
  range = 2
  skill = Ability.SILENCE
  attackSprite = AttackSprite.FIGHTING_RANGE
}

export class Lucario extends Pokemon {
  types = new SetSchema<Synergy>([Synergy.FIGHTING, Synergy.STEEL])
  rarity = Rarity.ULTRA
  stars = 2
  evolution = Pkm.MEGA_LUCARIO
  hp = 240
  atk = 20
  def = 5
  speDef = 5
  maxPP = 100
  range = 2
  skill = Ability.SILENCE
  attackSprite = AttackSprite.FIGHTING_RANGE
}

export class MegaLucario extends Pokemon {
  types = new SetSchema<Synergy>([Synergy.FIGHTING, Synergy.STEEL])
  rarity = Rarity.ULTRA
  stars = 3
  hp = 360
  atk = 42
  def = 7
  speDef = 7
  maxPP = 100
  range = 2
  skill = Ability.SILENCE
  attackSprite = AttackSprite.FIGHTING_RANGE
}

export class Swablu extends Pokemon {
  types = new SetSchema<Synergy>([Synergy.FAIRY, Synergy.SOUND])
  rarity = Rarity.ULTRA
  stars = 1
  evolution = Pkm.ALTARIA
  hp = 120
  atk = 12
  def = 3
  speDef = 3
  maxPP = 100
  range = 2
  skill = Ability.HYPER_VOICE
  attackSprite = AttackSprite.DRAGON_RANGE
}

export class Altaria extends Pokemon {
  types = new SetSchema<Synergy>([Synergy.DRAGON, Synergy.FAIRY, Synergy.SOUND])
  rarity = Rarity.ULTRA
  stars = 2
  evolution = Pkm.MEGA_ALTARIA
  hp = 200
  atk = 25
  def = 4
  speDef = 4
  maxPP = 100
  range = 2
  skill = Ability.HYPER_VOICE
  attackSprite = AttackSprite.DRAGON_RANGE
}

export class MegaAltaria extends Pokemon {
  types = new SetSchema<Synergy>([Synergy.DRAGON, Synergy.FAIRY, Synergy.SOUND])
  rarity = Rarity.ULTRA
  stars = 3
  hp = 300
  atk = 42
  def = 5
  speDef = 5
  maxPP = 100
  range = 2
  skill = Ability.HYPER_VOICE
  attackSprite = AttackSprite.DRAGON_RANGE
}

export class Scyther extends Pokemon {
  types = new SetSchema<Synergy>([Synergy.BUG, Synergy.FLYING])
  rarity = Rarity.ULTRA
  stars = 1
  evolution = Pkm.SCIZOR
  hp = 130
  atk = 18
  def = 5
  speDef = 5
  maxPP = 80
  range = 1
  skill = Ability.X_SCISSOR
  attackSprite = AttackSprite.NORMAL_MELEE
}

export class Scizor extends Pokemon {
  types = new SetSchema<Synergy>([Synergy.BUG, Synergy.FLYING, Synergy.STEEL])
  rarity = Rarity.ULTRA
  stars = 2
  evolution = Pkm.MEGA_SCIZOR
  hp = 180
  atk = 28
  def = 6
  speDef = 6
  maxPP = 80
  range = 1
  skill = Ability.X_SCISSOR
  attackSprite = AttackSprite.NORMAL_MELEE
}

export class MegaScizor extends Pokemon {
  types = new SetSchema<Synergy>([Synergy.BUG, Synergy.FLYING, Synergy.STEEL])
  rarity = Rarity.ULTRA
  stars = 3
  hp = 250
  atk = 48
  def = 7
  speDef = 7
  maxPP = 80
  range = 1
  skill = Ability.X_SCISSOR
  attackSprite = AttackSprite.NORMAL_MELEE
}

export class Bounsweet extends Pokemon {
  types = new SetSchema<Synergy>([Synergy.GRASS, Synergy.FIGHTING])
  rarity = Rarity.EPIC
  stars = 1
  evolution = Pkm.STEENEE
  hp = 100
  atk = 10
  def = 4
  speDef = 4
  maxPP = 120
  range = 1
  skill = Ability.HIGH_JUMP_KICK
  attackSprite = AttackSprite.FIGHTING_MELEE
}

export class Steenee extends Pokemon {
  types = new SetSchema<Synergy>([Synergy.GRASS, Synergy.FIGHTING])
  rarity = Rarity.EPIC
  stars = 2
  evolution = Pkm.TSAREENA
  hp = 180
  atk = 20
  def = 5
  speDef = 5
  maxPP = 120
  range = 1
  skill = Ability.HIGH_JUMP_KICK
  attackSprite = AttackSprite.FIGHTING_MELEE
}

export class Tsareena extends Pokemon {
  types = new SetSchema<Synergy>([Synergy.GRASS, Synergy.FIGHTING])
  rarity = Rarity.EPIC
  stars = 3
  hp = 360
  atk = 34
  def = 6
  speDef = 6
  maxPP = 90
  range = 1
  skill = Ability.HIGH_JUMP_KICK
  attackSprite = AttackSprite.FIGHTING_MELEE
}

export class Buneary extends Pokemon {
  types = new SetSchema<Synergy>([Synergy.NORMAL, Synergy.FIGHTING])
  rarity = Rarity.ULTRA
  stars = 1
  evolution = Pkm.LOPUNNY
  hp = 130
  atk = 15
  def = 5
  speDef = 5
  maxPP = 80
  range = 1
  skill = Ability.HIGH_JUMP_KICK
  attackSprite = AttackSprite.FIGHTING_MELEE
}

export class Lopunny extends Pokemon {
  types = new SetSchema<Synergy>([Synergy.NORMAL, Synergy.FIGHTING])
  rarity = Rarity.ULTRA
  stars = 2
  evolution = Pkm.MEGA_LOPUNNY
  hp = 250
  atk = 28
  def = 6
  speDef = 6
  maxPP = 80
  range = 1
  skill = Ability.HIGH_JUMP_KICK
  attackSprite = AttackSprite.FIGHTING_MELEE
}

export class MegaLopunny extends Pokemon {
  types = new SetSchema<Synergy>([Synergy.NORMAL, Synergy.FIGHTING])
  rarity = Rarity.ULTRA
  stars = 3
  hp = 350
  atk = 50
  def = 8
  speDef = 8
  maxPP = 80
  range = 1
  skill = Ability.HIGH_JUMP_KICK
  attackSprite = AttackSprite.FIGHTING_MELEE
}

export class Onix extends Pokemon {
  types = new SetSchema<Synergy>([Synergy.ROCK, Synergy.GROUND, Synergy.STEEL])
  rarity = Rarity.ULTRA
  stars = 1
  evolution = Pkm.STEELIX
  hp = 150
  atk = 9
  def = 10
  speDef = 5
  maxPP = 70
  range = 1
  skill = Ability.SPIKE_ARMOR
  attackSprite = AttackSprite.ROCK_MELEE
}

export class Steelix extends Pokemon {
  types = new SetSchema<Synergy>([Synergy.ROCK, Synergy.GROUND, Synergy.STEEL])
  rarity = Rarity.ULTRA
  stars = 2
  evolution = Pkm.MEGA_STEELIX
  hp = 250
  atk = 14
  def = 20
  speDef = 5
  maxPP = 70
  range = 1
  skill = Ability.SPIKE_ARMOR
  attackSprite = AttackSprite.ROCK_MELEE
}

export class MegaSteelix extends Pokemon {
  types = new SetSchema<Synergy>([Synergy.ROCK, Synergy.GROUND, Synergy.STEEL])
  rarity = Rarity.ULTRA
  stars = 3
  hp = 350
  atk = 20
  def = 30
  speDef = 15
  maxPP = 70
  range = 1
  skill = Ability.SPIKE_ARMOR
  attackSprite = AttackSprite.ROCK_MELEE
}

export class Numel extends Pokemon {
  types = new SetSchema<Synergy>([Synergy.FIRE, Synergy.FIELD, Synergy.GROUND])
  rarity = Rarity.ULTRA
  stars = 1
  evolution = Pkm.CAMERUPT
  hp = 130
  atk = 9
  def = 5
  speDef = 5
  maxPP = 100
  range = 1
  skill = Ability.ERUPTION
  attackSprite = AttackSprite.FIRE_MELEE
}

export class Camerupt extends Pokemon {
  types = new SetSchema<Synergy>([Synergy.FIRE, Synergy.FIELD, Synergy.GROUND])
  rarity = Rarity.ULTRA
  stars = 2
  evolution = Pkm.MEGA_CAMERUPT
  hp = 220
  atk = 14
  def = 10
  speDef = 10
  maxPP = 100
  range = 1
  skill = Ability.ERUPTION
  attackSprite = AttackSprite.FIRE_MELEE
}

export class MegaCamerupt extends Pokemon {
  types = new SetSchema<Synergy>([Synergy.FIRE, Synergy.FIELD, Synergy.GROUND])
  rarity = Rarity.ULTRA
  stars = 3
  hp = 330
  atk = 22
  def = 15
  speDef = 15
  maxPP = 100
  range = 1
  skill = Ability.ERUPTION
  attackSprite = AttackSprite.FIRE_MELEE
}

export class Meditite extends Pokemon {
  types = new SetSchema<Synergy>([
    Synergy.PSYCHIC,
    Synergy.HUMAN,
    Synergy.FIGHTING
  ])
  rarity = Rarity.ULTRA
  stars = 1
  evolution = Pkm.MEDICHAM
  hp = 120
  atk = 10
  def = 5
  speDef = 5
  maxPP = 60
  range = 2
  skill = Ability.CONFUSION
  attackSprite = AttackSprite.PSYCHIC_RANGE
}

export class Medicham extends Pokemon {
  types = new SetSchema<Synergy>([
    Synergy.PSYCHIC,
    Synergy.HUMAN,
    Synergy.FIGHTING
  ])
  rarity = Rarity.ULTRA
  stars = 2
  evolution = Pkm.MEGA_MEDICHAM
  hp = 200
  atk = 20
  def = 6
  speDef = 6
  maxPP = 60
  range = 2
  skill = Ability.CONFUSION
  attackSprite = AttackSprite.PSYCHIC_RANGE
}

export class MegaMedicham extends Pokemon {
  types = new SetSchema<Synergy>([
    Synergy.PSYCHIC,
    Synergy.HUMAN,
    Synergy.FIGHTING
  ])
  rarity = Rarity.ULTRA
  stars = 3
  hp = 300
  atk = 35
  def = 7
  speDef = 7
  maxPP = 60
  range = 2
  skill = Ability.CONFUSION
  attackSprite = AttackSprite.PSYCHIC_RANGE
}

export class Elekid extends Pokemon {
  types = new SetSchema<Synergy>([
    Synergy.ELECTRIC,
    Synergy.ARTIFICIAL,
    Synergy.BABY
  ])
  rarity = Rarity.EPIC
  stars = 1
  evolution = Pkm.ELECTABUZZ
  hp = 110
  atk = 5
  def = 4
  speDef = 4
  maxPP = 90
  range = 1
  skill = Ability.DISCHARGE
  attackSprite = AttackSprite.ELECTRIC_MELEE
}

export class Electabuzz extends Pokemon {
  types = new SetSchema<Synergy>([
    Synergy.ELECTRIC,
    Synergy.ARTIFICIAL,
    Synergy.LIGHT
  ])
  rarity = Rarity.EPIC
  stars = 2
  evolution = Pkm.ELECTIVIRE
  hp = 180
  atk = 16
  def = 5
  speDef = 5
  maxPP = 90
  range = 1
  skill = Ability.DISCHARGE
  attackSprite = AttackSprite.ELECTRIC_MELEE
}

export class Electivire extends Pokemon {
  types = new SetSchema<Synergy>([
    Synergy.ELECTRIC,
    Synergy.ARTIFICIAL,
    Synergy.LIGHT
  ])
  rarity = Rarity.EPIC
  stars = 3
  hp = 380
  atk = 28
  def = 6
  speDef = 6
  maxPP = 90
  range = 1
  skill = Ability.DISCHARGE
  attackSprite = AttackSprite.ELECTRIC_MELEE
}

export class Gible extends Pokemon {
  types = new SetSchema<Synergy>([
    Synergy.DRAGON,
    Synergy.GROUND,
    Synergy.MONSTER
  ])
  rarity = Rarity.EPIC
  stars = 1
  evolution = Pkm.GABITE
  hp = 100
  atk = 6
  def = 4
  speDef = 4
  maxPP = 100
  range = 1
  skill = Ability.DRAGON_BREATH
  attackSprite = AttackSprite.DRAGON_MELEE
}

export class Gabite extends Pokemon {
  types = new SetSchema<Synergy>([
    Synergy.DRAGON,
    Synergy.GROUND,
    Synergy.MONSTER
  ])
  rarity = Rarity.EPIC
  stars = 2
  evolution = Pkm.GARCHOMP
  hp = 160
  atk = 14
  def = 5
  speDef = 5
  maxPP = 100
  range = 1
  skill = Ability.DRAGON_BREATH
  attackSprite = AttackSprite.DRAGON_MELEE
}

export class Garchomp extends Pokemon {
  types = new SetSchema<Synergy>([
    Synergy.DRAGON,
    Synergy.GROUND,
    Synergy.MONSTER
  ])
  rarity = Rarity.EPIC
  stars = 3
  hp = 240
  atk = 32
  def = 6
  speDef = 6
  maxPP = 100
  range = 1
  skill = Ability.DRAGON_BREATH
  attackSprite = AttackSprite.DRAGON_MELEE
}

export class Beldum extends Pokemon {
  types = new SetSchema<Synergy>([
    Synergy.PSYCHIC,
    Synergy.STEEL,
    Synergy.ARTIFICIAL
  ])
  rarity = Rarity.EPIC
  stars = 1
  evolution = Pkm.METANG
  hp = 110
  atk = 5
  def = 4
  speDef = 4
  maxPP = 100
  range = 1
  skill = Ability.METEOR_MASH
  attackSprite = AttackSprite.DRAGON_MELEE
}

export class Metang extends Pokemon {
  types = new SetSchema<Synergy>([
    Synergy.PSYCHIC,
    Synergy.STEEL,
    Synergy.ARTIFICIAL
  ])
  rarity = Rarity.EPIC
  stars = 2
  evolution = Pkm.METAGROSS
  hp = 190
  atk = 9
  def = 6
  speDef = 6
  maxPP = 100
  range = 1
  skill = Ability.METEOR_MASH
  attackSprite = AttackSprite.DRAGON_MELEE
}

export class Metagross extends Pokemon {
  types = new SetSchema<Synergy>([
    Synergy.PSYCHIC,
    Synergy.STEEL,
    Synergy.ARTIFICIAL
  ])
  rarity = Rarity.EPIC
  stars = 3
  hp = 320
  atk = 20
  def = 8
  speDef = 8
  maxPP = 100
  range = 1
  skill = Ability.METEOR_MASH
  attackSprite = AttackSprite.DRAGON_MELEE
}

export class Tympole extends Pokemon {
  types = new SetSchema<Synergy>([Synergy.WATER, Synergy.GROUND, Synergy.SOUND])
  rarity = Rarity.EPIC
  stars = 1
  evolution = Pkm.PALPITOAD
  hp = 90
  atk = 5
  def = 4
  speDef = 4
  maxPP = 90
  range = 1
  skill = Ability.DEFAULT
  attackSprite = AttackSprite.WATER_MELEE
}

export class Palpitoad extends Pokemon {
  types = new SetSchema<Synergy>([Synergy.WATER, Synergy.GROUND, Synergy.SOUND])
  rarity = Rarity.EPIC
  stars = 2
  evolution = Pkm.SEISMITOAD
  hp = 130
  atk = 9
  def = 5
  speDef = 5
  maxPP = 90
  range = 1
  skill = Ability.DEFAULT
  attackSprite = AttackSprite.WATER_MELEE
}

export class Seismitoad extends Pokemon {
  types = new SetSchema<Synergy>([Synergy.WATER, Synergy.GROUND, Synergy.SOUND])
  rarity = Rarity.EPIC
  stars = 3
  hp = 230
  atk = 20
  def = 6
  speDef = 6
  maxPP = 90
  range = 1
  skill = Ability.DEFAULT
  attackSprite = AttackSprite.WATER_MELEE
}

export class Bagon extends Pokemon {
  types = new SetSchema<Synergy>([Synergy.DRAGON, Synergy.MONSTER])
  rarity = Rarity.RARE
  stars = 1
  evolution = Pkm.SHELGON
  hp = 90
  atk = 6
  def = 3
  speDef = 3
  maxPP = 100
  range = 1
  skill = Ability.HEAD_SMASH
  attackSprite = AttackSprite.DRAGON_MELEE
}

export class Shelgon extends Pokemon {
  types = new SetSchema<Synergy>([Synergy.DRAGON, Synergy.MONSTER])
  rarity = Rarity.RARE
  stars = 2
  evolution = Pkm.SALAMENCE
  hp = 150
  atk = 15
  def = 3
  speDef = 3
  maxPP = 100
  range = 1
  skill = Ability.HEAD_SMASH
  attackSprite = AttackSprite.DRAGON_MELEE
}

export class Salamence extends Pokemon {
  types = new SetSchema<Synergy>([
    Synergy.DRAGON,
    Synergy.MONSTER,
    Synergy.FLYING
  ])
  rarity = Rarity.RARE
  stars = 3
  hp = 240
  atk = 24
  def = 3
  speDef = 3
  maxPP = 100
  range = 1
  skill = Ability.DRAGON_DARTS
  attackSprite = AttackSprite.DRAGON_MELEE
}

export class Ralts extends Pokemon {
  types = new SetSchema<Synergy>([
    Synergy.PSYCHIC,
    Synergy.FAIRY,
    Synergy.HUMAN
  ])
  rarity = Rarity.EPIC
  stars = 1
  evolution = Pkm.KIRLIA
  hp = 90
  atk = 5
  def = 2
  speDef = 4
  maxPP = 110
  range = 3
  skill = Ability.FUTURE_SIGHT
  attackSprite = AttackSprite.PSYCHIC_RANGE
}

export class Kirlia extends Pokemon {
  types = new SetSchema<Synergy>([
    Synergy.PSYCHIC,
    Synergy.FAIRY,
    Synergy.HUMAN
  ])
  rarity = Rarity.EPIC
  stars = 2
  evolution = Pkm.GARDEVOIR
  hp = 130
  atk = 13
  def = 3
  speDef = 5
  maxPP = 110
  range = 3
  skill = Ability.FUTURE_SIGHT
  attackSprite = AttackSprite.PSYCHIC_RANGE
}

export class Gardevoir extends Pokemon {
  types = new SetSchema<Synergy>([
    Synergy.PSYCHIC,
    Synergy.FAIRY,
    Synergy.HUMAN
  ])
  rarity = Rarity.EPIC
  stars = 3
  hp = 230
  atk = 28
  def = 4
  speDef = 8
  maxPP = 110
  range = 3
  skill = Ability.FUTURE_SIGHT
  attackSprite = AttackSprite.PSYCHIC_RANGE
}

export class Budew extends Pokemon {
  types = new SetSchema<Synergy>([Synergy.GRASS, Synergy.POISON, Synergy.BABY])
  rarity = Rarity.EPIC
  stars = 1
  evolution = Pkm.ROSELIA
  hp = 90
  atk = 5
  def = 1
  speDef = 1
  maxPP = 100
  range = 3
  skill = Ability.PETAL_DANCE
  attackSprite = AttackSprite.GRASS_RANGE
}

export class Roselia extends Pokemon {
  types = new SetSchema<Synergy>([Synergy.GRASS, Synergy.POISON, Synergy.FLORA])
  rarity = Rarity.EPIC
  stars = 2
  evolution = Pkm.ROSERADE
  hp = 130
  atk = 16
  def = 1
  speDef = 1
  maxPP = 100
  range = 3
  skill = Ability.PETAL_DANCE
  attackSprite = AttackSprite.GRASS_RANGE
}

export class Roserade extends Pokemon {
  types = new SetSchema<Synergy>([Synergy.GRASS, Synergy.POISON, Synergy.FLORA])
  rarity = Rarity.EPIC
  stars = 3
  hp = 230
  atk = 18
  def = 1
  speDef = 1
  maxPP = 100
  range = 3
  skill = Ability.PETAL_DANCE
  attackSprite = AttackSprite.GRASS_RANGE
}

export class Slakoth extends Pokemon {
  types = new SetSchema<Synergy>([Synergy.NORMAL, Synergy.FIELD])
  rarity = Rarity.EPIC
  stars = 1
  evolution = Pkm.VIGOROTH
  hp = 130
  atk = 6
  def = 5
  speDef = 4
  maxPP = 120
  range = 1
  skill = Ability.SLACK_OFF
  attackSprite = AttackSprite.NORMAL_MELEE
}

export class Vigoroth extends Pokemon {
  types = new SetSchema<Synergy>([Synergy.NORMAL, Synergy.FIELD])
  rarity = Rarity.EPIC
  stars = 2
  evolution = Pkm.SLAKING
  hp = 220
  atk = 18
  def = 5
  speDef = 4
  maxPP = 120
  range = 1
  skill = Ability.SLACK_OFF
  attackSprite = AttackSprite.NORMAL_MELEE
}

export class Slaking extends Pokemon {
  types = new SetSchema<Synergy>([Synergy.NORMAL, Synergy.FIELD])
  rarity = Rarity.EPIC
  stars = 3
  hp = 380
  atk = 34
  def = 7
  speDef = 5
  maxPP = 120
  range = 1
  skill = Ability.SLACK_OFF
  attackSprite = AttackSprite.NORMAL_MELEE
}

export class Honedge extends Pokemon {
  types = new SetSchema<Synergy>([
    Synergy.GHOST,
    Synergy.STEEL,
    Synergy.ARTIFICIAL
  ])
  rarity = Rarity.RARE
  stars = 1
  evolution = Pkm.DOUBLADE
  hp = 85
  atk = 6
  def = 3
  speDef = 3
  maxPP = 100
  range = 1
  skill = Ability.KING_SHIELD
  attackSprite = AttackSprite.DRAGON_MELEE
}

export class Doublade extends Pokemon {
  types = new SetSchema<Synergy>([
    Synergy.GHOST,
    Synergy.STEEL,
    Synergy.ARTIFICIAL
  ])
  rarity = Rarity.RARE
  stars = 2
  evolution = Pkm.AEGISLASH
  hp = 130
  atk = 13
  def = 5
  speDef = 5
  maxPP = 100
  range = 1
  skill = Ability.KING_SHIELD
  attackSprite = AttackSprite.DRAGON_MELEE
}

export class Aegislash extends Pokemon {
  types = new SetSchema<Synergy>([
    Synergy.GHOST,
    Synergy.STEEL,
    Synergy.ARTIFICIAL
  ])
  rarity = Rarity.RARE
  stars = 3
  hp = 230
  atk = 23
  def = 7
  speDef = 7
  maxPP = 100
  range = 1
  skill = Ability.KING_SHIELD
  attackSprite = AttackSprite.DRAGON_MELEE
}

export class Oshawott extends Pokemon {
  types = new SetSchema<Synergy>([
    Synergy.WATER,
    Synergy.FIELD,
    Synergy.FIGHTING
  ])
  rarity = Rarity.EPIC
  stars = 1
  evolution = Pkm.DEWOTT
  hp = 90
  atk = 8
  def = 4
  speDef = 4
  maxPP = 120
  range = 1
  skill = Ability.CRABHAMMER
  attackSprite = AttackSprite.WATER_MELEE
}

export class Dewott extends Pokemon {
  types = new SetSchema<Synergy>([
    Synergy.WATER,
    Synergy.FIELD,
    Synergy.FIGHTING
  ])
  rarity = Rarity.EPIC
  stars = 2
  evolution = Pkm.SAMUROTT
  hp = 150
  atk = 15
  def = 6
  speDef = 6
  maxPP = 120
  range = 1
  skill = Ability.CRABHAMMER
  attackSprite = AttackSprite.WATER_MELEE
}

export class Samurott extends Pokemon {
  types = new SetSchema<Synergy>([
    Synergy.WATER,
    Synergy.FIELD,
    Synergy.FIGHTING
  ])
  rarity = Rarity.EPIC
  stars = 3
  hp = 260
  atk = 32
  def = 8
  speDef = 8
  maxPP = 120
  range = 1
  skill = Ability.CRABHAMMER
  attackSprite = AttackSprite.WATER_MELEE
}

export class Larvitar extends Pokemon {
  types = new SetSchema<Synergy>([Synergy.DARK, Synergy.MONSTER, Synergy.ROCK])
  rarity = Rarity.RARE
  stars = 1
  evolution = Pkm.PUPITAR
  hp = 75
  atk = 7
  def = 4
  speDef = 2
  maxPP = 90
  range = 1
  skill = Ability.BITE
  attackSprite = AttackSprite.ROCK_MELEE
}

export class Pupitar extends Pokemon {
  types = new SetSchema<Synergy>([Synergy.DARK, Synergy.MONSTER, Synergy.ROCK])
  rarity = Rarity.RARE
  stars = 2
  evolution = Pkm.TYRANITAR
  hp = 130
  atk = 14
  def = 6
  speDef = 4
  maxPP = 90
  range = 1
  skill = Ability.BITE
  attackSprite = AttackSprite.ROCK_MELEE
}

export class Tyranitar extends Pokemon {
  types = new SetSchema<Synergy>([Synergy.DARK, Synergy.MONSTER, Synergy.ROCK])
  rarity = Rarity.RARE
  stars = 3
  hp = 210
  atk = 28
  def = 8
  speDef = 5
  maxPP = 90
  range = 1
  skill = Ability.BITE
  attackSprite = AttackSprite.ROCK_MELEE
}

export class JangmoO extends Pokemon {
  types = new SetSchema<Synergy>([
    Synergy.DRAGON,
    Synergy.FIGHTING,
    Synergy.SOUND
  ])
  rarity = Rarity.EPIC
  stars = 1
  evolution = Pkm.HAKAMO_O
  hp = 100
  atk = 6
  def = 4
  speDef = 4
  maxPP = 110
  range = 1
  skill = Ability.CLANGOROUS_SOUL
  attackSprite = AttackSprite.DRAGON_MELEE
}

export class HakamoO extends Pokemon {
  types = new SetSchema<Synergy>([
    Synergy.DRAGON,
    Synergy.FIGHTING,
    Synergy.SOUND
  ])
  rarity = Rarity.EPIC
  stars = 2
  evolution = Pkm.KOMMO_O
  hp = 160
  atk = 13
  def = 5
  speDef = 5
  maxPP = 110
  range = 1
  skill = Ability.CLANGOROUS_SOUL
  attackSprite = AttackSprite.DRAGON_MELEE
}

export class KommoO extends Pokemon {
  types = new SetSchema<Synergy>([
    Synergy.DRAGON,
    Synergy.FIGHTING,
    Synergy.SOUND
  ])
  rarity = Rarity.EPIC
  stars = 3
  hp = 280
  atk = 25
  def = 8
  speDef = 8
  maxPP = 110
  range = 1
  skill = Ability.CLANGOROUS_SOUL
  attackSprite = AttackSprite.DRAGON_MELEE
}

export class Gastly extends Pokemon {
  types = new SetSchema<Synergy>([
    Synergy.MONSTER,
    Synergy.POISON,
    Synergy.GHOST
  ])
  rarity = Rarity.ULTRA
  stars = 1
  evolution = Pkm.HAUNTER
  hp = 90
  atk = 14
  def = 3
  speDef = 3
  maxPP = 100
  range = 2
  skill = Ability.NIGHTMARE
  attackSprite = AttackSprite.GHOST_RANGE
}

export class Haunter extends Pokemon {
  types = new SetSchema<Synergy>([
    Synergy.MONSTER,
    Synergy.POISON,
    Synergy.GHOST
  ])
  rarity = Rarity.ULTRA
  stars = 2
  evolution = Pkm.GENGAR
  hp = 180
  atk = 25
  def = 4
  speDef = 3
  maxPP = 100
  range = 2
  skill = Ability.NIGHTMARE
  attackSprite = AttackSprite.GHOST_RANGE
}

export class Gengar extends Pokemon {
  types = new SetSchema<Synergy>([
    Synergy.MONSTER,
    Synergy.POISON,
    Synergy.GHOST
  ])
  rarity = Rarity.ULTRA
  stars = 3
  hp = 350
  atk = 40
  def = 5
  speDef = 3
  maxPP = 100
  range = 2
  skill = Ability.NIGHTMARE
  attackSprite = AttackSprite.GHOST_RANGE
}

export class Abra extends Pokemon {
  types = new SetSchema<Synergy>([Synergy.PSYCHIC, Synergy.HUMAN])
  rarity = Rarity.RARE
  stars = 1
  evolution = Pkm.KADABRA
  hp = 90
  atk = 5
  def = 2
  speDef = 4
  maxPP = 50
  range = 4
  skill = Ability.TELEPORT
  attackSprite = AttackSprite.PSYCHIC_RANGE
}

export class Kadabra extends Pokemon {
  types = new SetSchema<Synergy>([Synergy.PSYCHIC, Synergy.HUMAN])
  rarity = Rarity.RARE
  stars = 2
  evolution = Pkm.ALAKAZAM
  hp = 130
  atk = 10
  def = 3
  speDef = 5
  maxPP = 50
  range = 4
  skill = Ability.TELEPORT
  attackSprite = AttackSprite.PSYCHIC_RANGE
}

export class Alakazam extends Pokemon {
  types = new SetSchema<Synergy>([Synergy.PSYCHIC, Synergy.HUMAN])
  rarity = Rarity.RARE
  stars = 3
  hp = 230
  atk = 22
  def = 4
  speDef = 8
  maxPP = 50
  range = 4
  skill = Ability.TELEPORT
  attackSprite = AttackSprite.PSYCHIC_RANGE
}

export class Litwick extends Pokemon {
  types = new SetSchema<Synergy>([Synergy.GHOST, Synergy.FIRE, Synergy.LIGHT])
  rarity = Rarity.COMMON
  stars = 1
  evolution = Pkm.LAMPENT
  hp = 50
  atk = 5
  def = 1
  speDef = 1
  maxPP = 100
  range = 3
  skill = Ability.HEX
  attackSprite = AttackSprite.GHOST_RANGE
}

export class Lampent extends Pokemon {
  types = new SetSchema<Synergy>([Synergy.GHOST, Synergy.FIRE, Synergy.LIGHT])
  rarity = Rarity.COMMON
  stars = 2
  evolution = Pkm.CHANDELURE
  hp = 90
  atk = 9
  def = 1
  speDef = 1
  maxPP = 100
  range = 3
  skill = Ability.HEX
  attackSprite = AttackSprite.GHOST_RANGE
}

export class Chandelure extends Pokemon {
  types = new SetSchema<Synergy>([Synergy.GHOST, Synergy.FIRE, Synergy.LIGHT])
  rarity = Rarity.COMMON
  stars = 3
  hp = 160
  atk = 15
  def = 1
  speDef = 1
  maxPP = 100
  range = 3
  skill = Ability.HEX
  attackSprite = AttackSprite.GHOST_RANGE
}

export class Porygon extends Pokemon {
  types = new SetSchema<Synergy>([
    Synergy.NORMAL,
    Synergy.PSYCHIC,
    Synergy.ARTIFICIAL
  ])
  rarity = Rarity.EPIC
  stars = 1
  evolution = Pkm.PORYGON_2
  hp = 120
  atk = 6
  def = 1
  speDef = 1
  maxPP = 90
  range = 2
  skill = Ability.TRI_ATTACK
  passive = Passive.PORYGON
  additional = true
  attackSprite = AttackSprite.FIGHTING_RANGE
}

export class Porygon2 extends Pokemon {
  types = new SetSchema<Synergy>([
    Synergy.NORMAL,
    Synergy.PSYCHIC,
    Synergy.ARTIFICIAL
  ])
  rarity = Rarity.EPIC
  stars = 2
  evolution = Pkm.PORYGON_Z
  hp = 200
  atk = 22
  evolutionRule = new ItemEvolutionRule([Item.UPGRADE])
  def = 1
  speDef = 3
  maxPP = 90
  range = 2
  skill = Ability.TRI_ATTACK
  passive = Passive.PORYGON
  additional = true
  attackSprite = AttackSprite.FIGHTING_RANGE
}

export class PorygonZ extends Pokemon {
  types = new SetSchema<Synergy>([
    Synergy.NORMAL,
    Synergy.PSYCHIC,
    Synergy.ARTIFICIAL
  ])
  rarity = Rarity.EPIC
  stars = 3
  hp = 200
  atk = 33
  def = 1
  speDef = 5
  maxPP = 90
  range = 2
  skill = Ability.TRI_ATTACK
  additional = true
  attackSprite = AttackSprite.FIGHTING_RANGE
}

export class Sewaddle extends Pokemon {
  types = new SetSchema<Synergy>([Synergy.GRASS, Synergy.BUG, Synergy.SOUND])
  rarity = Rarity.EPIC
  stars = 1
  evolution = Pkm.SWADLOON
  hp = 80
  atk = 5
  def = 3
  speDef = 3
  maxPP = 80
  range = 1
  skill = Ability.DEFAULT
  attackSprite = AttackSprite.GRASS_MELEE
}

export class Swadloon extends Pokemon {
  types = new SetSchema<Synergy>([Synergy.GRASS, Synergy.BUG, Synergy.SOUND])
  rarity = Rarity.EPIC
  stars = 2
  evolution = Pkm.LEAVANNY
  hp = 120
  atk = 9
  def = 4
  speDef = 4
  maxPP = 80
  range = 1
  skill = Ability.DEFAULT
  attackSprite = AttackSprite.GRASS_MELEE
}

export class Leavanny extends Pokemon {
  types = new SetSchema<Synergy>([Synergy.GRASS, Synergy.BUG, Synergy.SOUND])
  rarity = Rarity.EPIC
  stars = 3
  hp = 220
  atk = 20
  def = 4
  speDef = 4
  maxPP = 80
  range = 1
  skill = Ability.DEFAULT
  attackSprite = AttackSprite.GRASS_MELEE
}

export class Turtwig extends Pokemon {
  types = new SetSchema<Synergy>([Synergy.GRASS, Synergy.GROUND, Synergy.FLORA])
  rarity = Rarity.RARE
  stars = 1
  evolution = Pkm.GROTLE
  hp = 80
  atk = 5
  def = 3
  speDef = 3
  maxPP = 100
  range = 1
  skill = Ability.GROWTH
  attackSprite = AttackSprite.GRASS_MELEE
}

export class Grotle extends Pokemon {
  types = new SetSchema<Synergy>([Synergy.GRASS, Synergy.GROUND, Synergy.FLORA])
  rarity = Rarity.RARE
  stars = 2
  evolution = Pkm.TORTERRA
  hp = 150
  atk = 9
  def = 4
  speDef = 4
  maxPP = 100
  range = 1
  skill = Ability.GROWTH
  attackSprite = AttackSprite.GRASS_MELEE
}

export class Torterra extends Pokemon {
  types = new SetSchema<Synergy>([Synergy.GRASS, Synergy.GROUND, Synergy.FLORA])
  rarity = Rarity.RARE
  stars = 3
  hp = 280
  atk = 20
  def = 5
  speDef = 5
  maxPP = 100
  range = 1
  skill = Ability.GROWTH
  attackSprite = AttackSprite.GRASS_MELEE
}

export class Deino extends Pokemon {
  types = new SetSchema<Synergy>([Synergy.DARK, Synergy.DRAGON])
  rarity = Rarity.RARE
  stars = 1
  evolution = Pkm.ZWEILOUS
  hp = 80
  atk = 5
  def = 1
  speDef = 1
  maxPP = 100
  range = 2
  skill = Ability.DEFAULT
  attackSprite = AttackSprite.FIRE_RANGE
}

export class Zweilous extends Pokemon {
  types = new SetSchema<Synergy>([Synergy.DARK, Synergy.DRAGON])
  rarity = Rarity.RARE
  stars = 2
  evolution = Pkm.HYDREIGON
  hp = 120
  atk = 9
  def = 1
  speDef = 1
  maxPP = 100
  range = 2
  skill = Ability.DEFAULT
  attackSprite = AttackSprite.FIRE_RANGE
}

export class Hydreigon extends Pokemon {
  types = new SetSchema<Synergy>([Synergy.DARK, Synergy.DRAGON])
  rarity = Rarity.RARE
  stars = 3
  hp = 220
  atk = 18
  def = 1
  speDef = 1
  maxPP = 100
  range = 2
  skill = Ability.DEFAULT
  attackSprite = AttackSprite.FIRE_RANGE
}

export class Poliwag extends Pokemon {
  types = new SetSchema<Synergy>([
    Synergy.WATER,
    Synergy.AQUATIC,
    Synergy.FIGHTING
  ])
  rarity = Rarity.COMMON
  stars = 1
  evolution = Pkm.POLIWHIRL
  hp = 65
  atk = 5
  def = 1
  speDef = 1
  maxPP = 100
  range = 2
  skill = Ability.SOAK
  attackSprite = AttackSprite.WATER_RANGE
}

export class Poliwhirl extends Pokemon {
  types = new SetSchema<Synergy>([
    Synergy.WATER,
    Synergy.AQUATIC,
    Synergy.FIGHTING
  ])
  rarity = Rarity.COMMON
  stars = 2
  evolution = Pkm.POLITOED
  hp = 120
  atk = 9
  def = 1
  speDef = 1
  maxPP = 100
  range = 2
  skill = Ability.SOAK
  passive = Passive.TADPOLE
  attackSprite = AttackSprite.WATER_RANGE

  evolutionRule = new CountEvolutionRule(
    3,
    (pokemon: Pokemon, player: Player) => {
      if (
        Math.max(
          ...values(player.board)
            .filter((pkm) => pkm.index === this.index)
            .map((v) => v.positionY)
        ) === 3
      ) {
        return Pkm.POLIWRATH
      } else {
        return Pkm.POLITOED
      }
    }
  )
}

export class Politoed extends Pokemon {
  types = new SetSchema<Synergy>([
    Synergy.WATER,
    Synergy.AQUATIC,
    Synergy.FIGHTING
  ])
  rarity = Rarity.COMMON
  stars = 3
  hp = 220
  atk = 18
  def = 1
  speDef = 1
  maxPP = 100
  range = 2
  skill = Ability.SOAK
  attackSprite = AttackSprite.WATER_RANGE
}

export class Poliwrath extends Pokemon {
  types = new SetSchema<Synergy>([
    Synergy.WATER,
    Synergy.AQUATIC,
    Synergy.FIGHTING
  ])
  rarity = Rarity.COMMON
  stars = 3
  hp = 220
  atk = 18
  def = 3
  speDef = 3
  maxPP = 100
  range = 1
  skill = Ability.CRABHAMMER
  attackSprite = AttackSprite.WATER_MELEE
}

export class Magby extends Pokemon {
  types = new SetSchema<Synergy>([Synergy.FIRE, Synergy.HUMAN, Synergy.BABY])
  rarity = Rarity.RARE
  stars = 1
  evolution = Pkm.MAGMAR
  hp = 80
  atk = 5
  def = 1
  speDef = 1
  maxPP = 80
  range = 2
  skill = Ability.HEAT_WAVE
  attackSprite = AttackSprite.FIRE_RANGE
}

export class Magmar extends Pokemon {
  types = new SetSchema<Synergy>([Synergy.FIRE, Synergy.HUMAN])
  rarity = Rarity.RARE
  stars = 2
  evolution = Pkm.MAGMORTAR
  hp = 140
  atk = 14
  def = 2
  speDef = 2
  maxPP = 80
  range = 2
  skill = Ability.HEAT_WAVE
  attackSprite = AttackSprite.FIRE_RANGE
}

export class Magmortar extends Pokemon {
  types = new SetSchema<Synergy>([Synergy.FIRE, Synergy.HUMAN])
  rarity = Rarity.RARE
  stars = 3
  hp = 280
  atk = 26
  def = 3
  speDef = 3
  maxPP = 80
  range = 2
  skill = Ability.HEAT_WAVE
  attackSprite = AttackSprite.FIRE_RANGE
}

export class Solosis extends Pokemon {
  types = new SetSchema<Synergy>([Synergy.PSYCHIC])
  rarity = Rarity.ULTRA
  stars = 1
  evolution = Pkm.DUOSION
  hp = 100
  atk = 5
  def = 1
  speDef = 1
  maxPP = 90
  range = 2
  skill = Ability.SHADOW_BALL
  attackSprite = AttackSprite.PSYCHIC_RANGE
}

export class Duosion extends Pokemon {
  types = new SetSchema<Synergy>([Synergy.PSYCHIC])
  rarity = Rarity.ULTRA
  stars = 2
  evolution = Pkm.REUNICLUS
  hp = 200
  atk = 9
  def = 1
  speDef = 1
  maxPP = 90
  range = 2
  skill = Ability.SHADOW_BALL
  attackSprite = AttackSprite.PSYCHIC_RANGE
}

export class Reuniclus extends Pokemon {
  types = new SetSchema<Synergy>([Synergy.PSYCHIC])
  rarity = Rarity.ULTRA
  stars = 3
  hp = 300
  atk = 18
  def = 1
  speDef = 1
  maxPP = 90
  range = 2
  skill = Ability.SHADOW_BALL
  attackSprite = AttackSprite.PSYCHIC_RANGE
}

export class Shinx extends Pokemon {
  types = new SetSchema<Synergy>([Synergy.ELECTRIC, Synergy.FIELD])
  rarity = Rarity.RARE
  stars = 1
  evolution = Pkm.LUXIO
  hp = 80
  atk = 6
  def = 4
  speDef = 4
  maxPP = 100
  range = 1
  skill = Ability.DISCHARGE
  attackSprite = AttackSprite.ELECTRIC_MELEE
}

export class Luxio extends Pokemon {
  types = new SetSchema<Synergy>([Synergy.ELECTRIC, Synergy.FIELD])
  rarity = Rarity.RARE
  stars = 2
  evolution = Pkm.LUXRAY
  hp = 130
  atk = 14
  def = 5
  speDef = 5
  maxPP = 100
  range = 1
  skill = Ability.DISCHARGE
  attackSprite = AttackSprite.ELECTRIC_MELEE
}

export class Luxray extends Pokemon {
  types = new SetSchema<Synergy>([Synergy.ELECTRIC, Synergy.FIELD])
  rarity = Rarity.RARE
  stars = 3
  hp = 220
  atk = 32
  def = 6
  speDef = 6
  maxPP = 100
  range = 1
  skill = Ability.DISCHARGE
  attackSprite = AttackSprite.ELECTRIC_MELEE
}

export class Cubone extends Pokemon {
  types = new SetSchema<Synergy>([Synergy.GROUND, Synergy.GHOST])
  rarity = Rarity.EPIC
  stars = 1
  evolution = Pkm.MAROWAK
  hp = 110
  atk = 10
  def = 4
  speDef = 4
  maxPP = 80
  range = 1
  skill = Ability.BONEMERANG
  passive = Passive.CUBONE
  additional = true
  attackSprite = AttackSprite.ROCK_MELEE
}

export class Marowak extends Pokemon {
  types = new SetSchema<Synergy>([Synergy.GROUND, Synergy.GHOST])
  rarity = Rarity.EPIC
  stars = 2
  evolution = Pkm.ALOLAN_MAROWAK
  evolutionRule = new ItemEvolutionRule([Item.FIRE_STONE])
  hp = 250
  atk = 20
  def = 6
  speDef = 5
  maxPP = 80
  range = 1
  skill = Ability.BONEMERANG
  passive = Passive.CUBONE
  additional = true
  attackSprite = AttackSprite.ROCK_MELEE
}

export class AlolanMarowak extends Pokemon {
  types = new SetSchema<Synergy>([Synergy.GROUND, Synergy.FIRE, Synergy.GHOST])
  rarity = Rarity.EPIC
  stars = 3
  hp = 250
  atk = 26
  def = 8
  speDef = 6
  maxPP = 80
  range = 1
  skill = Ability.BONEMERANG
  additional = true
  attackSprite = AttackSprite.FIRE_MELEE
}

export class Axew extends Pokemon {
  types = new SetSchema<Synergy>([Synergy.DRAGON])
  rarity = Rarity.HATCH
  evolutionRule = new HatchEvolutionRule(EvolutionTime.EVOLVE_HATCH)
  stars = 1
  evolution = Pkm.FRAXURE
  hp = 80
  atk = 12
  def = 1
  speDef = 2
  maxPP = 100
  range = 1
  skill = Ability.OUTRAGE
  attackSprite = AttackSprite.DRAGON_MELEE
}

export class Fraxure extends Pokemon {
  types = new SetSchema<Synergy>([Synergy.DRAGON])
  rarity = Rarity.HATCH
  evolutionRule = new HatchEvolutionRule(EvolutionTime.EVOLVE_HATCH)
  stars = 2
  evolution = Pkm.HAXORUS
  hp = 130
  atk = 24
  def = 2
  speDef = 4
  maxPP = 100
  range = 1
  skill = Ability.OUTRAGE
  attackSprite = AttackSprite.DRAGON_MELEE
}

export class Haxorus extends Pokemon {
  types = new SetSchema<Synergy>([Synergy.DRAGON])
  rarity = Rarity.HATCH
  stars = 3
  hp = 180
  atk = 36
  def = 4
  speDef = 6
  maxPP = 100
  range = 1
  skill = Ability.OUTRAGE
  attackSprite = AttackSprite.DRAGON_MELEE
}

export class Dratini extends Pokemon {
  types = new SetSchema<Synergy>([
    Synergy.DRAGON,
    Synergy.AQUATIC,
    Synergy.FLYING
  ])
  rarity = Rarity.RARE
  stars = 1
  evolution = Pkm.DRAGONAIR
  hp = 80
  atk = 5
  def = 4
  speDef = 4
  maxPP = 110
  range = 1
  skill = Ability.DRAGON_BREATH
  attackSprite = AttackSprite.DRAGON_MELEE
}

export class Dragonair extends Pokemon {
  types = new SetSchema<Synergy>([
    Synergy.DRAGON,
    Synergy.AQUATIC,
    Synergy.FLYING
  ])
  rarity = Rarity.RARE
  stars = 2
  evolution = Pkm.DRAGONITE
  hp = 120
  atk = 13
  def = 5
  speDef = 5
  maxPP = 110
  range = 1
  skill = Ability.DRAGON_BREATH
  attackSprite = AttackSprite.DRAGON_MELEE
}

export class Dragonite extends Pokemon {
  types = new SetSchema<Synergy>([
    Synergy.DRAGON,
    Synergy.AQUATIC,
    Synergy.FLYING
  ])
  rarity = Rarity.RARE
  stars = 3
  hp = 250
  atk = 23
  def = 6
  speDef = 6
  maxPP = 110
  range = 1
  skill = Ability.DRAGON_BREATH
  attackSprite = AttackSprite.DRAGON_MELEE
}

export class Goomy extends Pokemon {
  types = new SetSchema<Synergy>([
    Synergy.DRAGON,
    Synergy.AQUATIC,
    Synergy.MONSTER
  ])
  rarity = Rarity.EPIC
  stars = 1
  evolution = Pkm.SLIGOO
  hp = 90
  atk = 6
  def = 4
  speDef = 6
  maxPP = 80
  range = 1
  skill = Ability.LIQUIDATION
  attackSprite = AttackSprite.DRAGON_MELEE
}

export class Sligoo extends Pokemon {
  types = new SetSchema<Synergy>([
    Synergy.DRAGON,
    Synergy.AQUATIC,
    Synergy.MONSTER
  ])
  rarity = Rarity.EPIC
  stars = 2
  evolution = Pkm.GOODRA
  hp = 160
  atk = 12
  def = 5
  speDef = 7
  maxPP = 80
  range = 1
  skill = Ability.LIQUIDATION
  attackSprite = AttackSprite.DRAGON_MELEE
}

export class Goodra extends Pokemon {
  types = new SetSchema<Synergy>([
    Synergy.DRAGON,
    Synergy.AQUATIC,
    Synergy.MONSTER
  ])
  rarity = Rarity.EPIC
  stars = 3
  hp = 300
  atk = 26
  def = 6
  speDef = 10
  maxPP = 80
  range = 1
  skill = Ability.LIQUIDATION
  attackSprite = AttackSprite.DRAGON_MELEE
}

export class Lotad extends Pokemon {
  types = new SetSchema<Synergy>([
    Synergy.GRASS,
    Synergy.WATER,
    Synergy.AQUATIC
  ])
  rarity = Rarity.RARE
  stars = 1
  evolution = Pkm.LOMBRE
  hp = 80
  atk = 6
  def = 2
  speDef = 2
  maxPP = 120
  range = 3
  skill = Ability.TORMENT
  attackSprite = AttackSprite.GRASS_RANGE
}

export class Lombre extends Pokemon {
  types = new SetSchema<Synergy>([
    Synergy.GRASS,
    Synergy.WATER,
    Synergy.AQUATIC
  ])
  rarity = Rarity.RARE
  stars = 2
  evolution = Pkm.LUDICOLO
  hp = 150
  atk = 12
  def = 3
  speDef = 3
  maxPP = 120
  range = 3
  skill = Ability.TORMENT
  attackSprite = AttackSprite.GRASS_RANGE
}

export class Ludicolo extends Pokemon {
  types = new SetSchema<Synergy>([
    Synergy.GRASS,
    Synergy.WATER,
    Synergy.AQUATIC
  ])
  rarity = Rarity.RARE
  stars = 3
  hp = 260
  atk = 22
  def = 4
  speDef = 4
  maxPP = 120
  range = 3
  skill = Ability.TORMENT
  attackSprite = AttackSprite.GRASS_RANGE
}

export class Togepi extends Pokemon {
  types = new SetSchema<Synergy>([Synergy.FAIRY, Synergy.NORMAL, Synergy.BABY])
  rarity = Rarity.RARE
  stars = 1
  evolution = Pkm.TOGETIC
  hp = 80
  atk = 5
  def = 1
  speDef = 1
  maxPP = 70
  range = 2
  skill = Ability.WISH
  attackSprite = AttackSprite.FLYING_RANGE
}

export class Togetic extends Pokemon {
  types = new SetSchema<Synergy>([
    Synergy.FAIRY,
    Synergy.NORMAL,
    Synergy.FLYING
  ])
  rarity = Rarity.RARE
  stars = 2
  evolution = Pkm.TOGEKISS
  hp = 150
  atk = 11
  def = 1
  speDef = 1
  maxPP = 70
  range = 2
  skill = Ability.WISH
  attackSprite = AttackSprite.FLYING_RANGE
}

export class Togekiss extends Pokemon {
  types = new SetSchema<Synergy>([
    Synergy.FAIRY,
    Synergy.NORMAL,
    Synergy.FLYING
  ])
  rarity = Rarity.RARE
  stars = 3
  hp = 260
  atk = 25
  def = 1
  speDef = 1
  maxPP = 70
  range = 2
  skill = Ability.WISH
  attackSprite = AttackSprite.FLYING_RANGE
}

export class Rhyhorn extends Pokemon {
  types = new SetSchema<Synergy>([
    Synergy.GROUND,
    Synergy.MONSTER,
    Synergy.ROCK
  ])
  rarity = Rarity.RARE
  stars = 1
  evolution = Pkm.RHYDON
  hp = 80
  atk = 5
  def = 4
  speDef = 4
  maxPP = 100
  range = 1
  skill = Ability.STOMP
  attackSprite = AttackSprite.ROCK_MELEE
}

export class Rhydon extends Pokemon {
  types = new SetSchema<Synergy>([
    Synergy.GROUND,
    Synergy.MONSTER,
    Synergy.ROCK
  ])
  rarity = Rarity.RARE
  stars = 2
  evolution = Pkm.RHYPERIOR
  hp = 130
  atk = 9
  def = 6
  speDef = 6
  maxPP = 100
  range = 1
  skill = Ability.STOMP
  attackSprite = AttackSprite.ROCK_MELEE
}

export class Rhyperior extends Pokemon {
  types = new SetSchema<Synergy>([
    Synergy.GROUND,
    Synergy.MONSTER,
    Synergy.ROCK
  ])
  rarity = Rarity.RARE
  stars = 3
  hp = 220
  atk = 20
  def = 8
  speDef = 8
  maxPP = 100
  range = 1
  skill = Ability.STOMP
  attackSprite = AttackSprite.ROCK_MELEE
}

export class Aron extends Pokemon {
  types = new SetSchema<Synergy>([Synergy.STEEL, Synergy.MONSTER, Synergy.ROCK])
  rarity = Rarity.COMMON
  stars = 1
  evolution = Pkm.LAIRON
  hp = 60
  atk = 4
  def = 2
  speDef = 2
  maxPP = 100
  range = 1
  skill = Ability.STOMP
  attackSprite = AttackSprite.ROCK_MELEE
}

export class Lairon extends Pokemon {
  types = new SetSchema<Synergy>([Synergy.STEEL, Synergy.MONSTER, Synergy.ROCK])
  rarity = Rarity.COMMON
  stars = 2
  evolution = Pkm.AGGRON
  hp = 100
  atk = 8
  def = 4
  speDef = 4
  maxPP = 100
  range = 1
  skill = Ability.STOMP
  attackSprite = AttackSprite.ROCK_MELEE
}

export class Aggron extends Pokemon {
  types = new SetSchema<Synergy>([Synergy.STEEL, Synergy.MONSTER, Synergy.ROCK])
  rarity = Rarity.COMMON
  stars = 3
  hp = 170
  atk = 16
  def = 6
  speDef = 6
  maxPP = 100
  range = 1
  skill = Ability.STOMP
  attackSprite = AttackSprite.ROCK_MELEE
}

export class Whismur extends Pokemon {
  types = new SetSchema<Synergy>([Synergy.NORMAL, Synergy.SOUND])
  rarity = Rarity.RARE
  stars = 1
  evolution = Pkm.LOUDRED
  hp = 90
  atk = 6
  def = 1
  speDef = 1
  maxPP = 90
  range = 2
  skill = Ability.ECHO
  attackSprite = AttackSprite.PSYCHIC_RANGE
}
export class Loudred extends Pokemon {
  types = new SetSchema<Synergy>([Synergy.NORMAL, Synergy.SOUND])
  rarity = Rarity.RARE
  stars = 2
  evolution = Pkm.EXPLOUD
  hp = 150
  atk = 14
  def = 2
  speDef = 2
  maxPP = 90
  range = 2
  skill = Ability.ECHO
  attackSprite = AttackSprite.PSYCHIC_RANGE
}

export class Exploud extends Pokemon {
  types = new SetSchema<Synergy>([Synergy.NORMAL, Synergy.SOUND])
  rarity = Rarity.RARE
  stars = 3
  hp = 300
  atk = 24
  def = 3
  speDef = 3
  maxPP = 90
  range = 2
  skill = Ability.ECHO
  attackSprite = AttackSprite.PSYCHIC_RANGE
}

export class Swinub extends Pokemon {
  types = new SetSchema<Synergy>([Synergy.GROUND, Synergy.ICE])
  rarity = Rarity.COMMON
  stars = 1
  evolution = Pkm.PILOSWINE
  hp = 65
  atk = 4
  def = 3
  speDef = 2
  maxPP = 100
  range = 1
  skill = Ability.ICICLE_CRASH
  attackSprite = AttackSprite.ICE_MELEE
}

export class Piloswine extends Pokemon {
  types = new SetSchema<Synergy>([Synergy.GROUND, Synergy.ICE])
  rarity = Rarity.COMMON
  stars = 2
  evolution = Pkm.MAMOSWINE
  hp = 120
  atk = 8
  def = 5
  speDef = 4
  maxPP = 100
  range = 1
  skill = Ability.ICICLE_CRASH
  attackSprite = AttackSprite.ICE_MELEE
}

export class Mamoswine extends Pokemon {
  types = new SetSchema<Synergy>([Synergy.GROUND, Synergy.ICE])
  rarity = Rarity.COMMON
  stars = 3
  hp = 200
  atk = 14
  def = 8
  speDef = 6
  maxPP = 100
  range = 1
  skill = Ability.ICICLE_CRASH
  attackSprite = AttackSprite.ICE_MELEE
}

export class Snover extends Pokemon {
  types = new SetSchema<Synergy>([Synergy.GRASS, Synergy.ICE])
  rarity = Rarity.ULTRA
  stars = 1
  evolution = Pkm.ABOMASNOW
  hp = 130
  atk = 12
  def = 6
  speDef = 6
  maxPP = 100
  range = 1
  skill = Ability.BLIZZARD
  attackSprite = AttackSprite.ICE_MELEE
}

export class Abomasnow extends Pokemon {
  types = new SetSchema<Synergy>([Synergy.GRASS, Synergy.ICE, Synergy.MONSTER])
  rarity = Rarity.ULTRA
  stars = 2
  evolution = Pkm.MEGA_ABOMASNOW
  hp = 260
  atk = 24
  def = 8
  speDef = 8
  maxPP = 100
  range = 1
  skill = Ability.BLIZZARD
  attackSprite = AttackSprite.ICE_MELEE
}

export class MegaAbomasnow extends Pokemon {
  types = new SetSchema<Synergy>([Synergy.GRASS, Synergy.ICE, Synergy.MONSTER])
  rarity = Rarity.ULTRA
  stars = 3
  hp = 400
  atk = 35
  def = 10
  speDef = 10
  maxPP = 100
  range = 1
  skill = Ability.BLIZZARD
  attackSprite = AttackSprite.ICE_MELEE
}

export class Snorunt extends Pokemon {
  types = new SetSchema<Synergy>([Synergy.GHOST, Synergy.ICE])
  rarity = Rarity.EPIC
  stars = 1
  evolution = Pkm.GLALIE
  hp = 90
  atk = 8
  def = 2
  speDef = 2
  maxPP = 100
  range = 3
  skill = Ability.ICY_WIND
  attackSprite = AttackSprite.GHOST_RANGE
}

export class Glalie extends Pokemon {
  types = new SetSchema<Synergy>([Synergy.GHOST, Synergy.ICE])
  rarity = Rarity.EPIC
  stars = 2
  evolution = Pkm.FROSLASS
  hp = 170
  atk = 17
  def = 2
  speDef = 2
  maxPP = 100
  range = 3
  skill = Ability.ICY_WIND
  attackSprite = AttackSprite.GHOST_RANGE
}

export class Froslass extends Pokemon {
  types = new SetSchema<Synergy>([Synergy.GHOST, Synergy.ICE])
  rarity = Rarity.EPIC
  stars = 3
  hp = 350
  atk = 28
  def = 2
  speDef = 2
  maxPP = 100
  range = 3
  skill = Ability.ICY_WIND
  attackSprite = AttackSprite.GHOST_RANGE
}

export class Vanillite extends Pokemon {
  types = new SetSchema<Synergy>([
    Synergy.FAIRY,
    Synergy.ICE,
    Synergy.ARTIFICIAL
  ])
  rarity = Rarity.RARE
  stars = 1
  evolution = Pkm.VANILLISH
  hp = 70
  atk = 5
  def = 2
  speDef = 2
  maxPP = 100
  range = 3
  skill = Ability.SLEEP
  attackSprite = AttackSprite.FAIRY_RANGE
}

export class Vanillish extends Pokemon {
  types = new SetSchema<Synergy>([
    Synergy.FAIRY,
    Synergy.ICE,
    Synergy.ARTIFICIAL
  ])
  rarity = Rarity.RARE
  stars = 2
  evolution = Pkm.VANILLUXE
  hp = 130
  atk = 9
  def = 2
  speDef = 2
  maxPP = 100
  range = 3
  skill = Ability.SLEEP
  attackSprite = AttackSprite.FAIRY_RANGE
}

export class Vanilluxe extends Pokemon {
  types = new SetSchema<Synergy>([
    Synergy.FAIRY,
    Synergy.ICE,
    Synergy.ARTIFICIAL
  ])
  rarity = Rarity.RARE
  stars = 3
  hp = 230
  atk = 21
  def = 2
  speDef = 2
  maxPP = 100
  range = 3
  skill = Ability.SLEEP
  attackSprite = AttackSprite.FAIRY_RANGE
}

export class Trapinch extends Pokemon {
  types = new SetSchema<Synergy>([Synergy.BUG, Synergy.GROUND])
  rarity = Rarity.RARE
  stars = 1
  evolution = Pkm.VIBRAVA
  hp = 80
  atk = 8
  def = 4
  speDef = 4
  maxPP = 100
  range = 1
  skill = Ability.DRAGON_TAIL
  attackSprite = AttackSprite.DRAGON_MELEE
}

export class Vibrava extends Pokemon {
  types = new SetSchema<Synergy>([Synergy.DRAGON, Synergy.BUG, Synergy.GROUND])
  rarity = Rarity.RARE
  stars = 2
  evolution = Pkm.FLYGON
  hp = 120
  atk = 13
  def = 4
  speDef = 4
  maxPP = 100
  range = 1
  skill = Ability.DRAGON_TAIL
  attackSprite = AttackSprite.DRAGON_MELEE
}

export class Flygon extends Pokemon {
  types = new SetSchema<Synergy>([Synergy.DRAGON, Synergy.BUG, Synergy.GROUND])
  rarity = Rarity.RARE
  stars = 3
  hp = 220
  atk = 26
  def = 4
  speDef = 4
  maxPP = 100
  range = 1
  skill = Ability.DRAGON_TAIL
  attackSprite = AttackSprite.DRAGON_MELEE
}

export class Pichu extends Pokemon {
  types = new SetSchema<Synergy>([
    Synergy.ELECTRIC,
    Synergy.FAIRY,
    Synergy.BABY
  ])
  rarity = Rarity.COMMON
  stars = 1
  evolution = Pkm.PIKACHU
  hp = 60
  atk = 5
  def = 1
  speDef = 1
  maxPP = 100
  range = 1
  skill = Ability.NUZZLE
  attackSprite = AttackSprite.ELECTRIC_MELEE
}

export class Pikachu extends Pokemon {
  types = new SetSchema<Synergy>([Synergy.ELECTRIC, Synergy.FAIRY])
  rarity = Rarity.COMMON
  stars = 2
  evolution = Pkm.RAICHU
  hp = 120
  atk = 9
  def = 3
  speDef = 3
  maxPP = 100
  range = 1
  skill = Ability.NUZZLE
  attackSprite = AttackSprite.ELECTRIC_MELEE
}

export class Raichu extends Pokemon {
  types = new SetSchema<Synergy>([Synergy.ELECTRIC, Synergy.FAIRY])
  rarity = Rarity.COMMON
  stars = 3
  evolution = Pkm.ALOLAN_RAICHU
  evolutionRule = new ItemEvolutionRule([Item.DAWN_STONE])
  hp = 220
  atk = 18
  def = 5
  speDef = 5
  maxPP = 100
  range = 1
  skill = Ability.NUZZLE
  passive = Passive.RAICHU
  attackSprite = AttackSprite.ELECTRIC_MELEE
}

export class AlolanRaichu extends Pokemon {
  types = new SetSchema<Synergy>([
    Synergy.ELECTRIC,
    Synergy.FAIRY,
    Synergy.PSYCHIC
  ])
  rarity = Rarity.COMMON
  stars = 4
  hp = 230
  atk = 20
  def = 6
  speDef = 6
  maxPP = 80
  range = 1
  skill = Ability.NUZZLE
  passive = Passive.SURGE_SURFER
  attackSprite = AttackSprite.ELECTRIC_MELEE
}

export class Bulbasaur extends Pokemon {
  types = new SetSchema<Synergy>([Synergy.GRASS, Synergy.POISON, Synergy.FLORA])
  rarity = Rarity.RARE
  stars = 1
  evolution = Pkm.IVYSAUR
  hp = 80
  atk = 5
  def = 2
  speDef = 2
  maxPP = 65
  range = 2
  skill = Ability.MAGICAL_LEAF
  attackSprite = AttackSprite.GRASS_RANGE
}

export class Ivysaur extends Pokemon {
  types = new SetSchema<Synergy>([Synergy.GRASS, Synergy.POISON, Synergy.FLORA])
  rarity = Rarity.RARE
  stars = 2
  evolution = Pkm.VENUSAUR
  hp = 130
  atk = 10
  def = 4
  speDef = 4
  maxPP = 65
  range = 2
  skill = Ability.MAGICAL_LEAF
  attackSprite = AttackSprite.GRASS_RANGE
}

export class Venusaur extends Pokemon {
  types = new SetSchema<Synergy>([Synergy.GRASS, Synergy.POISON, Synergy.FLORA])
  rarity = Rarity.RARE
  stars = 3
  hp = 240
  atk = 18
  def = 6
  speDef = 6
  maxPP = 65
  range = 2
  skill = Ability.MAGICAL_LEAF
  attackSprite = AttackSprite.GRASS_RANGE
}

export class Igglybuff extends Pokemon {
  types = new SetSchema<Synergy>([Synergy.BABY, Synergy.SOUND, Synergy.NORMAL])
  rarity = Rarity.UNCOMMON
  stars = 1
  evolution = Pkm.JIGGLYPUFF
  hp = 65
  atk = 5
  def = 1
  speDef = 1
  maxPP = 90
  range = 2
  skill = Ability.SLEEP
  attackSprite = AttackSprite.FAIRY_RANGE
}

export class Jigglypuff extends Pokemon {
  types = new SetSchema<Synergy>([Synergy.FAIRY, Synergy.SOUND, Synergy.NORMAL])
  rarity = Rarity.UNCOMMON
  stars = 2
  evolution = Pkm.WIGGLYTUFF
  hp = 120
  atk = 9
  def = 1
  speDef = 1
  maxPP = 90
  range = 2
  skill = Ability.SLEEP
  attackSprite = AttackSprite.FAIRY_RANGE
}

export class Wigglytuff extends Pokemon {
  types = new SetSchema<Synergy>([Synergy.FAIRY, Synergy.SOUND, Synergy.NORMAL])
  rarity = Rarity.UNCOMMON
  stars = 3
  hp = 210
  atk = 18
  def = 2
  speDef = 2
  maxPP = 90
  range = 2
  skill = Ability.SLEEP
  attackSprite = AttackSprite.FAIRY_RANGE
}

export class Duskull extends Pokemon {
  types = new SetSchema<Synergy>([Synergy.DARK, Synergy.GHOST])
  rarity = Rarity.UNCOMMON
  stars = 1
  evolution = Pkm.DUSCLOPS
  hp = 70
  atk = 6
  def = 1
  speDef = 1
  maxPP = 100
  range = 2
  skill = Ability.NIGHT_SLASH
  attackSprite = AttackSprite.GHOST_RANGE
}

export class Dusclops extends Pokemon {
  types = new SetSchema<Synergy>([Synergy.DARK, Synergy.GHOST])
  rarity = Rarity.UNCOMMON
  stars = 2
  evolution = Pkm.DUSKNOIR
  hp = 150
  atk = 11
  def = 1
  speDef = 1
  maxPP = 100
  range = 2
  skill = Ability.NIGHT_SLASH
  attackSprite = AttackSprite.GHOST_RANGE
}

export class Dusknoir extends Pokemon {
  types = new SetSchema<Synergy>([Synergy.DARK, Synergy.GHOST])
  rarity = Rarity.UNCOMMON
  stars = 3
  hp = 240
  atk = 24
  def = 1
  speDef = 1
  maxPP = 100
  range = 2
  skill = Ability.NIGHT_SLASH
  attackSprite = AttackSprite.GHOST_RANGE
}

export class Magnemite extends Pokemon {
  types = new SetSchema<Synergy>([Synergy.ELECTRIC, Synergy.STEEL])
  rarity = Rarity.UNCOMMON
  stars = 1
  evolution = Pkm.MAGNETON
  hp = 80
  atk = 5
  def = 1
  speDef = 1
  maxPP = 100
  range = 2
  skill = Ability.TORMENT
  attackSprite = AttackSprite.ELECTRIC_RANGE
}

export class Magneton extends Pokemon {
  types = new SetSchema<Synergy>([Synergy.ELECTRIC, Synergy.STEEL])
  rarity = Rarity.UNCOMMON
  stars = 2
  evolution = Pkm.MAGNEZONE
  hp = 150
  atk = 9
  def = 1
  speDef = 1
  maxPP = 100
  range = 2
  skill = Ability.TORMENT
  attackSprite = AttackSprite.ELECTRIC_RANGE
}

export class Magnezone extends Pokemon {
  types = new SetSchema<Synergy>([Synergy.ELECTRIC, Synergy.STEEL])
  rarity = Rarity.UNCOMMON
  stars = 3
  hp = 250
  atk = 20
  def = 2
  speDef = 2
  maxPP = 100
  range = 2
  skill = Ability.TORMENT
  attackSprite = AttackSprite.ELECTRIC_RANGE
}

export class Horsea extends Pokemon {
  types = new SetSchema<Synergy>([Synergy.DRAGON, Synergy.WATER])
  rarity = Rarity.UNCOMMON
  stars = 1
  evolution = Pkm.SEADRA
  hp = 70
  atk = 6
  def = 1
  speDef = 1
  maxPP = 100
  range = 2
  skill = Ability.WHIRLPOOL
  attackSprite = AttackSprite.WATER_RANGE
}

export class Seadra extends Pokemon {
  types = new SetSchema<Synergy>([Synergy.DRAGON, Synergy.WATER])
  rarity = Rarity.UNCOMMON
  stars = 2
  evolution = Pkm.KINGDRA
  hp = 140
  atk = 12
  def = 1
  speDef = 1
  maxPP = 100
  range = 2
  skill = Ability.WHIRLPOOL
  attackSprite = AttackSprite.WATER_RANGE
}

export class Kingdra extends Pokemon {
  types = new SetSchema<Synergy>([Synergy.DRAGON, Synergy.WATER])
  rarity = Rarity.UNCOMMON
  stars = 3
  hp = 250
  atk = 22
  def = 2
  speDef = 2
  maxPP = 100
  range = 2
  skill = Ability.WHIRLPOOL
  attackSprite = AttackSprite.WATER_RANGE
}

export class Flabebe extends Pokemon {
  types = new SetSchema<Synergy>([Synergy.SOUND, Synergy.FAIRY, Synergy.FLORA])
  rarity = Rarity.UNCOMMON
  stars = 1
  evolution = Pkm.FLOETTE
  hp = 60
  atk = 5
  def = 1
  speDef = 1
  maxPP = 90
  range = 3
  skill = Ability.DISARMING_VOICE
  attackSprite = AttackSprite.PSYCHIC_RANGE
}

export class Floette extends Pokemon {
  types = new SetSchema<Synergy>([Synergy.SOUND, Synergy.FAIRY, Synergy.FLORA])
  rarity = Rarity.UNCOMMON
  stars = 2
  evolution = Pkm.FLORGES
  hp = 120
  atk = 9
  def = 1
  speDef = 1
  maxPP = 90
  range = 3
  skill = Ability.DISARMING_VOICE
  attackSprite = AttackSprite.PSYCHIC_RANGE
}
export class Florges extends Pokemon {
  types = new SetSchema<Synergy>([Synergy.SOUND, Synergy.FAIRY, Synergy.FLORA])
  rarity = Rarity.UNCOMMON
  stars = 3
  hp = 210
  atk = 20
  def = 2
  speDef = 2
  maxPP = 90
  range = 3
  skill = Ability.DISARMING_VOICE
  attackSprite = AttackSprite.PSYCHIC_RANGE
}

export class Chikorita extends Pokemon {
  types = new SetSchema<Synergy>([Synergy.GRASS, Synergy.FLORA])
  rarity = Rarity.UNCOMMON
  stars = 1
  evolution = Pkm.BAYLEEF
  hp = 70
  atk = 6
  def = 1
  speDef = 1
  maxPP = 90
  range = 2
  skill = Ability.STUN_SPORE
  attackSprite = AttackSprite.GRASS_RANGE
}

export class Bayleef extends Pokemon {
  types = new SetSchema<Synergy>([Synergy.GRASS, Synergy.FLORA])
  rarity = Rarity.UNCOMMON
  stars = 2
  evolution = Pkm.MEGANIUM
  hp = 140
  atk = 12
  def = 1
  speDef = 1
  maxPP = 90
  range = 2
  skill = Ability.STUN_SPORE
  attackSprite = AttackSprite.GRASS_RANGE
}

export class Meganium extends Pokemon {
  types = new SetSchema<Synergy>([Synergy.GRASS, Synergy.FLORA])
  rarity = Rarity.UNCOMMON
  stars = 3
  hp = 250
  atk = 27
  def = 1
  speDef = 1
  maxPP = 90
  range = 2
  skill = Ability.STUN_SPORE
  attackSprite = AttackSprite.GRASS_RANGE
}

export class Sandile extends Pokemon {
  types = new SetSchema<Synergy>([Synergy.GROUND, Synergy.DARK, Synergy.FIELD])
  rarity = Rarity.UNCOMMON
  stars = 1
  evolution = Pkm.KROKOROK
  hp = 70
  atk = 5
  def = 3
  speDef = 2
  maxPP = 100
  range = 1
  skill = Ability.DEFAULT
  attackSprite = AttackSprite.ROCK_MELEE
}

export class Krookorok extends Pokemon {
  types = new SetSchema<Synergy>([Synergy.GROUND, Synergy.DARK, Synergy.FIELD])
  rarity = Rarity.UNCOMMON
  stars = 2
  evolution = Pkm.KROOKODILE
  hp = 120
  atk = 9
  def = 3
  speDef = 2
  maxPP = 100
  range = 1
  skill = Ability.DEFAULT
  attackSprite = AttackSprite.ROCK_MELEE
}

export class Krookodile extends Pokemon {
  types = new SetSchema<Synergy>([Synergy.GROUND, Synergy.DARK, Synergy.FIELD])
  rarity = Rarity.UNCOMMON
  stars = 3
  hp = 210
  atk = 20
  def = 3
  speDef = 3
  maxPP = 100
  range = 1
  skill = Ability.DEFAULT
  attackSprite = AttackSprite.ROCK_MELEE
}

export class Venipede extends Pokemon {
  types = new SetSchema<Synergy>([Synergy.BUG, Synergy.POISON])
  rarity = Rarity.UNCOMMON
  stars = 1
  evolution = Pkm.WHIRLIPEDE
  hp = 70
  atk = 5
  def = 3
  speDef = 2
  maxPP = 100
  range = 1
  skill = Ability.DEFAULT
  attackSprite = AttackSprite.GRASS_MELEE
}

export class Whirlipede extends Pokemon {
  types = new SetSchema<Synergy>([Synergy.BUG, Synergy.POISON])
  rarity = Rarity.UNCOMMON
  stars = 2
  evolution = Pkm.SCOLIPEDE
  hp = 120
  atk = 9
  def = 3
  speDef = 2
  maxPP = 100
  range = 1
  skill = Ability.DEFAULT
  attackSprite = AttackSprite.GRASS_MELEE
}

export class Scolipede extends Pokemon {
  types = new SetSchema<Synergy>([Synergy.BUG, Synergy.POISON])
  rarity = Rarity.UNCOMMON
  stars = 3
  hp = 210
  atk = 20
  def = 3
  speDef = 3
  maxPP = 100
  range = 1
  skill = Ability.DEFAULT
  attackSprite = AttackSprite.GRASS_MELEE
}

export class Spheal extends Pokemon {
  types = new SetSchema<Synergy>([Synergy.AQUATIC, Synergy.ICE])
  rarity = Rarity.UNCOMMON
  stars = 1
  evolution = Pkm.SEALEO
  hp = 70
  atk = 6
  def = 3
  speDef = 2
  maxPP = 100
  range = 1
  skill = Ability.ICICLE_CRASH
  attackSprite = AttackSprite.ICE_MELEE
}

export class Sealeo extends Pokemon {
  types = new SetSchema<Synergy>([Synergy.AQUATIC, Synergy.ICE])
  rarity = Rarity.UNCOMMON
  stars = 2
  evolution = Pkm.WALREIN
  hp = 140
  atk = 12
  def = 3
  speDef = 2
  maxPP = 100
  range = 1
  skill = Ability.ICICLE_CRASH
  attackSprite = AttackSprite.ICE_MELEE
}

export class Walrein extends Pokemon {
  types = new SetSchema<Synergy>([Synergy.AQUATIC, Synergy.ICE])
  rarity = Rarity.UNCOMMON
  stars = 3
  hp = 260
  atk = 24
  def = 3
  speDef = 3
  maxPP = 100
  range = 1
  skill = Ability.ICICLE_CRASH
  attackSprite = AttackSprite.ICE_MELEE
}

export class NidoranF extends Pokemon {
  types = new SetSchema<Synergy>([
    Synergy.POISON,
    Synergy.FIELD,
    Synergy.GROUND
  ])
  rarity = Rarity.UNCOMMON
  stars = 1
  evolution = Pkm.NIDORINA
  hp = 70
  atk = 5
  def = 2
  speDef = 2
  maxPP = 90
  range = 1
  skill = Ability.VENOSHOCK
  attackSprite = AttackSprite.POISON_MELEE
}

export class Nidorina extends Pokemon {
  types = new SetSchema<Synergy>([
    Synergy.POISON,
    Synergy.FIELD,
    Synergy.GROUND
  ])
  rarity = Rarity.UNCOMMON
  stars = 2
  evolution = Pkm.NIDOQUEEN
  hp = 130
  atk = 10
  def = 3
  speDef = 3
  maxPP = 90
  range = 1
  skill = Ability.VENOSHOCK
  attackSprite = AttackSprite.POISON_MELEE
}

export class Nidoqueen extends Pokemon {
  types = new SetSchema<Synergy>([
    Synergy.POISON,
    Synergy.FIELD,
    Synergy.GROUND
  ])
  rarity = Rarity.UNCOMMON
  stars = 3
  hp = 230
  atk = 21
  def = 4
  speDef = 4
  maxPP = 90
  range = 1
  skill = Ability.VENOSHOCK
  attackSprite = AttackSprite.POISON_MELEE
}

export class NidoranM extends Pokemon {
  types = new SetSchema<Synergy>([
    Synergy.POISON,
    Synergy.FIELD,
    Synergy.GROUND
  ])
  rarity = Rarity.UNCOMMON
  stars = 1
  evolution = Pkm.NIDORINO
  hp = 70
  atk = 5
  def = 2
  speDef = 2
  maxPP = 90
  range = 1
  skill = Ability.POISON
  attackSprite = AttackSprite.POISON_MELEE
}

export class Nidorino extends Pokemon {
  types = new SetSchema<Synergy>([
    Synergy.POISON,
    Synergy.FIELD,
    Synergy.GROUND
  ])
  rarity = Rarity.UNCOMMON
  stars = 2
  evolution = Pkm.NIDOKING
  hp = 140
  atk = 10
  def = 2
  speDef = 2
  maxPP = 90
  range = 1
  skill = Ability.POISON
  attackSprite = AttackSprite.POISON_MELEE
}

export class Nidoking extends Pokemon {
  types = new SetSchema<Synergy>([
    Synergy.POISON,
    Synergy.FIELD,
    Synergy.GROUND
  ])
  rarity = Rarity.UNCOMMON
  stars = 3
  hp = 250
  atk = 21
  def = 3
  speDef = 3
  maxPP = 90
  range = 1
  skill = Ability.POISON
  attackSprite = AttackSprite.POISON_MELEE
}

export class Machop extends Pokemon {
  types = new SetSchema<Synergy>([Synergy.FIGHTING, Synergy.HUMAN])
  rarity = Rarity.UNCOMMON
  stars = 1
  evolution = Pkm.MACHOKE
  hp = 70
  atk = 6
  def = 3
  speDef = 3
  maxPP = 100
  range = 1
  skill = Ability.GUILLOTINE
  attackSprite = AttackSprite.FIGHTING_MELEE
}

export class Machoke extends Pokemon {
  types = new SetSchema<Synergy>([Synergy.FIGHTING, Synergy.HUMAN])
  rarity = Rarity.UNCOMMON
  stars = 2
  evolution = Pkm.MACHAMP
  hp = 130
  atk = 12
  def = 4
  speDef = 4
  maxPP = 100
  range = 1
  skill = Ability.GUILLOTINE
  attackSprite = AttackSprite.FIGHTING_MELEE
}

export class Machamp extends Pokemon {
  types = new SetSchema<Synergy>([Synergy.FIGHTING, Synergy.HUMAN])
  rarity = Rarity.UNCOMMON
  stars = 3
  hp = 220
  atk = 22
  def = 5
  speDef = 5
  maxPP = 100
  range = 1
  skill = Ability.GUILLOTINE
  attackSprite = AttackSprite.FIGHTING_MELEE
}

export class Piplup extends Pokemon {
  types = new SetSchema<Synergy>([Synergy.WATER, Synergy.FLYING, Synergy.STEEL])
  rarity = Rarity.UNCOMMON
  stars = 1
  evolution = Pkm.PRINPLUP
  hp = 60
  atk = 5
  def = 3
  speDef = 3
  maxPP = 100
  range = 1
  skill = Ability.IRON_TAIL
  attackSprite = AttackSprite.WATER_MELEE
}

export class Prinplup extends Pokemon {
  types = new SetSchema<Synergy>([Synergy.WATER, Synergy.FLYING, Synergy.STEEL])
  rarity = Rarity.UNCOMMON
  stars = 2
  evolution = Pkm.EMPOLEON
  hp = 130
  atk = 9
  def = 3
  speDef = 3
  maxPP = 100
  range = 1
  skill = Ability.IRON_TAIL
  attackSprite = AttackSprite.WATER_MELEE
}

export class Empoleon extends Pokemon {
  types = new SetSchema<Synergy>([Synergy.WATER, Synergy.FLYING, Synergy.STEEL])
  rarity = Rarity.UNCOMMON
  stars = 3
  hp = 240
  atk = 20
  def = 3
  speDef = 3
  maxPP = 100
  range = 1
  skill = Ability.IRON_TAIL
  attackSprite = AttackSprite.WATER_MELEE
}

export class Chimchar extends Pokemon {
  types = new SetSchema<Synergy>([
    Synergy.FIRE,
    Synergy.FIGHTING,
    Synergy.HUMAN
  ])
  rarity = Rarity.COMMON
  stars = 1
  evolution = Pkm.MONFERNO
  hp = 60
  atk = 5
  def = 2
  speDef = 2
  maxPP = 100
  range = 1
  skill = Ability.TORMENT
  attackSprite = AttackSprite.FIRE_MELEE
}

export class Monferno extends Pokemon {
  types = new SetSchema<Synergy>([
    Synergy.FIRE,
    Synergy.FIGHTING,
    Synergy.HUMAN
  ])
  rarity = Rarity.COMMON
  stars = 2
  evolution = Pkm.INFERNAPE
  hp = 100
  atk = 11
  def = 2
  speDef = 2
  maxPP = 100
  range = 1
  skill = Ability.TORMENT
  attackSprite = AttackSprite.FIRE_MELEE
}

export class Infernape extends Pokemon {
  types = new SetSchema<Synergy>([
    Synergy.FIRE,
    Synergy.FIGHTING,
    Synergy.HUMAN
  ])
  rarity = Rarity.COMMON
  stars = 3
  hp = 180
  atk = 22
  def = 2
  speDef = 2
  maxPP = 100
  range = 1
  skill = Ability.TORMENT
  attackSprite = AttackSprite.FIRE_MELEE
}

export class Mudkip extends Pokemon {
  types = new SetSchema<Synergy>([Synergy.WATER, Synergy.GROUND])
  rarity = Rarity.COMMON
  stars = 1
  evolution = Pkm.MARSHTOMP
  hp = 65
  atk = 5
  def = 2
  speDef = 2
  maxPP = 50
  range = 1
  skill = Ability.MUD_BUBBLE
  passive = Passive.WATER_SPRING
  attackSprite = AttackSprite.WATER_MELEE
}

export class Marshtomp extends Pokemon {
  types = new SetSchema<Synergy>([Synergy.WATER, Synergy.GROUND])
  rarity = Rarity.COMMON
  stars = 2
  evolution = Pkm.SWAMPERT
  hp = 130
  atk = 9
  def = 3
  speDef = 3
  maxPP = 50
  range = 1
  skill = Ability.MUD_BUBBLE
  passive = Passive.WATER_SPRING
  attackSprite = AttackSprite.WATER_MELEE
}

export class Swampert extends Pokemon {
  types = new SetSchema<Synergy>([Synergy.WATER, Synergy.GROUND])
  rarity = Rarity.COMMON
  stars = 3
  hp = 200
  atk = 20
  def = 5
  speDef = 5
  maxPP = 50
  range = 1
  skill = Ability.MUD_BUBBLE
  passive = Passive.WATER_SPRING
  attackSprite = AttackSprite.WATER_MELEE
}

export class Torchic extends Pokemon {
  types = new SetSchema<Synergy>([
    Synergy.FIRE,
    Synergy.FIGHTING,
    Synergy.FLYING
  ])
  rarity = Rarity.UNCOMMON
  stars = 1
  evolution = Pkm.COMBUSKEN
  hp = 60
  atk = 5
  def = 3
  speDef = 3
  maxPP = 100
  range = 1
  skill = Ability.BLAZE_KICK
  attackSprite = AttackSprite.FIRE_MELEE
}

export class Combusken extends Pokemon {
  types = new SetSchema<Synergy>([
    Synergy.FIRE,
    Synergy.FIGHTING,
    Synergy.FLYING
  ])
  rarity = Rarity.UNCOMMON
  stars = 2
  evolution = Pkm.BLAZIKEN
  hp = 120
  atk = 9
  def = 3
  speDef = 3
  maxPP = 100
  range = 1
  skill = Ability.BLAZE_KICK
  attackSprite = AttackSprite.FIRE_MELEE
}

export class Blaziken extends Pokemon {
  types = new SetSchema<Synergy>([
    Synergy.FIRE,
    Synergy.FIGHTING,
    Synergy.FLYING
  ])
  rarity = Rarity.UNCOMMON
  stars = 3
  hp = 210
  atk = 20
  def = 3
  speDef = 3
  maxPP = 100
  range = 1
  skill = Ability.BLAZE_KICK
  attackSprite = AttackSprite.FIRE_MELEE
}

export class Treecko extends Pokemon {
  types = new SetSchema<Synergy>([Synergy.GRASS, Synergy.MONSTER])
  rarity = Rarity.UNCOMMON
  stars = 1
  evolution = Pkm.GROVYLE
  hp = 70
  atk = 5
  def = 3
  speDef = 3
  maxPP = 100
  range = 1
  skill = Ability.THIEF
  attackSprite = AttackSprite.GRASS_MELEE
}

export class Grovyle extends Pokemon {
  types = new SetSchema<Synergy>([Synergy.GRASS, Synergy.MONSTER])
  rarity = Rarity.UNCOMMON
  stars = 2
  evolution = Pkm.SCEPTILE
  hp = 120
  atk = 14
  def = 3
  speDef = 3
  maxPP = 100
  range = 1
  skill = Ability.THIEF
  attackSprite = AttackSprite.GRASS_MELEE
}

export class Sceptile extends Pokemon {
  types = new SetSchema<Synergy>([Synergy.GRASS, Synergy.MONSTER])
  rarity = Rarity.UNCOMMON
  stars = 3
  hp = 210
  atk = 27
  def = 5
  speDef = 5
  maxPP = 100
  range = 1
  skill = Ability.THIEF
  attackSprite = AttackSprite.GRASS_MELEE
}

export class Cyndaquil extends Pokemon {
  types = new SetSchema<Synergy>([Synergy.FIRE, Synergy.FIELD])
  rarity = Rarity.UNCOMMON
  stars = 1
  evolution = Pkm.QUILAVA
  hp = 70
  atk = 7
  def = 1
  speDef = 1
  maxPP = 100
  range = 2
  skill = Ability.WHEEL_OF_FIRE
  attackSprite = AttackSprite.FIRE_RANGE
}

export class Quilava extends Pokemon {
  types = new SetSchema<Synergy>([Synergy.FIRE, Synergy.FIELD])
  rarity = Rarity.UNCOMMON
  stars = 2
  evolution = Pkm.TYPHLOSION
  hp = 130
  atk = 13
  def = 2
  speDef = 2
  maxPP = 100
  range = 2
  skill = Ability.WHEEL_OF_FIRE
  attackSprite = AttackSprite.FIRE_RANGE
}

export class Typhlosion extends Pokemon {
  types = new SetSchema<Synergy>([Synergy.FIRE, Synergy.FIELD])
  evolution = Pkm.HISUIAN_TYPHLOSION
  evolutionRule = new ItemEvolutionRule([Item.REAPER_CLOTH])
  rarity = Rarity.UNCOMMON
  stars = 3
  hp = 250
  atk = 25
  def = 3
  speDef = 3
  maxPP = 100
  range = 2
  skill = Ability.WHEEL_OF_FIRE
  attackSprite = AttackSprite.FIRE_RANGE
  passive = Passive.TYPHLOSION
}

export class HisuianTyphlosion extends Pokemon {
  types = new SetSchema<Synergy>([Synergy.FIRE, Synergy.FIELD, Synergy.GHOST])
  rarity = Rarity.UNCOMMON
  stars = 4
  hp = 260
  atk = 27
  def = 4
  speDef = 4
  maxPP = 100
  range = 2
  skill = Ability.INFERNAL_PARADE
  attackSprite = AttackSprite.FIRE_RANGE
  passive = Passive.HISUIAN_TYPHLOSION
}

export class Slowpoke extends Pokemon {
  types = new SetSchema<Synergy>([Synergy.AQUATIC, Synergy.PSYCHIC])
  rarity = Rarity.UNCOMMON
  stars = 1
  evolution = Pkm.SLOWBRO
  hp = 85
  atk = 6
  def = 2
  speDef = 2
  maxPP = 100
  range = 1
  skill = Ability.SOAK
  passive = Passive.SLOWBRO
  additional = true
  attackSprite = AttackSprite.WATER_MELEE
}

export class Slowbro extends Pokemon {
  types = new SetSchema<Synergy>([Synergy.AQUATIC, Synergy.PSYCHIC])
  rarity = Rarity.UNCOMMON
  stars = 2
  evolution = Pkm.SLOWKING
  evolutionRule = new ItemEvolutionRule([Item.KINGS_ROCK])
  hp = 180
  atk = 13
  def = 5
  speDef = 3
  maxPP = 100
  range = 1
  skill = Ability.SOAK
  passive = Passive.SLOWBRO
  additional = true
  attackSprite = AttackSprite.WATER_MELEE
}

export class Slowking extends Pokemon {
  types = new SetSchema<Synergy>([Synergy.AQUATIC, Synergy.PSYCHIC])
  rarity = Rarity.UNCOMMON
  stars = 3
  hp = 260
  atk = 24
  def = 6
  speDef = 4
  maxPP = 100
  range = 1
  skill = Ability.SOAK
  additional = true
  attackSprite = AttackSprite.WATER_MELEE
}

export class Squirtle extends Pokemon {
  types = new SetSchema<Synergy>([Synergy.WATER, Synergy.FIELD])
  rarity = Rarity.COMMON
  stars = 1
  evolution = Pkm.WARTORTLE
  hp = 60
  atk = 5
  def = 1
  speDef = 1
  maxPP = 100
  range = 2
  skill = Ability.HYDRO_PUMP
  attackSprite = AttackSprite.WATER_RANGE
}

export class Wartortle extends Pokemon {
  types = new SetSchema<Synergy>([Synergy.WATER, Synergy.FIELD])
  rarity = Rarity.COMMON
  stars = 2
  evolution = Pkm.BLASTOISE
  hp = 120
  atk = 9
  def = 1
  speDef = 1
  maxPP = 100
  range = 2
  skill = Ability.HYDRO_PUMP
  attackSprite = AttackSprite.WATER_RANGE
}

export class Blastoise extends Pokemon {
  types = new SetSchema<Synergy>([Synergy.WATER, Synergy.FIELD])
  rarity = Rarity.COMMON
  stars = 3
  hp = 210
  atk = 20
  def = 1
  speDef = 1
  maxPP = 100
  range = 2
  skill = Ability.HYDRO_PUMP
  attackSprite = AttackSprite.WATER_RANGE
}

export class Bellsprout extends Pokemon {
  types = new SetSchema<Synergy>([Synergy.GRASS, Synergy.POISON, Synergy.FLORA])
  rarity = Rarity.UNCOMMON
  stars = 1
  evolution = Pkm.WEEPINBELL
  hp = 70
  atk = 5
  def = 2
  speDef = 2
  maxPP = 100
  range = 1
  skill = Ability.ROOT
  passive = Passive.BELLSPROUT
  additional = true
  attackSprite = AttackSprite.GRASS_MELEE
}

export class Weepinbell extends Pokemon {
  types = new SetSchema<Synergy>([Synergy.GRASS, Synergy.POISON, Synergy.FLORA])
  rarity = Rarity.UNCOMMON
  stars = 2
  evolution = Pkm.VICTREEBEL
  evolutionRule = new ItemEvolutionRule(Berries)
  hp = 160
  atk = 12
  def = 2
  speDef = 2
  maxPP = 100
  range = 1
  skill = Ability.ROOT
  passive = Passive.BELLSPROUT
  additional = true
  attackSprite = AttackSprite.GRASS_MELEE
}

export class Victreebel extends Pokemon {
  types = new SetSchema<Synergy>([Synergy.GRASS, Synergy.POISON, Synergy.FLORA])
  rarity = Rarity.UNCOMMON
  stars = 3
  hp = 240
  atk = 20
  def = 4
  speDef = 2
  maxPP = 100
  range = 1
  skill = Ability.ROOT
  additional = true
  attackSprite = AttackSprite.GRASS_MELEE
}

export class Pikipek extends Pokemon {
  types = new SetSchema<Synergy>([
    Synergy.NORMAL,
    Synergy.FLYING,
    Synergy.SOUND
  ])
  rarity = Rarity.UNCOMMON
  stars = 1
  evolution = Pkm.TRUMBEAK
  hp = 70
  atk = 5
  def = 2
  speDef = 2
  maxPP = 70
  range = 1
  skill = Ability.DEFAULT
  attackSprite = AttackSprite.NORMAL_MELEE
}

export class Trumbeak extends Pokemon {
  types = new SetSchema<Synergy>([
    Synergy.NORMAL,
    Synergy.FLYING,
    Synergy.SOUND
  ])
  rarity = Rarity.UNCOMMON
  stars = 2
  evolution = Pkm.TOUCANNON
  hp = 120
  atk = 9
  def = 3
  speDef = 3
  maxPP = 70
  range = 1
  skill = Ability.DEFAULT
  attackSprite = AttackSprite.NORMAL_MELEE
}

export class Toucannon extends Pokemon {
  types = new SetSchema<Synergy>([
    Synergy.NORMAL,
    Synergy.FLYING,
    Synergy.SOUND
  ])
  rarity = Rarity.UNCOMMON
  stars = 3
  hp = 210
  atk = 20
  def = 4
  speDef = 4
  maxPP = 70
  range = 1
  skill = Ability.DEFAULT
  attackSprite = AttackSprite.NORMAL_MELEE
}

export class Geodude extends Pokemon {
  types = new SetSchema<Synergy>([Synergy.GROUND, Synergy.ROCK])
  rarity = Rarity.COMMON
  stars = 1
  evolution = Pkm.GRAVELER
  hp = 70
  atk = 4
  def = 2
  speDef = 2
  maxPP = 100
  range = 1
  skill = Ability.ROCK_SLIDE
  attackSprite = AttackSprite.ROCK_MELEE
}

export class Graveler extends Pokemon {
  types = new SetSchema<Synergy>([Synergy.GROUND, Synergy.ROCK])
  rarity = Rarity.COMMON
  stars = 2
  evolution = Pkm.GOLEM
  hp = 120
  atk = 9
  def = 4
  speDef = 4
  maxPP = 100
  range = 1
  skill = Ability.ROCK_SLIDE
  attackSprite = AttackSprite.ROCK_MELEE
}

export class Golem extends Pokemon {
  types = new SetSchema<Synergy>([Synergy.GROUND, Synergy.ROCK])
  rarity = Rarity.COMMON
  stars = 3
  hp = 200
  atk = 16
  def = 6
  speDef = 6
  maxPP = 100
  range = 1
  skill = Ability.ROCK_SLIDE
  attackSprite = AttackSprite.ROCK_MELEE
}

export class Totodile extends Pokemon {
  types = new SetSchema<Synergy>([
    Synergy.WATER,
    Synergy.MONSTER,
    Synergy.AQUATIC
  ])
  rarity = Rarity.RARE
  stars = 1
  evolution = Pkm.CROCONAW
  hp = 75
  atk = 7
  def = 2
  speDef = 2
  maxPP = 90
  range = 1
  skill = Ability.WATERFALL
  attackSprite = AttackSprite.WATER_MELEE
}

export class Croconaw extends Pokemon {
  types = new SetSchema<Synergy>([
    Synergy.WATER,
    Synergy.MONSTER,
    Synergy.AQUATIC
  ])
  rarity = Rarity.RARE
  stars = 2
  evolution = Pkm.FERALIGATR
  hp = 130
  atk = 15
  def = 3
  speDef = 3
  maxPP = 90
  range = 1
  skill = Ability.WATERFALL
  attackSprite = AttackSprite.WATER_MELEE
}

export class Feraligatr extends Pokemon {
  types = new SetSchema<Synergy>([
    Synergy.WATER,
    Synergy.MONSTER,
    Synergy.AQUATIC
  ])
  rarity = Rarity.RARE
  stars = 3
  hp = 240
  atk = 28
  def = 5
  speDef = 5
  maxPP = 90
  range = 1
  skill = Ability.WATERFALL
  attackSprite = AttackSprite.WATER_MELEE
}

export class Azurill extends Pokemon {
  types = new SetSchema<Synergy>([Synergy.WATER, Synergy.FAIRY, Synergy.BABY])
  rarity = Rarity.COMMON
  stars = 1
  evolution = Pkm.MARILL
  hp = 50
  atk = 5
  def = 1
  speDef = 1
  maxPP = 100
  range = 2
  skill = Ability.PLAY_ROUGH
  attackSprite = AttackSprite.WATER_RANGE
}

export class Marill extends Pokemon {
  types = new SetSchema<Synergy>([Synergy.WATER, Synergy.FAIRY])
  rarity = Rarity.COMMON
  stars = 2
  evolution = Pkm.AZUMARILL
  hp = 110
  atk = 9
  def = 1
  speDef = 1
  maxPP = 100
  range = 2
  skill = Ability.PLAY_ROUGH
  attackSprite = AttackSprite.WATER_RANGE
}

export class Azumarill extends Pokemon {
  types = new SetSchema<Synergy>([Synergy.WATER, Synergy.FAIRY])
  rarity = Rarity.COMMON
  stars = 3
  hp = 200
  atk = 20
  def = 1
  speDef = 1
  maxPP = 100
  range = 2
  skill = Ability.PLAY_ROUGH
  attackSprite = AttackSprite.WATER_RANGE
}

export class Zubat extends Pokemon {
  types = new SetSchema<Synergy>([
    Synergy.POISON,
    Synergy.FLYING,
    Synergy.SOUND
  ])
  rarity = Rarity.COMMON
  stars = 1
  evolution = Pkm.GOLBAT
  hp = 50
  atk = 5
  def = 1
  speDef = 1
  maxPP = 90
  range = 2
  skill = Ability.LEECH_LIFE
  attackSprite = AttackSprite.PSYCHIC_RANGE
}

export class Golbat extends Pokemon {
  types = new SetSchema<Synergy>([
    Synergy.POISON,
    Synergy.FLYING,
    Synergy.SOUND
  ])
  rarity = Rarity.COMMON
  stars = 2
  evolution = Pkm.CROBAT
  hp = 100
  atk = 9
  def = 1
  speDef = 1
  maxPP = 90
  range = 2
  skill = Ability.LEECH_LIFE
  attackSprite = AttackSprite.PSYCHIC_RANGE
}

export class Crobat extends Pokemon {
  types = new SetSchema<Synergy>([
    Synergy.POISON,
    Synergy.FLYING,
    Synergy.SOUND
  ])
  rarity = Rarity.COMMON
  stars = 3
  hp = 200
  atk = 18
  def = 1
  speDef = 1
  maxPP = 90
  range = 2
  skill = Ability.LEECH_LIFE
  attackSprite = AttackSprite.PSYCHIC_RANGE
}

export class Mareep extends Pokemon {
  types = new SetSchema<Synergy>([
    Synergy.ELECTRIC,
    Synergy.FIELD,
    Synergy.LIGHT
  ])
  rarity = Rarity.COMMON
  stars = 1
  evolution = Pkm.FLAFFY
  hp = 60
  atk = 5
  def = 1
  speDef = 1
  maxPP = 110
  range = 2
  skill = Ability.THUNDER
  attackSprite = AttackSprite.ELECTRIC_RANGE
}

export class Flaffy extends Pokemon {
  types = new SetSchema<Synergy>([
    Synergy.ELECTRIC,
    Synergy.FIELD,
    Synergy.LIGHT
  ])
  rarity = Rarity.COMMON
  stars = 2
  evolution = Pkm.AMPHAROS
  hp = 110
  atk = 9
  def = 1
  speDef = 1
  maxPP = 110
  range = 2
  skill = Ability.THUNDER
  attackSprite = AttackSprite.ELECTRIC_RANGE
}

export class Ampharos extends Pokemon {
  types = new SetSchema<Synergy>([
    Synergy.ELECTRIC,
    Synergy.FIELD,
    Synergy.LIGHT
  ])
  rarity = Rarity.COMMON
  stars = 3
  hp = 220
  atk = 18
  def = 1
  speDef = 1
  maxPP = 110
  range = 2
  skill = Ability.THUNDER
  attackSprite = AttackSprite.ELECTRIC_RANGE
}

export class Cleffa extends Pokemon {
  types = new SetSchema<Synergy>([Synergy.FAIRY, Synergy.NORMAL, Synergy.BABY])
  rarity = Rarity.UNCOMMON
  stars = 1
  evolution = Pkm.CLEFAIRY
  hp = 70
  atk = 5
  def = 1
  speDef = 1
  maxPP = 100
  range = 1
  skill = Ability.METRONOME
  passive = Passive.CLEFAIRY
  additional = true
  attackSprite = AttackSprite.FAIRY_MELEE
}

export class Clefairy extends Pokemon {
  types = new SetSchema<Synergy>([Synergy.FAIRY, Synergy.NORMAL, Synergy.LIGHT])
  rarity = Rarity.UNCOMMON
  stars = 2
  evolution = Pkm.CLEFABLE
  evolutionRule = new ItemEvolutionRule([Item.POKE_DOLL])
  hp = 150
  atk = 11
  def = 3
  speDef = 3
  maxPP = 100
  range = 1
  skill = Ability.METRONOME
  passive = Passive.CLEFAIRY
  additional = true
  attackSprite = AttackSprite.FAIRY_MELEE
}

export class Clefable extends Pokemon {
  types = new SetSchema<Synergy>([Synergy.FAIRY, Synergy.NORMAL, Synergy.LIGHT])
  rarity = Rarity.UNCOMMON
  stars = 3
  hp = 220
  atk = 18
  def = 4
  speDef = 4
  maxPP = 100
  range = 1
  skill = Ability.METRONOME
  additional = true
  attackSprite = AttackSprite.FAIRY_MELEE
}

export class Caterpie extends Pokemon {
  types = new SetSchema<Synergy>([Synergy.GRASS, Synergy.BUG])
  rarity = Rarity.COMMON
  stars = 1
  evolution = Pkm.METAPOD
  hp = 60
  atk = 5
  def = 1
  speDef = 1
  maxPP = 100
  range = 2
  skill = Ability.STRING_SHOT
  attackSprite = AttackSprite.POISON_RANGE
}

export class Metapod extends Pokemon {
  types = new SetSchema<Synergy>([Synergy.GRASS, Synergy.BUG])
  rarity = Rarity.COMMON
  stars = 2
  evolution = Pkm.BUTTERFREE
  hp = 110
  atk = 9
  def = 1
  speDef = 1
  maxPP = 100
  range = 2
  skill = Ability.STRING_SHOT
  attackSprite = AttackSprite.POISON_RANGE
}

export class Butterfree extends Pokemon {
  types = new SetSchema<Synergy>([Synergy.GRASS, Synergy.BUG, Synergy.FLYING])
  rarity = Rarity.COMMON
  stars = 3
  hp = 200
  atk = 16
  def = 1
  speDef = 1
  maxPP = 100
  range = 2
  skill = Ability.STRING_SHOT
  attackSprite = AttackSprite.POISON_RANGE
}

export class Weedle extends Pokemon {
  types = new SetSchema<Synergy>([Synergy.POISON, Synergy.BUG])
  rarity = Rarity.COMMON
  stars = 1
  evolution = Pkm.KAKUNA
  hp = 60
  atk = 5
  def = 2
  speDef = 2
  maxPP = 100
  range = 1
  skill = Ability.BUG_BUZZ
  attackSprite = AttackSprite.BUG_MELEE
}

export class Kakuna extends Pokemon {
  types = new SetSchema<Synergy>([Synergy.POISON, Synergy.BUG])
  rarity = Rarity.COMMON
  stars = 2
  evolution = Pkm.BEEDRILL
  hp = 110
  atk = 10
  def = 2
  speDef = 2
  maxPP = 100
  range = 1
  skill = Ability.BUG_BUZZ
  attackSprite = AttackSprite.BUG_MELEE
}

export class Beedrill extends Pokemon {
  types = new SetSchema<Synergy>([Synergy.POISON, Synergy.BUG, Synergy.FLYING])
  rarity = Rarity.COMMON
  stars = 3
  hp = 200
  atk = 18
  def = 2
  speDef = 2
  maxPP = 100
  range = 1
  skill = Ability.BUG_BUZZ
  attackSprite = AttackSprite.BUG_MELEE
}

export class Pidgey extends Pokemon {
  types = new SetSchema<Synergy>([Synergy.NORMAL, Synergy.FLYING])
  rarity = Rarity.COMMON
  stars = 1
  evolution = Pkm.PIDGEOTTO
  hp = 60
  atk = 5
  def = 1
  speDef = 1
  maxPP = 100
  range = 2
  skill = Ability.HURRICANE
  attackSprite = AttackSprite.FLYING_RANGE
}

export class Pidgeotto extends Pokemon {
  types = new SetSchema<Synergy>([Synergy.NORMAL, Synergy.FLYING])
  rarity = Rarity.COMMON
  stars = 2
  evolution = Pkm.PIDGEOT
  hp = 110
  atk = 9
  def = 2
  speDef = 2
  maxPP = 100
  range = 2
  skill = Ability.HURRICANE
  attackSprite = AttackSprite.FLYING_RANGE
}

export class Pidgeot extends Pokemon {
  types = new SetSchema<Synergy>([Synergy.NORMAL, Synergy.FLYING])
  rarity = Rarity.COMMON
  stars = 3
  hp = 200
  atk = 18
  def = 3
  speDef = 3
  maxPP = 100
  range = 2
  skill = Ability.HURRICANE
  attackSprite = AttackSprite.FLYING_RANGE
}

export class Hoppip extends Pokemon {
  types = new SetSchema<Synergy>([Synergy.FLYING, Synergy.FLORA, Synergy.GRASS])
  rarity = Rarity.COMMON
  stars = 1
  evolution = Pkm.SKIPLOOM
  hp = 50
  atk = 5
  def = 1
  speDef = 1
  maxPP = 100
  range = 2
  skill = Ability.ACROBATICS
  attackSprite = AttackSprite.FLYING_RANGE
}

export class Skiploom extends Pokemon {
  types = new SetSchema<Synergy>([Synergy.FLYING, Synergy.FLORA, Synergy.GRASS])
  rarity = Rarity.COMMON
  stars = 2
  evolution = Pkm.JUMPLUFF
  hp = 110
  atk = 9
  def = 1
  speDef = 1
  maxPP = 100
  range = 2
  skill = Ability.ACROBATICS
  attackSprite = AttackSprite.FLYING_RANGE
}

export class Jumpluff extends Pokemon {
  types = new SetSchema<Synergy>([Synergy.FLYING, Synergy.FLORA, Synergy.GRASS])
  rarity = Rarity.COMMON
  stars = 3
  hp = 220
  atk = 18
  def = 1
  speDef = 1
  maxPP = 100
  range = 2
  skill = Ability.ACROBATICS
  attackSprite = AttackSprite.FLYING_RANGE
}

export class Seedot extends Pokemon {
  types = new SetSchema<Synergy>([Synergy.GRASS, Synergy.DARK])
  rarity = Rarity.COMMON
  stars = 1
  evolution = Pkm.NUZLEAF
  hp = 60
  atk = 5
  def = 2
  speDef = 2
  maxPP = 100
  range = 1
  skill = Ability.PAYBACK
  attackSprite = AttackSprite.GRASS_MELEE
}

export class Nuzleaf extends Pokemon {
  types = new SetSchema<Synergy>([Synergy.GRASS, Synergy.DARK])
  rarity = Rarity.COMMON
  stars = 2
  evolution = Pkm.SHIFTRY
  hp = 120
  atk = 9
  def = 2
  speDef = 2
  maxPP = 100
  range = 1
  skill = Ability.PAYBACK
  attackSprite = AttackSprite.GRASS_MELEE
}

export class Shiftry extends Pokemon {
  types = new SetSchema<Synergy>([Synergy.GRASS, Synergy.DARK])
  rarity = Rarity.COMMON
  stars = 3
  hp = 200
  atk = 20
  def = 2
  speDef = 2
  maxPP = 100
  range = 1
  skill = Ability.PAYBACK
  attackSprite = AttackSprite.GRASS_MELEE
}

export class Charmander extends Pokemon {
  types = new SetSchema<Synergy>([Synergy.DRAGON, Synergy.FIRE])
  rarity = Rarity.COMMON
  stars = 1
  evolution = Pkm.CHARMELEON
  hp = 60
  atk = 5
  def = 2
  speDef = 2
  maxPP = 100
  range = 1
  skill = Ability.BLAST_BURN
  attackSprite = AttackSprite.FIRE_MELEE
}

export class Charmeleon extends Pokemon {
  types = new SetSchema<Synergy>([Synergy.DRAGON, Synergy.FIRE])
  rarity = Rarity.COMMON
  stars = 2
  evolution = Pkm.CHARIZARD
  hp = 120
  atk = 9
  def = 2
  speDef = 2
  maxPP = 100
  range = 1
  skill = Ability.BLAST_BURN
  attackSprite = AttackSprite.FIRE_MELEE
}

export class Charizard extends Pokemon {
  types = new SetSchema<Synergy>([Synergy.DRAGON, Synergy.FIRE, Synergy.FLYING])
  rarity = Rarity.COMMON
  stars = 3
  hp = 220
  atk = 20
  def = 2
  speDef = 2
  maxPP = 100
  range = 1
  skill = Ability.BLAST_BURN
  attackSprite = AttackSprite.FIRE_MELEE
}

export class Magikarp extends Pokemon {
  types = new SetSchema<Synergy>([Synergy.WATER])
  rarity = Rarity.SPECIAL
  stars = 1
  evolution = Pkm.GYARADOS
  hp = 30
  atk = 1
  def = 1
  speDef = 1
  maxPP = 50
  range = 1
  skill = Ability.SPLASH
  passive = Passive.MAGIKARP
  attackSprite = AttackSprite.WATER_MELEE

  evolutionRule = new CountEvolutionRule(8)
}

export class Gyarados extends Pokemon {
  types = new SetSchema<Synergy>([
    Synergy.DRAGON,
    Synergy.WATER,
    Synergy.FLYING
  ])
  rarity = Rarity.SPECIAL
  stars = 3
  hp = 300
  atk = 30
  def = 5
  speDef = 1
  maxPP = 100
  range = 1
  skill = Ability.HYDRO_PUMP
  attackSprite = AttackSprite.WATER_MELEE
  onAcquired(player: Player) {
    player.titles.add(Title.FISHERMAN)
  }
}

export class Rattata extends Pokemon {
  types = new SetSchema<Synergy>([Synergy.NORMAL])
  rarity = Rarity.SPECIAL
  stars = 1
  evolution = Pkm.RATICATE
  hp = 30
  atk = 3
  def = 1
  speDef = 1
  maxPP = 100
  range = 1
  skill = Ability.AGILITY
  attackSprite = AttackSprite.NORMAL_MELEE
}

export class Raticate extends Pokemon {
  types = new SetSchema<Synergy>([Synergy.NORMAL])
  rarity = Rarity.SPECIAL
  stars = 2
  hp = 60
  atk = 5
  def = 1
  speDef = 1
  maxPP = 100
  range = 1
  skill = Ability.AGILITY
  attackSprite = AttackSprite.NORMAL_MELEE
}

export class Spearow extends Pokemon {
  types = new SetSchema<Synergy>([Synergy.FLYING, Synergy.NORMAL])
  rarity = Rarity.SPECIAL
  stars = 1
  evolution = Pkm.FEAROW
  hp = 30
  atk = 3
  def = 1
  speDef = 1
  maxPP = 100
  range = 1
  skill = Ability.PECK
  attackSprite = AttackSprite.NORMAL_MELEE
}

export class Fearow extends Pokemon {
  types = new SetSchema<Synergy>([Synergy.FLYING, Synergy.NORMAL])
  rarity = Rarity.SPECIAL
  stars = 2
  hp = 60
  atk = 5
  def = 1
  speDef = 1
  maxPP = 100
  range = 1
  skill = Ability.PECK
  attackSprite = AttackSprite.NORMAL_MELEE
}

export class Meloetta extends Pokemon {
  types = new SetSchema<Synergy>([Synergy.NORMAL, Synergy.SOUND])
  rarity = Rarity.LEGENDARY
  stars = 3
  hp = 250
  atk = 25
  def = 5
  speDef = 5
  maxPP = 60
  range = 4
  skill = Ability.RELIC_SONG
  attackSprite = AttackSprite.PSYCHIC_RANGE
}

export class PirouetteMeloetta extends Pokemon {
  types = new SetSchema<Synergy>([Synergy.NORMAL, Synergy.SOUND])
  rarity = Rarity.LEGENDARY
  stars = 3
  hp = 300
  atk = 30
  def = 5
  speDef = 5
  maxPP = 120
  range = 4
  skill = Ability.DEFAULT
  attackSprite = AttackSprite.PSYCHIC_RANGE
}

export class Lugia extends Pokemon {
  types = new SetSchema<Synergy>([
    Synergy.AQUATIC,
    Synergy.FLYING,
    Synergy.PSYCHIC
  ])
  rarity = Rarity.LEGENDARY
  stars = 3
  hp = 300
  atk = 30
  def = 6
  speDef = 6
  maxPP = 60
  range = 1
  skill = Ability.SKY_ATTACK
  passive = Passive.WINDY
  attackSprite = AttackSprite.FLYING_MELEE
}

export class Giratina extends Pokemon {
  types = new SetSchema<Synergy>([Synergy.DRAGON, Synergy.GHOST])
  rarity = Rarity.LEGENDARY
  stars = 3
  hp = 250
  atk = 35
  def = 6
  speDef = 6
  maxPP = 40
  range = 1
  skill = Ability.SHADOW_SNEAK
  passive = Passive.GIRATINA
  attackSprite = AttackSprite.DRAGON_MELEE

  onChangePosition(
    x: number,
    y: number,
    player: Player,
    lightX: number,
    lightY: number
  ) {
    if (y !== 3) {
      player.transformPokemon(this, Pkm.ORIGIN_GIRATINA)
    }
  }
}

export class OriginGiratina extends Pokemon {
  types = new SetSchema<Synergy>([
    Synergy.DRAGON,
    Synergy.GHOST,
    Synergy.FLYING
  ])
  rarity = Rarity.LEGENDARY
  stars = 3
  hp = 200
  atk = 35
  def = 2
  speDef = 2
  maxPP = 40
  range = 2
  skill = Ability.SHADOW_SNEAK
  passive = Passive.GIRATINA
  attackSprite = AttackSprite.GHOST_RANGE

  onChangePosition(
    x: number,
    y: number,
    player: Player,
    lightX: number,
    lightY: number
  ) {
    if (y === 3) {
      player.transformPokemon(this, Pkm.GIRATINA)
    }
  }
}

export class Zapdos extends Pokemon {
  types = new SetSchema<Synergy>([Synergy.ELECTRIC, Synergy.FLYING])
  rarity = Rarity.LEGENDARY
  stars = 3
  hp = 300
  atk = 30
  def = 3
  speDef = 3
  maxPP = 80
  range = 2
  skill = Ability.CHARGE
  passive = Passive.STORM
  attackSprite = AttackSprite.ELECTRIC_RANGE
}

export class Zeraora extends Pokemon {
  types = new SetSchema<Synergy>([Synergy.ELECTRIC, Synergy.FIGHTING])
  rarity = Rarity.UNIQUE
  stars = 3
  hp = 200
  atk = 20
  def = 5
  speDef = 5
  maxPP = 90
  range = 1
  skill = Ability.PLASMA_FIST
  attackSprite = AttackSprite.ELECTRIC_MELEE
}

export class Miltank extends Pokemon {
  types = new SetSchema<Synergy>([Synergy.NORMAL, Synergy.FIELD])
  rarity = Rarity.UNIQUE
  stars = 3
  hp = 250
  atk = 15
  def = 5
  speDef = 5
  maxPP = 100
  range = 1
  skill = Ability.ROLLOUT
  attackSprite = AttackSprite.NORMAL_MELEE
}

export class Yveltal extends Pokemon {
  types = new SetSchema<Synergy>([Synergy.DARK, Synergy.FLYING])
  rarity = Rarity.LEGENDARY
  stars = 3
  hp = 300
  atk = 25
  def = 6
  speDef = 6
  maxPP = 100
  range = 1
  skill = Ability.DEATH_WING
  attackSprite = AttackSprite.FLYING_MELEE
}

export class Moltres extends Pokemon {
  types = new SetSchema<Synergy>([Synergy.FIRE, Synergy.FLYING])
  rarity = Rarity.LEGENDARY
  stars = 3
  hp = 300
  atk = 30
  def = 3
  speDef = 3
  maxPP = 100
  range = 2
  skill = Ability.OVERHEAT
  attackSprite = AttackSprite.FIRE_RANGE
}

export class Pinsir extends Pokemon {
  types = new SetSchema<Synergy>([Synergy.BUG, Synergy.HUMAN])
  rarity = Rarity.UNIQUE
  stars = 3
  hp = 190
  atk = 25
  def = 3
  speDef = 3
  maxPP = 85
  range = 1
  skill = Ability.GUILLOTINE
  attackSprite = AttackSprite.NORMAL_MELEE
}

export class Articuno extends Pokemon {
  types = new SetSchema<Synergy>([Synergy.ICE, Synergy.FLYING])
  rarity = Rarity.LEGENDARY
  stars = 3
  hp = 300
  atk = 30
  def = 3
  speDef = 3
  maxPP = 120
  range = 2
  skill = Ability.BLIZZARD
  passive = Passive.SNOW
  attackSprite = AttackSprite.FLYING_RANGE
}

export class Dialga extends Pokemon {
  types = new SetSchema<Synergy>([Synergy.DRAGON, Synergy.STEEL])
  rarity = Rarity.LEGENDARY
  stars = 3
  hp = 300
  atk = 25
  def = 5
  speDef = 5
  maxPP = 120
  range = 1
  skill = Ability.ROAR_OF_TIME
  attackSprite = AttackSprite.FIRE_RANGE
}

export class Palkia extends Pokemon {
  types = new SetSchema<Synergy>([Synergy.DRAGON, Synergy.WATER])
  rarity = Rarity.LEGENDARY
  stars = 3
  hp = 300
  atk = 25
  def = 5
  speDef = 5
  maxPP = 120
  range = 1
  skill = Ability.ROAR_OF_TIME
  attackSprite = AttackSprite.DRAGON_MELEE
}

export class Melmetal extends Pokemon {
  types = new SetSchema<Synergy>([Synergy.STEEL])
  rarity = Rarity.LEGENDARY
  stars = 3
  hp = 300
  atk = 30
  def = 5
  speDef = 5
  maxPP = 150
  range = 1
  skill = Ability.DEFAULT
  attackSprite = AttackSprite.DRAGON_MELEE
}

export class Suicune extends Pokemon {
  types = new SetSchema<Synergy>([Synergy.WATER, Synergy.ICE, Synergy.FIELD])
  rarity = Rarity.LEGENDARY
  stars = 3
  hp = 300
  atk = 30
  def = 5
  speDef = 5
  maxPP = 100
  range = 1
  skill = Ability.AQUA_JET
  attackSprite = AttackSprite.WATER_MELEE
}

export class Raikou extends Pokemon {
  types = new SetSchema<Synergy>([Synergy.ELECTRIC, Synergy.FIELD])
  rarity = Rarity.LEGENDARY
  stars = 3
  hp = 300
  atk = 30
  def = 5
  speDef = 5
  maxPP = 130
  range = 1
  skill = Ability.VOLT_SWITCH
  attackSprite = AttackSprite.ELECTRIC_MELEE
}

export class Entei extends Pokemon {
  types = new SetSchema<Synergy>([Synergy.FIRE, Synergy.FIELD])
  rarity = Rarity.LEGENDARY
  stars = 3
  hp = 300
  atk = 30
  def = 5
  speDef = 5
  maxPP = 130
  range = 1
  skill = Ability.FLAME_CHARGE
  attackSprite = AttackSprite.FIRE_MELEE
}

export class Regice extends Pokemon {
  types = new SetSchema<Synergy>([Synergy.ICE, Synergy.HUMAN])
  rarity = Rarity.UNIQUE
  stars = 3
  hp = 200
  atk = 20
  def = 6
  speDef = 10
  maxPP = 100
  range = 1
  skill = Ability.ICICLE_CRASH
  attackSprite = AttackSprite.ICE_MELEE
}

export class Seviper extends Pokemon {
  types = new SetSchema<Synergy>([Synergy.POISON, Synergy.MONSTER])
  rarity = Rarity.UNIQUE
  stars = 3
  hp = 180
  atk = 22
  def = 4
  speDef = 2
  maxPP = 75
  range = 1
  skill = Ability.VENOSHOCK
  attackSprite = AttackSprite.POISON_MELEE
}

export class Lunatone extends Pokemon {
  types = new SetSchema<Synergy>([Synergy.ROCK, Synergy.PSYCHIC, Synergy.DARK])
  rarity = Rarity.UNIQUE
  stars = 3
  hp = 200
  atk = 20
  def = 2
  speDef = 2
  maxPP = 90
  range = 2
  skill = Ability.COSMIC_POWER
  passive = Passive.NIGHT
  attackSprite = AttackSprite.PSYCHIC_RANGE
}

export class Solrock extends Pokemon {
  types = new SetSchema<Synergy>([Synergy.ROCK, Synergy.FIRE, Synergy.LIGHT])
  rarity = Rarity.UNIQUE
  stars = 3
  hp = 200
  atk = 20
  def = 2
  speDef = 2
  maxPP = 90
  range = 2
  skill = Ability.COSMIC_POWER
  passive = Passive.SUN
  attackSprite = AttackSprite.PSYCHIC_RANGE
}

export class Regirock extends Pokemon {
  types = new SetSchema<Synergy>([Synergy.ROCK, Synergy.HUMAN])
  rarity = Rarity.UNIQUE
  stars = 3
  hp = 200
  atk = 20
  def = 10
  speDef = 6
  maxPP = 100
  range = 1
  skill = Ability.STEALTH_ROCKS
  attackSprite = AttackSprite.ROCK_MELEE
}

export class Tauros extends Pokemon {
  types = new SetSchema<Synergy>([Synergy.NORMAL, Synergy.FIELD])
  rarity = Rarity.UNIQUE
  stars = 3
  hp = 200
  atk = 20
  def = 7
  speDef = 2
  maxPP = 100
  range = 1
  skill = Ability.HEAD_SMASH
  attackSprite = AttackSprite.NORMAL_MELEE
}

export class Heracross extends Pokemon {
  types = new SetSchema<Synergy>([Synergy.BUG, Synergy.FIGHTING])
  rarity = Rarity.UNIQUE
  stars = 3
  hp = 190
  atk = 22
  def = 3
  speDef = 3
  maxPP = 100
  range = 1
  skill = Ability.CLOSE_COMBAT
  passive = Passive.GUTS
  attackSprite = AttackSprite.NORMAL_MELEE
}

export class Registeel extends Pokemon {
  types = new SetSchema<Synergy>([Synergy.STEEL, Synergy.HUMAN])
  rarity = Rarity.UNIQUE
  stars = 3
  hp = 200
  atk = 25
  def = 6
  speDef = 6
  maxPP = 100
  range = 1
  skill = Ability.DEFENSE_CURL
  attackSprite = AttackSprite.DRAGON_MELEE
}

export class Regigigas extends Pokemon {
  types = new SetSchema<Synergy>([
    Synergy.NORMAL,
    Synergy.MONSTER,
    Synergy.HUMAN
  ])
  rarity = Rarity.LEGENDARY
  stars = 3
  hp = 300
  atk = 30
  def = 5
  speDef = 5
  maxPP = 100
  range = 1
  skill = Ability.IRON_TAIL
  attackSprite = AttackSprite.DRAGON_MELEE
}

export class Kyogre extends Pokemon {
  types = new SetSchema<Synergy>([Synergy.WATER, Synergy.MONSTER])
  rarity = Rarity.LEGENDARY
  stars = 3
  evolution = Pkm.PRIMAL_KYOGRE
  evolutionRule = new ItemEvolutionRule([Item.BLUE_ORB])
  hp = 300
  atk = 20
  def = 3
  speDef = 3
  maxPP = 100
  range = 3
  skill = Ability.ORIGIN_PULSE
  passive = Passive.PRIMAL
  attackSprite = AttackSprite.WATER_RANGE
}

export class Groudon extends Pokemon {
  types = new SetSchema<Synergy>([Synergy.GROUND, Synergy.FIRE])
  rarity = Rarity.LEGENDARY
  stars = 3
  evolution = Pkm.PRIMAL_GROUDON
  evolutionRule = new ItemEvolutionRule([Item.RED_ORB])
  hp = 300
  atk = 30
  def = 5
  speDef = 5
  maxPP = 100
  range = 1
  skill = Ability.EARTHQUAKE
  passive = Passive.PRIMAL
  attackSprite = AttackSprite.FIRE_MELEE
}

export class Rayquaza extends Pokemon {
  types = new SetSchema<Synergy>([Synergy.DRAGON, Synergy.FLYING])
  rarity = Rarity.LEGENDARY
  stars = 3
  evolution = Pkm.MEGA_RAYQUAZA
  evolutionRule = new ItemEvolutionRule([Item.DELTA_ORB])
  hp = 300
  atk = 30
  def = 5
  speDef = 5
  maxPP = 100
  range = 1
  skill = Ability.DRACO_METEOR
  passive = Passive.PRIMAL
  attackSprite = AttackSprite.DRAGON_MELEE
}

export class Eevee extends Pokemon {
  types = new SetSchema<Synergy>([Synergy.NORMAL, Synergy.FIELD])
  rarity = Rarity.UNCOMMON
  stars = 1
  hp = 90
  atk = 5
  def = 2
  speDef = 2
  maxPP = 100
  range = 1
  skill = Ability.HAPPY_HOUR
  passive = Passive.EEVEE
  attackSprite = AttackSprite.NORMAL_MELEE

  evolutionRule = new ItemEvolutionRule(
    [
      Item.WATER_STONE,
      Item.FIRE_STONE,
      Item.THUNDER_STONE,
      Item.DUSK_STONE,
      Item.MOON_STONE,
      Item.LEAF_STONE,
      Item.DAWN_STONE,
      Item.ICE_STONE
    ],
    (pokemon: Pokemon, player: Player, item?: Item) => {
      switch (item) {
        case Item.WATER_STONE:
          return Pkm.VAPOREON
        case Item.FIRE_STONE:
          return Pkm.FLAREON
        case Item.THUNDER_STONE:
          return Pkm.JOLTEON
        case Item.DUSK_STONE:
          return Pkm.UMBREON
        case Item.MOON_STONE:
          return Pkm.SYLVEON
        case Item.LEAF_STONE:
          return Pkm.LEAFEON
        case Item.DAWN_STONE:
          return Pkm.ESPEON
        case Item.ICE_STONE:
        default:
          return Pkm.GLACEON
      }
    }
  )
}

export class Vaporeon extends Pokemon {
  types = new SetSchema<Synergy>([
    Synergy.WATER,
    Synergy.FIELD,
    Synergy.AQUATIC
  ])
  rarity = Rarity.UNCOMMON
  stars = 2
  hp = 180
  atk = 12
  def = 1
  speDef = 1
  maxPP = 100
  range = 1
  skill = Ability.HAPPY_HOUR
  attackSprite = AttackSprite.WATER_MELEE
}

export class Jolteon extends Pokemon {
  types = new SetSchema<Synergy>([Synergy.ELECTRIC, Synergy.FIELD])
  rarity = Rarity.UNCOMMON
  stars = 2
  hp = 180
  atk = 12
  def = 1
  speDef = 1
  maxPP = 100
  range = 1
  skill = Ability.HAPPY_HOUR
  attackSprite = AttackSprite.ELECTRIC_MELEE
}

export class Flareon extends Pokemon {
  types = new SetSchema<Synergy>([Synergy.FIRE, Synergy.FIELD, Synergy.LIGHT])
  rarity = Rarity.UNCOMMON
  stars = 2
  hp = 180
  atk = 12
  def = 3
  speDef = 2
  maxPP = 80
  range = 1
  skill = Ability.HAPPY_HOUR
  attackSprite = AttackSprite.FIRE_MELEE
}

export class Espeon extends Pokemon {
  types = new SetSchema<Synergy>([Synergy.PSYCHIC, Synergy.FIELD])
  rarity = Rarity.UNCOMMON
  stars = 2
  hp = 180
  atk = 12
  def = 1
  speDef = 1
  maxPP = 80
  range = 1
  skill = Ability.HAPPY_HOUR
  attackSprite = AttackSprite.NORMAL_MELEE
}

export class Umbreon extends Pokemon {
  types = new SetSchema<Synergy>([Synergy.DARK, Synergy.FIELD])
  rarity = Rarity.UNCOMMON
  stars = 2
  hp = 180
  atk = 12
  def = 3
  speDef = 2
  maxPP = 80
  range = 1
  skill = Ability.HAPPY_HOUR
  attackSprite = AttackSprite.DRAGON_MELEE
}

export class Leafeon extends Pokemon {
  types = new SetSchema<Synergy>([Synergy.GRASS, Synergy.FLORA, Synergy.FIELD])
  rarity = Rarity.UNCOMMON
  stars = 2
  hp = 180
  atk = 12
  def = 3
  speDef = 2
  maxPP = 80
  range = 1
  skill = Ability.HAPPY_HOUR
  attackSprite = AttackSprite.GRASS_MELEE
}

export class Sylveon extends Pokemon {
  types = new SetSchema<Synergy>([Synergy.FAIRY, Synergy.FIELD, Synergy.SOUND])
  rarity = Rarity.UNCOMMON
  stars = 2
  hp = 180
  atk = 12
  def = 1
  speDef = 1
  maxPP = 80
  range = 1
  skill = Ability.HAPPY_HOUR
  attackSprite = AttackSprite.FAIRY_MELEE
}

export class Glaceon extends Pokemon {
  types = new SetSchema<Synergy>([Synergy.ICE, Synergy.FIELD])
  rarity = Rarity.UNCOMMON
  stars = 2
  hp = 180
  atk = 12
  def = 1
  speDef = 1
  maxPP = 80
  range = 1
  skill = Ability.HAPPY_HOUR
  attackSprite = AttackSprite.ICE_MELEE
}

export class Volcanion extends Pokemon {
  types = new SetSchema<Synergy>([Synergy.FIRE, Synergy.WATER, Synergy.AQUATIC])
  rarity = Rarity.LEGENDARY
  stars = 3
  hp = 300
  atk = 20
  def = 2
  speDef = 2
  maxPP = 90
  range = 2
  skill = Ability.STEAM_ERUPTION
  attackSprite = AttackSprite.FIRE_RANGE
}

export class Darkrai extends Pokemon {
  types = new SetSchema<Synergy>([Synergy.DARK, Synergy.GHOST])
  rarity = Rarity.LEGENDARY
  stars = 3
  hp = 300
  atk = 30
  def = 2
  speDef = 2
  maxPP = 120
  range = 2
  skill = Ability.DARK_VOID
  attackSprite = AttackSprite.GHOST_RANGE
}

export class Larvesta extends Pokemon {
  types = new SetSchema<Synergy>([Synergy.FIRE, Synergy.BUG])
  rarity = Rarity.EPIC
  stars = 1
  evolution = Pkm.VOLCARONA
  hp = 100
  atk = 10
  def = 2
  speDef = 2
  maxPP = 100
  range = 3
  skill = Ability.FIRE_BLAST
  additional = true
  attackSprite = AttackSprite.PSYCHIC_RANGE
}

export class Volcarona extends Pokemon {
  types = new SetSchema<Synergy>([Synergy.FIRE, Synergy.BUG])
  rarity = Rarity.EPIC
  stars = 2
  hp = 200
  atk = 20
  def = 2
  speDef = 2
  maxPP = 100
  range = 3
  skill = Ability.FIRE_BLAST
  additional = true
  attackSprite = AttackSprite.PSYCHIC_RANGE
}

export class Chatot extends Pokemon {
  types = new SetSchema<Synergy>([Synergy.FLYING, Synergy.SOUND])
  rarity = Rarity.UNIQUE
  stars = 3
  hp = 200
  atk = 20
  def = 2
  speDef = 2
  maxPP = 100
  range = 3
  skill = Ability.CHATTER
  attackSprite = AttackSprite.PSYCHIC_RANGE
}

export class Farfetchd extends Pokemon {
  types = new SetSchema<Synergy>([Synergy.FLYING, Synergy.NORMAL])
  rarity = Rarity.UNIQUE
  stars = 3
  hp = 200
  atk = 20
  def = 4
  speDef = 4
  maxPP = 60
  range = 1
  skill = Ability.RAZOR_WIND
  attackSprite = AttackSprite.NORMAL_MELEE
}

export class Kecleon extends Pokemon {
  types = new SetSchema<Synergy>([])
  rarity = Rarity.UNIQUE
  stars = 3
  hp = 200
  atk = 20
  def = 3
  speDef = 3
  maxPP = 80
  range = 1
  skill = Ability.ILLUSION
  passive = Passive.PROTEAN2
  attackSprite = AttackSprite.NORMAL_MELEE
}

function updateCastform(pokemon: Pokemon, weather: Weather, player: Player) {
  let weatherForm: Pkm = Pkm.CASTFORM
  if (weather === Weather.SNOW) {
    weatherForm = Pkm.CASTFORM_HAIL
  } else if (weather === Weather.RAIN) {
    weatherForm = Pkm.CASTFORM_RAIN
  } else if (weather === Weather.SUN) {
    weatherForm = Pkm.CASTFORM_SUN
  }

  if (pokemon.name === weatherForm) return

  const newPokemon = PokemonFactory.createPokemonFromName(weatherForm, player)
  pokemon.items.forEach((item) => {
    newPokemon.items.add(item)
  })
  newPokemon.positionX = pokemon.positionX
  newPokemon.positionY = pokemon.positionY
  player.board.delete(pokemon.id)
  player.board.set(newPokemon.id, newPokemon)
  player.synergies.update(player.board)
  player.effects.update(player.synergies, player.board)
}

export class Castform extends Pokemon {
  types = new SetSchema<Synergy>([Synergy.NORMAL, Synergy.ARTIFICIAL])
  rarity = Rarity.UNIQUE
  stars = 3
  hp = 180
  atk = 18
  def = 3
  speDef = 3
  maxPP = 80
  range = 2
  skill = Ability.FORECAST
  passive = Passive.CASTFORM
  attackSprite = AttackSprite.PSYCHIC_RANGE

  beforeSimulationStart({ weather, player }) {
    updateCastform(this, weather, player)
  }
}

export class CastformSun extends Pokemon {
  types = new SetSchema<Synergy>([
    Synergy.NORMAL,
    Synergy.ARTIFICIAL,
    Synergy.FIRE
  ])
  rarity = Rarity.UNIQUE
  stars = 3
  hp = 180
  atk = 18
  def = 3
  speDef = 3
  maxPP = 80
  range = 2
  skill = Ability.FORECAST
  passive = Passive.CASTFORM
  attackSprite = AttackSprite.DRAGON_RANGE

  beforeSimulationStart({ weather, player }) {
    updateCastform(this, weather, player)
  }
}

export class CastformRain extends Pokemon {
  types = new SetSchema<Synergy>([
    Synergy.NORMAL,
    Synergy.ARTIFICIAL,
    Synergy.WATER
  ])
  rarity = Rarity.UNIQUE
  stars = 3
  hp = 180
  atk = 18
  def = 3
  speDef = 3
  maxPP = 80
  range = 2
  skill = Ability.FORECAST
  passive = Passive.CASTFORM
  attackSprite = AttackSprite.WATER_RANGE

  beforeSimulationStart({ weather, player }) {
    updateCastform(this, weather, player)
  }
}

export class CastformHail extends Pokemon {
  types = new SetSchema<Synergy>([
    Synergy.NORMAL,
    Synergy.ARTIFICIAL,
    Synergy.ICE
  ])
  rarity = Rarity.UNIQUE
  stars = 3
  hp = 180
  atk = 18
  def = 3
  speDef = 3
  maxPP = 80
  range = 2
  skill = Ability.FORECAST
  passive = Passive.CASTFORM
  attackSprite = AttackSprite.ICE_RANGE

  beforeSimulationStart({ weather, player }) {
    updateCastform(this, weather, player)
  }
}

export class Landorus extends Pokemon {
  types = new SetSchema<Synergy>([Synergy.GROUND, Synergy.FLYING])
  rarity = Rarity.UNIQUE
  stars = 3
  hp = 200
  atk = 20
  def = 3
  speDef = 3
  maxPP = 100
  range = 2
  skill = Ability.DEFAULT //Ability.ROCK_SLIDE
  passive = Passive.NONE //Passive.SANDSTORM
  attackSprite = AttackSprite.FLYING_RANGE
}

export class Thundurus extends Pokemon {
  types = new SetSchema<Synergy>([Synergy.ELECTRIC, Synergy.FLYING])
  rarity = Rarity.UNIQUE
  stars = 3
  hp = 200
  atk = 20
  def = 3
  speDef = 3
  maxPP = 80
  range = 3
  skill = Ability.DEFAULT //Ability.THUNDER
  passive = Passive.NONE //Passive.STORM
  attackSprite = AttackSprite.ELECTRIC_RANGE
}

export class Tornadus extends Pokemon {
  types = new SetSchema<Synergy>([
    Synergy.FLYING,
    Synergy.HUMAN,
    Synergy.MONSTER
  ])
  rarity = Rarity.UNIQUE
  stars = 3
  hp = 200
  atk = 20
  def = 2
  speDef = 2
  maxPP = 70
  range = 3
  skill = Ability.TRI_ATTACK
  passive = Passive.WINDY
  attackSprite = AttackSprite.FLYING_RANGE
}

export class Keldeo extends Pokemon {
  types = new SetSchema<Synergy>([Synergy.WATER, Synergy.FIGHTING])
  rarity = Rarity.UNIQUE
  stars = 3
  hp = 200
  atk = 20
  def = 3
  speDef = 3
  maxPP = 100
  range = 2
  skill = Ability.AQUA_JET
  attackSprite = AttackSprite.WATER_RANGE
}

export class Terrakion extends Pokemon {
  types = new SetSchema<Synergy>([Synergy.ROCK, Synergy.FIGHTING])
  rarity = Rarity.UNIQUE
  stars = 3
  hp = 200
  atk = 20
  def = 6
  speDef = 6
  maxPP = 100
  range = 1
  skill = Ability.DEFAULT
  attackSprite = AttackSprite.ROCK_MELEE
}

export class Virizion extends Pokemon {
  types = new SetSchema<Synergy>([Synergy.GRASS, Synergy.FIGHTING])
  rarity = Rarity.UNIQUE
  stars = 3
  hp = 200
  atk = 20
  def = 6
  speDef = 6
  maxPP = 150
  range = 1
  skill = Ability.SACRED_SWORD
  attackSprite = AttackSprite.GRASS_MELEE
}

export class Cobalion extends Pokemon {
  types = new SetSchema<Synergy>([Synergy.STEEL, Synergy.FIGHTING])
  rarity = Rarity.UNIQUE
  stars = 3
  hp = 200
  atk = 20
  def = 6
  speDef = 6
  maxPP = 100
  range = 1
  skill = Ability.SEISMIC_TOSS
  attackSprite = AttackSprite.FIGHTING_MELEE
}

export class Mawile extends Pokemon {
  types = new SetSchema<Synergy>([
    Synergy.STEEL,
    Synergy.FAIRY,
    Synergy.MONSTER
  ])
  rarity = Rarity.UNIQUE
  stars = 3
  hp = 180
  atk = 15
  def = 6
  speDef = 6
  maxPP = 80
  range = 1
  skill = Ability.BITE
  passive = Passive.MAWILE
  attackSprite = AttackSprite.FIGHTING_MELEE
  afterSimulationStart({
    entity,
    simulation
  }: {
    entity: IPokemonEntity
    simulation: Simulation
  }) {
    const mawile = entity as PokemonEntity
    AbilityStrategies[Ability.ATTRACT].process(
      mawile,
      mawile.state,
      simulation.board,
      mawile,
      false
    )
  }
}

export class Phione extends Pokemon {
  types = new SetSchema<Synergy>([Synergy.WATER, Synergy.BUG, Synergy.AQUATIC])
  rarity = Rarity.UNIQUE
  stars = 3
  evolution = Pkm.MANAPHY
  evolutionRule = new ItemEvolutionRule([Item.AQUA_EGG])
  hp = 160
  atk = 14
  def = 2
  speDef = 2
  maxPP = 100
  range = 3
  skill = Ability.NASTY_PLOT
  passive = Passive.PHIONE
  attackSprite = AttackSprite.PSYCHIC_RANGE
}

export class Manaphy extends Pokemon {
  types = new SetSchema<Synergy>([Synergy.WATER, Synergy.BUG, Synergy.AQUATIC])
  rarity = Rarity.UNIQUE
  stars = 4
  hp = 240
  atk = 16
  def = 4
  speDef = 4
  maxPP = 100
  range = 3
  skill = Ability.NASTY_PLOT
  attackSprite = AttackSprite.PSYCHIC_RANGE
}

export class Rotom extends Pokemon {
  types = new SetSchema<Synergy>([Synergy.ELECTRIC, Synergy.GHOST])
  rarity = Rarity.UNIQUE
  stars = 3
  hp = 200
  atk = 12
  def = 3
  speDef = 3
  maxPP = 100
  range = 3
  skill = Ability.CALM_MIND
  attackSprite = AttackSprite.ELECTRIC_RANGE
}

export class Spiritomb extends Pokemon {
  types = new SetSchema<Synergy>([Synergy.DARK, Synergy.GHOST])
  rarity = Rarity.UNIQUE
  stars = 3
  hp = 200
  atk = 20
  def = 2
  speDef = 2
  maxPP = 80
  range = 2
  skill = Ability.NIGHT_SLASH
  attackSprite = AttackSprite.GHOST_RANGE
}

export class Absol extends Pokemon {
  types = new SetSchema<Synergy>([Synergy.DARK, Synergy.FIELD])
  rarity = Rarity.UNIQUE
  stars = 3
  hp = 200
  atk = 20
  def = 5
  speDef = 5
  maxPP = 100
  range = 1
  skill = Ability.THIEF
  attackSprite = AttackSprite.DRAGON_MELEE
}

export class Delibird extends Pokemon {
  types = new SetSchema<Synergy>([Synergy.ICE, Synergy.FLYING, Synergy.FIELD])
  rarity = Rarity.UNIQUE
  stars = 3
  hp = 200
  atk = 20
  def = 5
  speDef = 5
  maxPP = 100
  range = 1
  skill = Ability.PRESENT
  attackSprite = AttackSprite.ICE_MELEE
}

export class IronBundle extends Pokemon {
  types = new SetSchema<Synergy>([
    Synergy.ICE,
    Synergy.FLYING,
    Synergy.ARTIFICIAL
  ])
  rarity = Rarity.UNIQUE
  stars = 3
  hp = 200
  atk = 16
  def = 4
  speDef = 4
  maxPP = 100
  range = 1
  skill = Ability.AURORA_BEAM
  attackSprite = AttackSprite.ICE_MELEE
}

export class Lapras extends Pokemon {
  types = new SetSchema<Synergy>([Synergy.WATER, Synergy.ICE])
  rarity = Rarity.UNIQUE
  stars = 3
  hp = 250
  atk = 12
  def = 6
  speDef = 6
  maxPP = 100
  range = 1
  skill = Ability.DIVE
  attackSprite = AttackSprite.WATER_MELEE
}

export class Latias extends Pokemon {
  types = new SetSchema<Synergy>([Synergy.DRAGON, Synergy.PSYCHIC])
  rarity = Rarity.UNIQUE
  stars = 3
  hp = 120
  atk = 10
  def = 2
  speDef = 2
  maxPP = 90
  range = 3
  skill = Ability.MIST_BALL
  passive = Passive.SHARED_VISION
  attackSprite = AttackSprite.FIRE_RANGE
}

export class Latios extends Pokemon {
  types = new SetSchema<Synergy>([Synergy.DRAGON, Synergy.PSYCHIC])
  rarity = Rarity.UNIQUE
  stars = 3
  hp = 120
  atk = 10
  def = 2
  speDef = 2
  maxPP = 90
  range = 3
  skill = Ability.LUSTER_PURGE
  passive = Passive.SHARED_VISION
  attackSprite = AttackSprite.FIRE_RANGE
}

export class Uxie extends Pokemon {
  types = new SetSchema<Synergy>([Synergy.PSYCHIC, Synergy.FAIRY])
  rarity = Rarity.UNIQUE
  stars = 3
  hp = 200
  atk = 12
  def = 3
  speDef = 3
  maxPP = 80
  range = 3
  skill = Ability.KNOWLEDGE_THIEF
  attackSprite = AttackSprite.PSYCHIC_RANGE
}

export class Mesprit extends Pokemon {
  types = new SetSchema<Synergy>([Synergy.PSYCHIC, Synergy.FAIRY])
  rarity = Rarity.UNIQUE
  stars = 3
  hp = 200
  atk = 12
  def = 3
  speDef = 3
  maxPP = 90
  range = 3
  skill = Ability.SONG_OF_DESIRE
  attackSprite = AttackSprite.PSYCHIC_RANGE
}

export class Azelf extends Pokemon {
  types = new SetSchema<Synergy>([Synergy.PSYCHIC, Synergy.FAIRY])
  rarity = Rarity.UNIQUE
  stars = 3
  hp = 200
  atk = 12
  def = 3
  speDef = 3
  maxPP = 90
  range = 3
  skill = Ability.CONFUSING_MIND
  attackSprite = AttackSprite.PSYCHIC_RANGE
}

export class Mew extends Pokemon {
  types = new SetSchema<Synergy>([Synergy.PSYCHIC, Synergy.FIELD])
  rarity = Rarity.UNIQUE
  stars = 3
  hp = 200
  atk = 16
  def = 2
  speDef = 2
  maxPP = 80
  range = 4
  skill = Ability.TELEPORT
  passive = Passive.SYNCHRO
  attackSprite = AttackSprite.PSYCHIC_RANGE
}

export class Mewtwo extends Pokemon {
  types = new SetSchema<Synergy>([
    Synergy.PSYCHIC,
    Synergy.MONSTER,
    Synergy.ARTIFICIAL
  ])
  rarity = Rarity.LEGENDARY
  stars = 3
  hp = 200
  atk = 30
  def = 2
  speDef = 5
  maxPP = 110
  range = 3
  skill = Ability.DYNAMAX_CANNON
  attackSprite = AttackSprite.PSYCHIC_RANGE
}

export class Marshadow extends Pokemon {
  types = new SetSchema<Synergy>([Synergy.GHOST, Synergy.FIGHTING])
  rarity = Rarity.LEGENDARY
  stars = 3
  hp = 250
  atk = 28
  def = 5
  speDef = 5
  maxPP = 120
  range = 1
  skill = Ability.SPECTRAL_THIEF
  attackSprite = AttackSprite.FIGHTING_MELEE
}

export class Kyurem extends Pokemon {
  types = new SetSchema<Synergy>([Synergy.DRAGON, Synergy.ICE])
  rarity = Rarity.LEGENDARY
  stars = 3
  hp = 300
  atk = 30
  def = 5
  speDef = 5
  maxPP = 100
  range = 3
  skill = Ability.DEFAULT //Ability.BLIZZARD
  passive = Passive.NONE // Passive.SNOW
  attackSprite = AttackSprite.FIRE_RANGE
}

export class Reshiram extends Pokemon {
  types = new SetSchema<Synergy>([Synergy.DRAGON, Synergy.FIRE])
  rarity = Rarity.LEGENDARY
  stars = 3
  hp = 200
  atk = 30
  def = 3
  speDef = 6
  maxPP = 100
  range = 3
  skill = Ability.BLUE_FLARE
  attackSprite = AttackSprite.FIRE_RANGE
}

export class Zekrom extends Pokemon {
  types = new SetSchema<Synergy>([Synergy.DRAGON, Synergy.ELECTRIC])
  rarity = Rarity.LEGENDARY
  stars = 3
  hp = 200
  atk = 30
  def = 3
  speDef = 6
  maxPP = 100
  range = 3
  skill = Ability.FUSION_BOLT
  attackSprite = AttackSprite.ELECTRIC_RANGE
}

export class Celebi extends Pokemon {
  types = new SetSchema<Synergy>([Synergy.GRASS, Synergy.PSYCHIC])
  rarity = Rarity.LEGENDARY
  stars = 3
  hp = 300
  atk = 30
  def = 5
  speDef = 5
  maxPP = 100
  range = 3
  skill = Ability.AURORA_VEIL
  attackSprite = AttackSprite.GRASS_RANGE
}

export class Victini extends Pokemon {
  types = new SetSchema<Synergy>([Synergy.FIRE, Synergy.PSYCHIC])
  rarity = Rarity.LEGENDARY
  stars = 3
  hp = 300
  atk = 30
  def = 5
  speDef = 5
  maxPP = 100
  range = 1
  skill = Ability.SEARING_SHOT
  attackSprite = AttackSprite.FIRE_MELEE
}

export class Jirachi extends Pokemon {
  types = new SetSchema<Synergy>([Synergy.STEEL, Synergy.PSYCHIC])
  rarity = Rarity.LEGENDARY
  stars = 3
  hp = 220
  atk = 30
  def = 5
  speDef = 5
  maxPP = 60
  range = 3
  skill = Ability.WISH
  attackSprite = AttackSprite.PSYCHIC_RANGE
}

export class Arceus extends Pokemon {
  types = new SetSchema<Synergy>([])
  rarity = Rarity.LEGENDARY
  stars = 3
  hp = 300
  atk = 25
  def = 5
  speDef = 5
  maxPP = 100
  range = 1
  skill = Ability.JUDGEMENT
  passive = Passive.PROTEAN3
  attackSprite = AttackSprite.DRAGON_MELEE
}

export class Deoxys extends Pokemon {
  types = new SetSchema<Synergy>([
    Synergy.PSYCHIC,
    Synergy.HUMAN,
    Synergy.ARTIFICIAL
  ])
  rarity = Rarity.LEGENDARY
  stars = 3
  hp = 220
  atk = 30
  def = 5
  speDef = 5
  maxPP = 100
  range = 1
  skill = Ability.PROTECT
  attackSprite = AttackSprite.PSYCHIC_RANGE
}

export class Shaymin extends Pokemon {
  types = new SetSchema<Synergy>([Synergy.GRASS, Synergy.FLORA])
  rarity = Rarity.LEGENDARY
  stars = 3
  evolution = Pkm.SHAYMIN_SKY
  evolutionRule = new ItemEvolutionRule([Item.GRACIDEA_FLOWER])
  hp = 200
  atk = 30
  def = 5
  speDef = 5
  maxPP = 100
  range = 3
  skill = Ability.SEED_FLARE
  passive = Passive.SHAYMIN
  attackSprite = AttackSprite.GRASS_RANGE
}

export class ShayminSky extends Pokemon {
  types = new SetSchema<Synergy>([Synergy.GRASS, Synergy.FLORA, Synergy.FLYING])
  rarity = Rarity.LEGENDARY
  stars = 4
  hp = 300
  atk = 30
  def = 5
  speDef = 5
  maxPP = 100
  range = 3
  skill = Ability.SEED_FLARE
  attackSprite = AttackSprite.GRASS_RANGE
}

export class Cresselia extends Pokemon {
  types = new SetSchema<Synergy>([
    Synergy.PSYCHIC,
    Synergy.FAIRY,
    Synergy.LIGHT
  ])
  rarity = Rarity.LEGENDARY
  stars = 3
  hp = 300
  atk = 15
  def = 5
  speDef = 5
  maxPP = 60
  range = 3
  skill = Ability.WISH
  attackSprite = AttackSprite.PSYCHIC_RANGE
}

export class Heatran extends Pokemon {
  types = new SetSchema<Synergy>([Synergy.FIRE, Synergy.STEEL])
  rarity = Rarity.LEGENDARY
  stars = 3
  hp = 280
  atk = 20
  def = 5
  speDef = 5
  maxPP = 100
  range = 2
  skill = Ability.MAGMA_STORM
  attackSprite = AttackSprite.FIRE_RANGE
}

export class HooH extends Pokemon {
  types = new SetSchema<Synergy>([Synergy.FIRE, Synergy.FLYING, Synergy.LIGHT])
  rarity = Rarity.LEGENDARY
  stars = 3
  hp = 300
  atk = 30
  def = 3
  speDef = 3
  maxPP = 100
  range = 3
  skill = Ability.FIRE_SPIN
  passive = Passive.SUN
  attackSprite = AttackSprite.FIRE_RANGE
}

export class Torkoal extends Pokemon {
  types = new SetSchema<Synergy>([Synergy.FIRE, Synergy.GROUND])
  rarity = Rarity.UNIQUE
  stars = 3
  hp = 240
  atk = 10
  def = 10
  speDef = 2
  maxPP = 105
  range = 1
  skill = Ability.SMOKE_SCREEN
  attackSprite = AttackSprite.FIRE_MELEE
}

export class PrimalGroudon extends Pokemon {
  types = new SetSchema<Synergy>([Synergy.GROUND, Synergy.FIRE])
  rarity = Rarity.MYTHICAL
  stars = 4
  hp = 400
  atk = 30
  def = 10
  speDef = 10
  maxPP = 100
  range = 1
  skill = Ability.EARTHQUAKE
  passive = Passive.SANDSTORM
  attackSprite = AttackSprite.FIRE_MELEE
}

export class PrimalKyogre extends Pokemon {
  types = new SetSchema<Synergy>([
    Synergy.WATER,
    Synergy.ELECTRIC,
    Synergy.MONSTER
  ])
  rarity = Rarity.MYTHICAL
  stars = 4
  hp = 400
  atk = 20
  def = 3
  speDef = 3
  maxPP = 100
  range = 3
  skill = Ability.ORIGIN_PULSE
  passive = Passive.RAIN
  attackSprite = AttackSprite.WATER_RANGE
}

export class MegaRayquaza extends Pokemon {
  types = new SetSchema<Synergy>([Synergy.DRAGON, Synergy.FLYING])
  rarity = Rarity.MYTHICAL
  stars = 4
  hp = 400
  atk = 30
  def = 5
  speDef = 5
  maxPP = 100
  range = 3
  skill = Ability.DRACO_METEOR
  passive = Passive.AIRLOCK
  attackSprite = AttackSprite.FIRE_RANGE
}

export class Oddish extends Pokemon {
  types = new SetSchema<Synergy>([Synergy.FLORA, Synergy.POISON, Synergy.GRASS])
  rarity = Rarity.SPECIAL
  stars = 1
  evolution = Pkm.GLOOM
  hp = 90
  atk = 9
  def = 2
  speDef = 2
  maxPP = 100
  range = 1
  skill = Ability.STUN_SPORE
  attackSprite = AttackSprite.GRASS_MELEE
}

export class Gloom extends Pokemon {
  types = new SetSchema<Synergy>([Synergy.FLORA, Synergy.POISON, Synergy.GRASS])
  rarity = Rarity.SPECIAL
  stars = 2
  evolution = Pkm.VILEPLUME
  hp = 160
  atk = 18
  def = 3
  speDef = 3
  maxPP = 100
  range = 1
  skill = Ability.STUN_SPORE
  attackSprite = AttackSprite.GRASS_MELEE
}

export class Vileplume extends Pokemon {
  types = new SetSchema<Synergy>([Synergy.FLORA, Synergy.POISON, Synergy.GRASS])
  rarity = Rarity.SPECIAL
  stars = 3
  evolution = Pkm.BELLOSSOM
  hp = 260
  atk = 20
  def = 4
  speDef = 4
  maxPP = 100
  range = 1
  skill = Ability.STUN_SPORE
  attackSprite = AttackSprite.GRASS_MELEE
}

export class Bellossom extends Pokemon {
  types = new SetSchema<Synergy>([Synergy.FLORA, Synergy.POISON, Synergy.GRASS])
  rarity = Rarity.SPECIAL
  stars = 4
  hp = 360
  atk = 27
  def = 5
  speDef = 5
  maxPP = 100
  range = 1
  skill = Ability.STUN_SPORE
  attackSprite = AttackSprite.GRASS_MELEE
}

export class Amaura extends Pokemon {
  types = new SetSchema<Synergy>([Synergy.FOSSIL, Synergy.ICE])
  rarity = Rarity.EPIC
  stars = 1
  evolution = Pkm.AURORUS
  hp = 130
  atk = 7
  def = 3
  speDef = 3
  maxPP = 100
  range = 1
  skill = Ability.ICICLE_CRASH
  additional = true
  attackSprite = AttackSprite.ROCK_MELEE
}

export class Aurorus extends Pokemon {
  types = new SetSchema<Synergy>([Synergy.FOSSIL, Synergy.ICE])
  rarity = Rarity.EPIC
  stars = 2
  hp = 280
  atk = 18
  def = 5
  speDef = 5
  maxPP = 100
  range = 1
  skill = Ability.ICICLE_CRASH
  additional = true
  attackSprite = AttackSprite.ROCK_MELEE
}

export class Carbink extends Pokemon {
  types = new SetSchema<Synergy>([Synergy.FOSSIL, Synergy.ROCK, Synergy.FAIRY])
  rarity = Rarity.EPIC
  stars = 1
  evolution = Pkm.DIANCIE
  hp = 125
  atk = 7
  def = 4
  speDef = 2
  maxPP = 100
  range = 1
  skill = Ability.DIAMOND_STORM
  additional = true
  attackSprite = AttackSprite.FAIRY_MELEE
}

export class Diancie extends Pokemon {
  types = new SetSchema<Synergy>([Synergy.FOSSIL, Synergy.ROCK, Synergy.FAIRY])
  rarity = Rarity.EPIC
  stars = 2
  hp = 300
  atk = 10
  def = 8
  speDef = 4
  maxPP = 100
  range = 1
  skill = Ability.DIAMOND_STORM
  additional = true
  attackSprite = AttackSprite.FAIRY_MELEE
}

export class Sunkern extends Pokemon {
  types = new SetSchema<Synergy>([Synergy.GRASS, Synergy.FIRE, Synergy.FLORA])
  rarity = Rarity.EPIC
  stars = 1
  evolution = Pkm.SUNFLORA
  hp = 80
  atk = 8
  def = 3
  speDef = 3
  maxPP = 100
  range = 2
  skill = Ability.SOLAR_BEAM
  additional = true
  attackSprite = AttackSprite.FIRE_RANGE
}

export class Sunflora extends Pokemon {
  types = new SetSchema<Synergy>([Synergy.GRASS, Synergy.FIRE, Synergy.FLORA])
  rarity = Rarity.EPIC
  stars = 2
  hp = 160
  atk = 18
  def = 5
  speDef = 5
  maxPP = 80
  range = 2
  skill = Ability.SOLAR_BEAM
  additional = true
  attackSprite = AttackSprite.FIRE_RANGE
}

export class Mankey extends Pokemon {
  types = new SetSchema<Synergy>([Synergy.FIGHTING, Synergy.FIELD])
  rarity = Rarity.EPIC
  stars = 1
  evolution = Pkm.PRIMEAPE
  hp = 120
  atk = 8
  def = 3
  speDef = 2
  maxPP = 90
  range = 1
  skill = Ability.THRASH
  additional = true
  attackSprite = AttackSprite.FIGHTING_MELEE
}

export class Primeape extends Pokemon {
  types = new SetSchema<Synergy>([Synergy.FIGHTING, Synergy.FIELD])
  rarity = Rarity.EPIC
  stars = 2
  hp = 240
  atk = 21
  def = 6
  speDef = 2
  maxPP = 90
  range = 1
  skill = Ability.THRASH
  additional = true
  attackSprite = AttackSprite.FIGHTING_MELEE
}

export class Anorith extends Pokemon {
  types = new SetSchema<Synergy>([Synergy.FOSSIL, Synergy.BUG, Synergy.AQUATIC])
  rarity = Rarity.UNCOMMON
  stars = 1
  evolution = Pkm.ARMALDO
  hp = 60
  atk = 6
  def = 2
  speDef = 1
  maxPP = 100
  range = 1
  skill = Ability.ROCK_SMASH
  additional = true
  attackSprite = AttackSprite.ROCK_MELEE
}

export class Armaldo extends Pokemon {
  types = new SetSchema<Synergy>([Synergy.FOSSIL, Synergy.BUG, Synergy.AQUATIC])
  rarity = Rarity.UNCOMMON
  stars = 2
  hp = 130
  atk = 15
  def = 3
  speDef = 2
  maxPP = 100
  range = 1
  skill = Ability.ROCK_SMASH
  additional = true
  attackSprite = AttackSprite.ROCK_MELEE
}

export class Wynaut extends Pokemon {
  types = new SetSchema<Synergy>([Synergy.PSYCHIC, Synergy.BABY])
  rarity = Rarity.RARE
  stars = 1
  evolution = Pkm.WOBBUFFET
  hp = 110
  atk = 7
  def = 2
  speDef = 2
  maxPP = 100
  range = 1
  skill = Ability.COUNTER
  passive = Passive.WOBBUFFET
  additional = true
  attackSprite = AttackSprite.FIGHTING_MELEE
}

export class Wobbuffet extends Pokemon {
  types = new SetSchema<Synergy>([Synergy.PSYCHIC])
  rarity = Rarity.RARE
  stars = 2
  hp = 280
  atk = 18
  def = 4
  speDef = 4
  maxPP = 100
  range = 1
  skill = Ability.COUNTER
  passive = Passive.WOBBUFFET
  additional = true
  attackSprite = AttackSprite.ROCK_MELEE
}

export class Archen extends Pokemon {
  types = new SetSchema<Synergy>([Synergy.FOSSIL, Synergy.ROCK, Synergy.FLYING])
  rarity = Rarity.RARE
  stars = 1
  evolution = Pkm.ARCHEOPS
  hp = 80
  atk = 6
  def = 3
  speDef = 3
  maxPP = 90
  range = 1
  skill = Ability.ROCK_SMASH
  additional = true
  attackSprite = AttackSprite.ROCK_MELEE
}

export class Archeops extends Pokemon {
  types = new SetSchema<Synergy>([Synergy.FOSSIL, Synergy.ROCK, Synergy.FLYING])
  rarity = Rarity.RARE
  stars = 2
  hp = 180
  atk = 14
  def = 5
  speDef = 5
  maxPP = 90
  range = 2
  skill = Ability.ROCK_SMASH
  additional = true
  attackSprite = AttackSprite.ROCK_MELEE
}

export class Gligar extends Pokemon {
  types = new SetSchema<Synergy>([
    Synergy.GROUND,
    Synergy.POISON,
    Synergy.FLYING
  ])
  rarity = Rarity.UNIQUE
  stars = 3
  evolution = Pkm.GLISCOR
  evolutionRule = new ItemEvolutionRule([Item.RAZOR_FANG])
  hp = 150
  atk = 16
  def = 3
  speDef = 3
  maxPP = 90
  range = 1
  skill = Ability.POISON_JAB
  passive = Passive.GLIGAR
  attackSprite = AttackSprite.ROCK_MELEE
}

export class Gliscor extends Pokemon {
  types = new SetSchema<Synergy>([
    Synergy.GROUND,
    Synergy.POISON,
    Synergy.FLYING
  ])
  rarity = Rarity.UNIQUE
  stars = 4
  hp = 170
  atk = 18
  def = 4
  speDef = 4
  maxPP = 90
  range = 1
  skill = Ability.POISON_JAB
  passive = Passive.POISON_HEAL
  additional = true
  attackSprite = AttackSprite.ROCK_MELEE
}

export class Shieldon extends Pokemon {
  types = new SetSchema<Synergy>([Synergy.FOSSIL, Synergy.STEEL])
  rarity = Rarity.RARE
  stars = 1
  evolution = Pkm.BASTIODON
  hp = 90
  atk = 6
  def = 5
  speDef = 3
  maxPP = 100
  range = 1
  skill = Ability.IRON_DEFENSE
  additional = true
  attackSprite = AttackSprite.ROCK_MELEE
}

export class Bastiodon extends Pokemon {
  types = new SetSchema<Synergy>([Synergy.FOSSIL, Synergy.STEEL])
  rarity = Rarity.RARE
  stars = 2
  hp = 250
  atk = 10
  def = 8
  speDef = 4
  maxPP = 100
  range = 1
  skill = Ability.IRON_DEFENSE
  additional = true
  attackSprite = AttackSprite.ROCK_MELEE
}

export class Tirtouga extends Pokemon {
  types = new SetSchema<Synergy>([Synergy.FOSSIL, Synergy.WATER])
  rarity = Rarity.UNCOMMON
  stars = 1
  evolution = Pkm.CARRACOSTA
  hp = 120
  atk = 7
  def = 4
  speDef = 2
  maxPP = 100
  range = 1
  skill = Ability.DEFAULT
  additional = true
  attackSprite = AttackSprite.ROCK_MELEE
}

export class Carracosta extends Pokemon {
  types = new SetSchema<Synergy>([Synergy.FOSSIL, Synergy.WATER])
  rarity = Rarity.RARE
  stars = 2
  hp = 240
  atk = 14
  def = 7
  speDef = 4
  maxPP = 100
  range = 1
  skill = Ability.DEFAULT
  additional = true
  attackSprite = AttackSprite.ROCK_MELEE
}

export class Lileep extends Pokemon {
  types = new SetSchema<Synergy>([Synergy.FOSSIL, Synergy.GRASS, Synergy.FLORA])
  rarity = Rarity.RARE
  stars = 1
  evolution = Pkm.CRADILY
  hp = 70
  atk = 7
  def = 2
  speDef = 2
  maxPP = 100
  range = 2
  skill = Ability.LEECH_SEED
  additional = true
  attackSprite = AttackSprite.ROCK_MELEE
}

export class Cradily extends Pokemon {
  types = new SetSchema<Synergy>([Synergy.FOSSIL, Synergy.GRASS, Synergy.FLORA])
  rarity = Rarity.RARE
  stars = 2
  hp = 150
  atk = 21
  def = 3
  speDef = 3
  maxPP = 100
  range = 2
  skill = Ability.LEECH_SEED
  additional = true
  attackSprite = AttackSprite.ROCK_MELEE
}

export class Cranidos extends Pokemon {
  types = new SetSchema<Synergy>([Synergy.FOSSIL, Synergy.MONSTER])
  rarity = Rarity.UNCOMMON
  stars = 1
  evolution = Pkm.RAMPARDOS
  hp = 60
  atk = 7
  def = 2
  speDef = 1
  maxPP = 100
  range = 1
  skill = Ability.HEAD_SMASH
  additional = true
  attackSprite = AttackSprite.ROCK_MELEE
}

export class Rampardos extends Pokemon {
  types = new SetSchema<Synergy>([Synergy.FOSSIL, Synergy.MONSTER])
  rarity = Rarity.UNCOMMON
  stars = 2
  hp = 160
  atk = 15
  def = 3
  speDef = 1
  maxPP = 100
  range = 1
  skill = Ability.HEAD_SMASH
  additional = true
  attackSprite = AttackSprite.ROCK_MELEE
}

export class Kabuto extends Pokemon {
  types = new SetSchema<Synergy>([Synergy.FOSSIL, Synergy.WATER])
  rarity = Rarity.RARE
  stars = 1
  evolution = Pkm.KABUTOPS
  hp = 80
  atk = 8
  def = 3
  speDef = 3
  maxPP = 90
  range = 1
  skill = Ability.HEAL_BLOCK
  additional = true
  attackSprite = AttackSprite.ROCK_MELEE
}

export class Kabutops extends Pokemon {
  types = new SetSchema<Synergy>([Synergy.FOSSIL, Synergy.WATER])
  rarity = Rarity.RARE
  stars = 2
  hp = 190
  atk = 22
  def = 4
  speDef = 4
  maxPP = 90
  range = 1
  skill = Ability.HEAL_BLOCK
  additional = true
  attackSprite = AttackSprite.ROCK_MELEE
}

export class Omanyte extends Pokemon {
  types = new SetSchema<Synergy>([Synergy.FOSSIL, Synergy.WATER])
  rarity = Rarity.UNCOMMON
  stars = 1
  evolution = Pkm.OMASTAR
  hp = 70
  atk = 6
  def = 2
  speDef = 3
  maxPP = 90
  range = 2
  skill = Ability.ROCK_TOMB
  additional = true
  attackSprite = AttackSprite.ROCK_MELEE
}

export class Omastar extends Pokemon {
  types = new SetSchema<Synergy>([Synergy.FOSSIL, Synergy.WATER])
  rarity = Rarity.UNCOMMON
  stars = 2
  hp = 150
  atk = 14
  def = 3
  speDef = 4
  maxPP = 90
  range = 2
  skill = Ability.ROCK_TOMB
  additional = true
  attackSprite = AttackSprite.ROCK_MELEE
}
export class Clamperl extends Pokemon {
  types = new SetSchema<Synergy>([
    Synergy.FOSSIL,
    Synergy.WATER,
    Synergy.AQUATIC
  ])
  rarity = Rarity.EPIC
  stars = 1
  evolution = Pkm.HUNTAIL
  hp = 100
  atk = 7
  def = 4
  speDef = 2
  maxPP = 80
  range = 1
  skill = Ability.ROCK_TOMB
  passive = Passive.BIVALVE
  additional = true
  attackSprite = AttackSprite.WATER_MELEE
  evolutionRule = new CountEvolutionRule(
    3,
    (pokemon: Pokemon, player: Player) => {
      if (
        Math.max(
          ...values(player.board)
            .filter((pkm) => pkm.index === this.index)
            .map((v) => v.positionY)
        ) === 3
      ) {
        return Pkm.HUNTAIL
      } else {
        return Pkm.GOREBYSS
      }
    }
  )
}

export class Gorebyss extends Pokemon {
  types = new SetSchema<Synergy>([
    Synergy.FOSSIL,
    Synergy.WATER,
    Synergy.PSYCHIC
  ])
  rarity = Rarity.EPIC
  stars = 2
  hp = 200
  atk = 16
  def = 5
  speDef = 3
  maxPP = 80
  range = 2
  skill = Ability.HYDRO_PUMP
  passive = Passive.BIVALVE
  additional = true
  attackSprite = AttackSprite.WATER_RANGE
}
export class Huntail extends Pokemon {
  types = new SetSchema<Synergy>([
    Synergy.FOSSIL,
    Synergy.WATER,
    Synergy.AQUATIC
  ])
  rarity = Rarity.EPIC
  stars = 2
  hp = 140
  atk = 27
  def = 5
  speDef = 3
  maxPP = 80
  range = 1
  skill = Ability.ROCK_TOMB
  passive = Passive.BIVALVE
  additional = true
  attackSprite = AttackSprite.WATER_MELEE
}
export class Relicanth extends Pokemon {
  types = new SetSchema<Synergy>([Synergy.ROCK, Synergy.WATER, Synergy.FOSSIL])
  rarity = Rarity.UNIQUE
  stars = 3
  hp = 220
  atk = 13
  def = 6
  speDef = 3
  maxPP = 70
  range = 1
  skill = Ability.ROCK_TOMB
  attackSprite = AttackSprite.WATER_MELEE
}

export class Tyrunt extends Pokemon {
  types = new SetSchema<Synergy>([Synergy.FOSSIL, Synergy.DRAGON])
  rarity = Rarity.UNCOMMON
  stars = 1
  evolution = Pkm.TYRANTRUM
  hp = 135
  atk = 10
  def = 4
  speDef = 2
  maxPP = 100
  range = 1
  skill = Ability.DEFAULT
  additional = true
  attackSprite = AttackSprite.ROCK_MELEE
}

export class Tyrantrum extends Pokemon {
  types = new SetSchema<Synergy>([Synergy.FOSSIL, Synergy.DRAGON])
  rarity = Rarity.UNCOMMON
  stars = 2
  hp = 290
  atk = 22
  def = 7
  speDef = 4
  maxPP = 100
  range = 1
  skill = Ability.DEFAULT
  additional = true
  attackSprite = AttackSprite.ROCK_MELEE
}

export class Aerodactyl extends Pokemon {
  types = new SetSchema<Synergy>([Synergy.ROCK, Synergy.FLYING, Synergy.FOSSIL])
  rarity = Rarity.UNIQUE
  stars = 3
  hp = 200
  atk = 17
  def = 3
  speDef = 3
  maxPP = 80
  range = 1
  skill = Ability.ROCK_SLIDE
  attackSprite = AttackSprite.ROCK_MELEE
}

export class Genesect extends Pokemon {
  types = new SetSchema<Synergy>([
    Synergy.BUG,
    Synergy.STEEL,
    Synergy.ARTIFICIAL
  ])
  rarity = Rarity.LEGENDARY
  stars = 3
  hp = 200
  atk = 22
  def = 6
  speDef = 3
  maxPP = 80
  range = 4
  skill = Ability.LOCK_ON
  attackSprite = AttackSprite.FIRE_RANGE
}

export class Hatenna extends Pokemon {
  types = new SetSchema<Synergy>([Synergy.FAIRY, Synergy.PSYCHIC])
  rarity = Rarity.UNCOMMON
  stars = 1
  evolution = Pkm.HATTREM
  hp = 75
  atk = 6
  def = 2
  speDef = 2
  maxPP = 100
  range = 1
  skill = Ability.MAGIC_POWDER
  attackSprite = AttackSprite.PSYCHIC_RANGE
}

export class Hattrem extends Pokemon {
  types = new SetSchema<Synergy>([Synergy.FAIRY, Synergy.PSYCHIC])
  rarity = Rarity.UNCOMMON
  stars = 2
  evolution = Pkm.HATTERENE
  hp = 130
  atk = 11
  def = 4
  speDef = 6
  maxPP = 100
  range = 1
  skill = Ability.MAGIC_POWDER
  attackSprite = AttackSprite.PSYCHIC_RANGE
}

export class Hatterene extends Pokemon {
  types = new SetSchema<Synergy>([Synergy.FAIRY, Synergy.PSYCHIC])
  rarity = Rarity.UNCOMMON
  stars = 3
  hp = 240
  atk = 22
  def = 5
  speDef = 8
  maxPP = 100
  range = 1
  skill = Ability.MAGIC_POWDER
  attackSprite = AttackSprite.PSYCHIC_RANGE
}
export class Fennekin extends Pokemon {
  types = new SetSchema<Synergy>([Synergy.FIRE, Synergy.PSYCHIC, Synergy.HUMAN])
  rarity = Rarity.COMMON
  stars = 1
  evolution = Pkm.BRAIXEN
  hp = 50
  atk = 5
  def = 1
  speDef = 1
  maxPP = 100
  range = 2
  skill = Ability.FIRE_TRICK
  attackSprite = AttackSprite.FIRE_RANGE
}
export class Braixen extends Pokemon {
  types = new SetSchema<Synergy>([Synergy.FIRE, Synergy.PSYCHIC, Synergy.HUMAN])
  rarity = Rarity.COMMON
  stars = 2
  evolution = Pkm.DELPHOX
  hp = 100
  atk = 9
  def = 1
  speDef = 1
  maxPP = 100
  range = 2
  skill = Ability.FIRE_TRICK
  attackSprite = AttackSprite.FIRE_RANGE
}
export class Delphox extends Pokemon {
  types = new SetSchema<Synergy>([Synergy.FIRE, Synergy.PSYCHIC, Synergy.HUMAN])
  rarity = Rarity.COMMON
  stars = 3
  hp = 200
  atk = 18
  def = 1
  speDef = 1
  maxPP = 100
  range = 2
  skill = Ability.FIRE_TRICK
  attackSprite = AttackSprite.FIRE_RANGE
}

export class Regieleki extends Pokemon {
  types = new SetSchema<Synergy>([Synergy.ELECTRIC, Synergy.HUMAN])
  rarity = Rarity.UNIQUE
  stars = 3
  hp = 200
  atk = 20
  def = 3
  speDef = 3
  maxPP = 80
  range = 2
  skill = Ability.VOLT_SWITCH
  attackSprite = AttackSprite.ELECTRIC_RANGE
}
export class Regidrago extends Pokemon {
  types = new SetSchema<Synergy>([Synergy.DRAGON, Synergy.HUMAN])
  rarity = Rarity.UNIQUE
  stars = 3
  hp = 200
  atk = 20
  def = 3
  speDef = 3
  maxPP = 100
  range = 2
  skill = Ability.DRACO_ENERGY
  attackSprite = AttackSprite.FIRE_RANGE
}
export class Guzzlord extends Pokemon {
  types = new SetSchema<Synergy>([Synergy.DRAGON, Synergy.DARK])
  rarity = Rarity.LEGENDARY
  stars = 3
  hp = 250
  atk = 22
  def = 3
  speDef = 3
  maxPP = 120
  range = 3
  skill = Ability.TWISTING_NETHER
  attackSprite = AttackSprite.FIRE_RANGE
}
export class Eternatus extends Pokemon {
  types = new SetSchema<Synergy>([
    Synergy.DRAGON,
    Synergy.POISON,
    Synergy.FOSSIL
  ])
  rarity = Rarity.LEGENDARY
  stars = 3
  hp = 300
  atk = 22
  def = 8
  speDef = 8
  maxPP = 120
  range = 1
  skill = Ability.DYNAMAX_CANNON
  attackSprite = AttackSprite.POISON_MELEE
}

export class Nincada extends Pokemon {
  types = new SetSchema<Synergy>([Synergy.BUG, Synergy.FLYING])
  rarity = Rarity.EPIC
  stars = 1
  evolution = Pkm.NINJASK
  hp = 100
  atk = 10
  def = 5
  speDef = 2
  maxPP = 100
  range = 1
  skill = Ability.WONDER_GUARD
  passive = Passive.NINCADA
  attackSprite = AttackSprite.BUG_MELEE
  additional = true
}

export class Ninjask extends Pokemon {
  types = new SetSchema<Synergy>([Synergy.BUG, Synergy.FLYING])
  rarity = Rarity.EPIC
  stars = 2
  hp = 160
  atk = 18
  def = 5
  speDef = 2
  maxPP = 100
  range = 1
  skill = Ability.AERIAL_ACE
  attackSprite = AttackSprite.BUG_MELEE
  additional = true
  onAcquired(player: Player) {
    // also gain sheninja if free space on bench
    const x = player.getFirstAvailablePositionInBench()
    if (x !== undefined) {
      const pokemon = PokemonFactory.createPokemonFromName(Pkm.SHEDINJA, player)
      pokemon.positionX = x
      pokemon.positionY = 0
      player.board.set(pokemon.id, pokemon)
    }
  }
}

export class Shedinja extends Pokemon {
  types = new SetSchema<Synergy>([Synergy.BUG, Synergy.GHOST])
  rarity = Rarity.EPIC
  stars = 2
  hp = 10
  atk = 18
  def = 0
  speDef = 0
  maxPP = 100
  range = 1
  skill = Ability.WONDER_GUARD
  passive = Passive.WONDER_GUARD
  attackSprite = AttackSprite.BUG_MELEE
  additional = true
}

export class Happiny extends Pokemon {
  types = new SetSchema<Synergy>([Synergy.NORMAL, Synergy.HUMAN, Synergy.BABY])
  rarity = Rarity.ULTRA
  stars = 1
  evolution = Pkm.CHANSEY
  hp = 150
  atk = 8
  def = 5
  speDef = 5
  maxPP = 130
  range = 1
  skill = Ability.SOFT_BOILED
  attackSprite = AttackSprite.FAIRY_MELEE
}

export class Chansey extends Pokemon {
  types = new SetSchema<Synergy>([Synergy.NORMAL, Synergy.HUMAN])
  rarity = Rarity.ULTRA
  stars = 2
  evolution = Pkm.BLISSEY
  hp = 300
  atk = 20
  def = 6
  speDef = 4
  maxPP = 130
  range = 1
  skill = Ability.SOFT_BOILED
  attackSprite = AttackSprite.FAIRY_MELEE
}

export class Blissey extends Pokemon {
  types = new SetSchema<Synergy>([Synergy.NORMAL, Synergy.HUMAN])
  rarity = Rarity.ULTRA
  stars = 3
  hp = 480
  atk = 25
  def = 10
  speDef = 8
  maxPP = 130
  range = 1
  skill = Ability.SOFT_BOILED
  attackSprite = AttackSprite.FAIRY_MELEE
}

export class TapuKoko extends Pokemon {
  types = new SetSchema<Synergy>([Synergy.ELECTRIC, Synergy.FAIRY])
  rarity = Rarity.UNIQUE
  stars = 3
  hp = 200
  atk = 17
  def = 3
  speDef = 3
  maxPP = 100
  range = 3
  skill = Ability.ELECTRIC_SURGE
  passive = Passive.ELECTRIC_SURGE
  attackSprite = AttackSprite.ELECTRIC_RANGE
}

export class TapuLele extends Pokemon {
  types = new SetSchema<Synergy>([Synergy.PSYCHIC, Synergy.FAIRY])
  rarity = Rarity.UNIQUE
  stars = 3
  hp = 200
  atk = 17
  def = 3
  speDef = 3
  maxPP = 100
  range = 3
  skill = Ability.PSYCHIC_SURGE
  passive = Passive.PSYCHIC_SURGE
  attackSprite = AttackSprite.PSYCHIC_RANGE
}

export class Xerneas extends Pokemon {
  types = new SetSchema<Synergy>([Synergy.FAIRY, Synergy.LIGHT])
  rarity = Rarity.LEGENDARY
  stars = 3
  hp = 300
  atk = 25
  def = 3
  speDef = 3
  maxPP = 100
  range = 3
  skill = Ability.GEOMANCY
  passive = Passive.MISTY
  attackSprite = AttackSprite.PSYCHIC_RANGE
}

export class TapuFini extends Pokemon {
  types = new SetSchema<Synergy>([Synergy.WATER, Synergy.FAIRY])
  rarity = Rarity.UNIQUE
  stars = 3
  hp = 200
  atk = 17
  def = 3
  speDef = 3
  maxPP = 100
  range = 3
  skill = Ability.MISTY_SURGE
  passive = Passive.MISTY_SURGE
  attackSprite = AttackSprite.WATER_RANGE
}

export class TapuBulu extends Pokemon {
  types = new SetSchema<Synergy>([Synergy.GRASS, Synergy.FAIRY])
  rarity = Rarity.UNIQUE
  stars = 3
  hp = 200
  atk = 17
  def = 5
  speDef = 5
  maxPP = 100
  range = 1
  skill = Ability.GRASSY_SURGE
  passive = Passive.GRASSY_SURGE
  attackSprite = AttackSprite.GRASS_MELEE
}

export class Stakataka extends Pokemon {
  types = new SetSchema<Synergy>([Synergy.ROCK, Synergy.STEEL])
  rarity = Rarity.LEGENDARY
  stars = 3
  hp = 300
  atk = 5
  def = 15
  speDef = 15
  maxPP = 100
  range = 1
  skill = Ability.IRON_DEFENSE
  attackSprite = AttackSprite.ROCK_MELEE
}

export class Blacephalon extends Pokemon {
  types = new SetSchema<Synergy>([Synergy.FIRE, Synergy.GHOST])
  rarity = Rarity.UNIQUE
  stars = 3
  hp = 200
  atk = 15
  def = 3
  speDef = 3
  maxPP = 80
  range = 3
  skill = Ability.MIND_BLOWN
  attackSprite = AttackSprite.GHOST_RANGE
}

export class Houndour extends Pokemon {
  types = new SetSchema<Synergy>([Synergy.FIRE, Synergy.DARK])
  rarity = Rarity.EPIC
  stars = 1
  evolution = Pkm.HOUNDOOM
  hp = 85
  atk = 8
  def = 4
  speDef = 4
  maxPP = 125
  range = 1
  skill = Ability.BEAT_UP
  attackSprite = AttackSprite.FIRE_MELEE
}

export class Houndoom extends Pokemon {
  types = new SetSchema<Synergy>([Synergy.FIRE, Synergy.DARK])
  rarity = Rarity.EPIC
  stars = 2
  evolution = Pkm.MEGA_HOUNDOOM
  hp = 150
  atk = 20
  def = 6
  speDef = 6
  maxPP = 125
  range = 1
  skill = Ability.BEAT_UP
  attackSprite = AttackSprite.FIRE_MELEE
}

export class MegaHoundoom extends Pokemon {
  types = new SetSchema<Synergy>([Synergy.FIRE, Synergy.DARK])
  rarity = Rarity.EPIC
  stars = 3
  hp = 280
  atk = 38
  def = 8
  speDef = 8
  maxPP = 125
  range = 1
  skill = Ability.BEAT_UP
  attackSprite = AttackSprite.FIRE_MELEE
}

export class Cacnea extends Pokemon {
  types = new SetSchema<Synergy>([Synergy.GRASS, Synergy.DARK, Synergy.HUMAN])
  rarity = Rarity.RARE
  stars = 1
  evolution = Pkm.CACTURNE
  hp = 85
  atk = 7
  def = 3
  speDef = 1
  maxPP = 70
  range = 1
  skill = Ability.HEAL_BLOCK
  additional = true
  attackSprite = AttackSprite.GRASS_MELEE
}

export class Cacturne extends Pokemon {
  types = new SetSchema<Synergy>([Synergy.GRASS, Synergy.DARK, Synergy.HUMAN])
  rarity = Rarity.RARE
  stars = 2
  hp = 180
  atk = 20
  def = 6
  speDef = 2
  maxPP = 70
  range = 1
  skill = Ability.HEAL_BLOCK
  additional = true
  attackSprite = AttackSprite.GRASS_MELEE
}

export class Pumpkaboo extends Pokemon {
  types = new SetSchema<Synergy>([Synergy.GHOST, Synergy.GRASS])
  rarity = Rarity.EPIC
  stars = 1
  evolution = Pkm.GOURGEIST
  hp = 90
  atk = 14
  def = 6
  speDef = 3
  maxPP = 80
  range = 1
  skill = Ability.CORRUPTED_NATURE
  additional = true
  attackSprite = AttackSprite.GRASS_MELEE
}
export class Gourgeist extends Pokemon {
  types = new SetSchema<Synergy>([Synergy.GHOST, Synergy.GRASS])
  rarity = Rarity.EPIC
  stars = 2
  hp = 190
  atk = 28
  def = 10
  speDef = 5
  maxPP = 80
  range = 1
  skill = Ability.CORRUPTED_NATURE
  additional = true
  attackSprite = AttackSprite.GRASS_MELEE
}

export class Natu extends Pokemon {
  types = new SetSchema<Synergy>([Synergy.PSYCHIC, Synergy.FLYING])
  rarity = Rarity.UNCOMMON
  stars = 1
  evolution = Pkm.XATU
  hp = 90
  atk = 5
  def = 2
  speDef = 2
  maxPP = 70
  range = 2
  skill = Ability.MAGIC_BOUNCE
  additional = true
  attackSprite = AttackSprite.PSYCHIC_RANGE
}
export class Xatu extends Pokemon {
  types = new SetSchema<Synergy>([Synergy.PSYCHIC, Synergy.FLYING])
  rarity = Rarity.UNCOMMON
  stars = 2
  hp = 180
  atk = 12
  def = 3
  speDef = 3
  maxPP = 70
  range = 2
  skill = Ability.MAGIC_BOUNCE
  additional = true
  attackSprite = AttackSprite.PSYCHIC_RANGE
}

export class Noibat extends Pokemon {
  types = new SetSchema<Synergy>([
    Synergy.DRAGON,
    Synergy.SOUND,
    Synergy.FLYING
  ])
  rarity = Rarity.RARE
  stars = 1
  evolution = Pkm.NOIVERN
  hp = 65
  atk = 7
  def = 1
  speDef = 1
  maxPP = 90
  range = 2
  skill = Ability.RAZOR_WIND
  additional = true
  attackSprite = AttackSprite.FLYING_RANGE
}
export class Noivern extends Pokemon {
  types = new SetSchema<Synergy>([
    Synergy.DRAGON,
    Synergy.SOUND,
    Synergy.FLYING
  ])
  rarity = Rarity.RARE
  stars = 2
  hp = 150
  atk = 17
  def = 3
  speDef = 3
  maxPP = 90
  range = 2
  skill = Ability.RAZOR_WIND
  additional = true
  attackSprite = AttackSprite.FLYING_RANGE
}

export class Shellder extends Pokemon {
  types = new SetSchema<Synergy>([Synergy.WATER, Synergy.ICE, Synergy.ROCK])
  rarity = Rarity.UNCOMMON
  stars = 1
  evolution = Pkm.CLOYSTER
  hp = 70
  atk = 5
  def = 5
  speDef = 2
  maxPP = 110
  range = 1
  skill = Ability.SHELL_SMASH
  additional = true
  attackSprite = AttackSprite.WATER_MELEE
}

export class Cloyster extends Pokemon {
  types = new SetSchema<Synergy>([Synergy.WATER, Synergy.ICE, Synergy.ROCK])
  rarity = Rarity.UNCOMMON
  stars = 2
  hp = 150
  atk = 11
  def = 8
  speDef = 2
  maxPP = 110
  range = 1
  skill = Ability.SHELL_SMASH
  additional = true
  attackSprite = AttackSprite.WATER_MELEE
}

export class Buizel extends Pokemon {
  types = new SetSchema<Synergy>([
    Synergy.WATER,
    Synergy.AQUATIC,
    Synergy.FIELD
  ])
  rarity = Rarity.EPIC
  stars = 1
  evolution = Pkm.FLOATZEL
  hp = 90
  atk = 9
  def = 3
  speDef = 3
  maxPP = 55
  range = 1
  skill = Ability.AQUA_JET
  additional = true
  attackSprite = AttackSprite.WATER_MELEE
}
export class Floatzel extends Pokemon {
  types = new SetSchema<Synergy>([
    Synergy.WATER,
    Synergy.AQUATIC,
    Synergy.FIELD
  ])
  rarity = Rarity.EPIC
  stars = 2
  hp = 180
  atk = 22
  def = 5
  speDef = 5
  maxPP = 55
  range = 1
  skill = Ability.AQUA_JET
  additional = true
  attackSprite = AttackSprite.WATER_MELEE
}

export class Ponyta extends Pokemon {
  types = new SetSchema<Synergy>([Synergy.FIRE, Synergy.FIELD])
  rarity = Rarity.EPIC
  stars = 1
  evolution = Pkm.RAPIDASH
  hp = 90
  atk = 12
  def = 3
  speDef = 3
  maxPP = 55
  range = 1
  skill = Ability.FLAME_CHARGE
  additional = true
  attackSprite = AttackSprite.FIRE_MELEE
}
export class Rapidash extends Pokemon {
  types = new SetSchema<Synergy>([Synergy.FIRE, Synergy.FIELD])
  rarity = Rarity.EPIC
  stars = 2
  hp = 220
  atk = 24
  def = 5
  speDef = 5
  maxPP = 55
  range = 1
  skill = Ability.FLAME_CHARGE
  additional = true
  attackSprite = AttackSprite.FIRE_MELEE
}
export class Makuhita extends Pokemon {
  types = new SetSchema<Synergy>([Synergy.FIGHTING, Synergy.MONSTER])
  rarity = Rarity.RARE
  stars = 1
  evolution = Pkm.HARIYAMA
  hp = 80
  atk = 8
  def = 3
  speDef = 3
  maxPP = 100
  range = 1
  skill = Ability.DYNAMIC_PUNCH
  additional = true
  attackSprite = AttackSprite.FIGHTING_MELEE
}
export class Hariyama extends Pokemon {
  types = new SetSchema<Synergy>([Synergy.FIGHTING, Synergy.MONSTER])
  rarity = Rarity.RARE
  stars = 2
  hp = 170
  atk = 22
  def = 5
  speDef = 5
  maxPP = 80
  range = 1
  skill = Ability.DYNAMIC_PUNCH
  additional = true
  attackSprite = AttackSprite.FIGHTING_MELEE
}

export class Sentret extends Pokemon {
  types = new SetSchema<Synergy>([
    Synergy.GROUND,
    Synergy.NORMAL,
    Synergy.FIELD
  ])
  rarity = Rarity.RARE
  stars = 1
  evolution = Pkm.FURRET
  hp = 80
  atk = 7
  def = 3
  speDef = 3
  maxPP = 100
  range = 1
  skill = Ability.HELPING_HAND
  additional = true
  attackSprite = AttackSprite.NORMAL_MELEE
}
export class Furret extends Pokemon {
  types = new SetSchema<Synergy>([
    Synergy.GROUND,
    Synergy.NORMAL,
    Synergy.FIELD
  ])
  rarity = Rarity.RARE
  stars = 2
  hp = 200
  atk = 16
  def = 4
  speDef = 4
  maxPP = 80
  range = 1
  skill = Ability.HELPING_HAND
  additional = true
  attackSprite = AttackSprite.NORMAL_MELEE
}

export class Joltik extends Pokemon {
  types = new SetSchema<Synergy>([Synergy.BUG, Synergy.ELECTRIC])
  rarity = Rarity.RARE
  stars = 1
  evolution = Pkm.GALVANTULA
  hp = 80
  atk = 8
  def = 3
  speDef = 2
  maxPP = 100
  range = 1
  skill = Ability.ELECTRO_WEB
  additional = true
  attackSprite = AttackSprite.ELECTRIC_MELEE
}
export class Galvantula extends Pokemon {
  types = new SetSchema<Synergy>([Synergy.BUG, Synergy.ELECTRIC])
  rarity = Rarity.RARE
  stars = 2
  hp = 180
  atk = 20
  def = 5
  speDef = 3
  maxPP = 100
  range = 1
  skill = Ability.ELECTRO_WEB
  additional = true
  attackSprite = AttackSprite.ELECTRIC_MELEE
}

export class Paras extends Pokemon {
  types = new SetSchema<Synergy>([Synergy.BUG, Synergy.POISON, Synergy.GRASS])
  rarity = Rarity.RARE
  stars = 1
  evolution = Pkm.PARASECT
  hp = 90
  atk = 6
  def = 2
  speDef = 2
  maxPP = 110
  range = 1
  skill = Ability.ABSORB
  additional = true
  attackSprite = AttackSprite.BUG_MELEE
}

export class Parasect extends Pokemon {
  types = new SetSchema<Synergy>([Synergy.BUG, Synergy.POISON, Synergy.GRASS])
  rarity = Rarity.RARE
  stars = 2
  hp = 180
  atk = 16
  def = 3
  speDef = 3
  maxPP = 110
  range = 1
  skill = Ability.ABSORB
  additional = true
  attackSprite = AttackSprite.BUG_MELEE
}

export class Corphish extends Pokemon {
  types = new SetSchema<Synergy>([Synergy.WATER, Synergy.DARK])
  rarity = Rarity.UNCOMMON
  stars = 1
  evolution = Pkm.CRAWDAUNT
  hp = 85
  atk = 6
  def = 3
  speDef = 2
  maxPP = 100
  range = 1
  skill = Ability.CRABHAMMER
  additional = true
  attackSprite = AttackSprite.WATER_MELEE
}

export class Crawdaunt extends Pokemon {
  types = new SetSchema<Synergy>([Synergy.WATER, Synergy.DARK])
  rarity = Rarity.UNCOMMON
  stars = 2
  hp = 160
  atk = 16
  def = 5
  speDef = 3
  maxPP = 100
  range = 1
  skill = Ability.CRABHAMMER
  additional = true
  attackSprite = AttackSprite.WATER_MELEE
}
export class Meowth extends Pokemon {
  types = new SetSchema<Synergy>([Synergy.NORMAL, Synergy.FIELD])
  rarity = Rarity.RARE
  stars = 1
  evolution = Pkm.PERSIAN
  hp = 80
  atk = 8
  def = 3
  speDef = 3
  maxPP = 90
  range = 1
  skill = Ability.PAYDAY
  additional = true
  attackSprite = AttackSprite.NORMAL_MELEE
}

export class Persian extends Pokemon {
  types = new SetSchema<Synergy>([Synergy.NORMAL, Synergy.FIELD])
  rarity = Rarity.RARE
  stars = 2
  hp = 200
  atk = 20
  def = 3
  speDef = 3
  maxPP = 90
  range = 1
  skill = Ability.PAYDAY
  additional = true
  attackSprite = AttackSprite.NORMAL_MELEE
}

export class Hoothoot extends Pokemon {
  types = new SetSchema<Synergy>([
    Synergy.NORMAL,
    Synergy.FLYING,
    Synergy.PSYCHIC
  ])
  rarity = Rarity.UNCOMMON
  stars = 1
  evolution = Pkm.NOCTOWL
  hp = 75
  atk = 5
  def = 2
  speDef = 3
  maxPP = 100
  range = 1
  skill = Ability.HYPNOSIS
  additional = true
  attackSprite = AttackSprite.NORMAL_MELEE
}

export class Noctowl extends Pokemon {
  types = new SetSchema<Synergy>([
    Synergy.NORMAL,
    Synergy.FLYING,
    Synergy.PSYCHIC
  ])
  rarity = Rarity.UNCOMMON
  stars = 2
  hp = 170
  atk = 10
  def = 3
  speDef = 5
  maxPP = 100
  range = 1
  skill = Ability.HYPNOSIS
  additional = true
  attackSprite = AttackSprite.NORMAL_MELEE
}

export class Munchlax extends Pokemon {
  types = new SetSchema<Synergy>([Synergy.NORMAL, Synergy.HUMAN, Synergy.BABY])
  rarity = Rarity.EPIC
  stars = 1
  evolution = Pkm.SNORLAX
  hp = 120
  atk = 8
  def = 2
  speDef = 2
  maxPP = 120
  range = 1
  skill = Ability.BODY_SLAM
  passive = Passive.GLUTTON
  additional = true
  attackSprite = AttackSprite.NORMAL_MELEE

  onEvolve(snorlax) {
    // carry over the hp gained with passive
    snorlax.hp += this.hp - 120
  }
}

export class Snorlax extends Pokemon {
  types = new SetSchema<Synergy>([
    Synergy.NORMAL,
    Synergy.HUMAN,
    Synergy.MONSTER
  ])
  rarity = Rarity.EPIC
  stars = 2
  hp = 260
  atk = 19
  def = 3
  speDef = 3
  maxPP = 120
  range = 1
  skill = Ability.BODY_SLAM
  passive = Passive.GLUTTON
  additional = true
  attackSprite = AttackSprite.NORMAL_MELEE
}
export class Growlithe extends Pokemon {
  types = new SetSchema<Synergy>([Synergy.FIRE, Synergy.FIELD])
  rarity = Rarity.UNCOMMON
  stars = 1
  evolution = Pkm.ARCANINE
  hp = 70
  atk = 6
  def = 2
  speDef = 2
  maxPP = 80
  range = 1
  skill = Ability.GROWL
  additional = true
  attackSprite = AttackSprite.FIRE_MELEE
}

export class Arcanine extends Pokemon {
  types = new SetSchema<Synergy>([Synergy.FIRE, Synergy.FIELD])
  rarity = Rarity.UNCOMMON
  stars = 2
  hp = 130
  atk = 14
  def = 5
  speDef = 5
  maxPP = 80
  range = 1
  skill = Ability.GROWL
  additional = true
  attackSprite = AttackSprite.FIRE_MELEE
}

export class Smoochum extends Pokemon {
  types = new SetSchema<Synergy>([Synergy.ICE, Synergy.PSYCHIC, Synergy.BABY])
  rarity = Rarity.UNCOMMON
  stars = 1
  evolution = Pkm.JYNX
  hp = 60
  atk = 6
  def = 1
  speDef = 1
  maxPP = 80
  range = 2
  skill = Ability.CONFUSION
  additional = true
  attackSprite = AttackSprite.PSYCHIC_RANGE
}

export class Jynx extends Pokemon {
  types = new SetSchema<Synergy>([Synergy.ICE, Synergy.PSYCHIC, Synergy.HUMAN])
  rarity = Rarity.UNCOMMON
  stars = 2
  hp = 130
  atk = 12
  def = 3
  speDef = 3
  maxPP = 80
  range = 2
  skill = Ability.CONFUSION
  additional = true
  attackSprite = AttackSprite.PSYCHIC_RANGE
}

export class MimeJr extends Pokemon {
  types = new SetSchema<Synergy>([Synergy.FAIRY, Synergy.PSYCHIC, Synergy.BABY])
  rarity = Rarity.RARE
  stars = 1
  evolution = Pkm.MR_MIME
  hp = 70
  atk = 6
  def = 2
  speDef = 2
  maxPP = 85
  range = 2
  skill = Ability.MIMIC
  additional = true
  attackSprite = AttackSprite.PSYCHIC_RANGE
}

export class MrMime extends Pokemon {
  types = new SetSchema<Synergy>([
    Synergy.FAIRY,
    Synergy.PSYCHIC,
    Synergy.HUMAN
  ])
  rarity = Rarity.RARE
  stars = 2
  hp = 200
  atk = 15
  def = 2
  speDef = 4
  maxPP = 85
  range = 2
  skill = Ability.MIMIC
  additional = true
  attackSprite = AttackSprite.PSYCHIC_RANGE
}

export class Salandit extends Pokemon {
  types = new SetSchema<Synergy>([Synergy.FIRE, Synergy.POISON])
  rarity = Rarity.RARE
  stars = 1
  evolution = Pkm.SALAZZLE
  hp = 70
  atk = 7
  def = 2
  speDef = 2
  maxPP = 60
  range = 2
  skill = Ability.POISON
  additional = true
  attackSprite = AttackSprite.FIRE_RANGE
}

export class Salazzle extends Pokemon {
  types = new SetSchema<Synergy>([Synergy.FIRE, Synergy.POISON])
  rarity = Rarity.RARE
  stars = 2
  hp = 170
  atk = 17
  def = 4
  speDef = 4
  maxPP = 60
  range = 2
  skill = Ability.POISON
  additional = true
  attackSprite = AttackSprite.FIRE_RANGE
}

export class Venonat extends Pokemon {
  types = new SetSchema<Synergy>([Synergy.BUG, Synergy.FLYING, Synergy.POISON])
  rarity = Rarity.UNCOMMON
  stars = 1
  evolution = Pkm.VENOMOTH
  hp = 50
  atk = 6
  def = 2
  speDef = 2
  maxPP = 80
  range = 1
  skill = Ability.BUG_BUZZ
  additional = true
  attackSprite = AttackSprite.BUG_MELEE
}

export class Venomoth extends Pokemon {
  types = new SetSchema<Synergy>([Synergy.BUG, Synergy.FLYING, Synergy.POISON])
  rarity = Rarity.UNCOMMON
  stars = 2
  hp = 130
  atk = 11
  def = 3
  speDef = 3
  maxPP = 80
  range = 2
  skill = Ability.BUG_BUZZ
  additional = true
  attackSprite = AttackSprite.PSYCHIC_RANGE
}

export class Voltorb extends Pokemon {
  types = new SetSchema<Synergy>([Synergy.ELECTRIC, Synergy.ARTIFICIAL])
  rarity = Rarity.UNCOMMON
  stars = 1
  evolution = Pkm.ELECTRODE
  hp = 60
  atk = 9
  def = 1
  speDef = 1
  maxPP = 80
  range = 1
  skill = Ability.EXPLOSION
  additional = true
  attackSprite = AttackSprite.ELECTRIC_MELEE
}

export class Electrode extends Pokemon {
  types = new SetSchema<Synergy>([Synergy.ELECTRIC, Synergy.ARTIFICIAL])
  rarity = Rarity.UNCOMMON
  stars = 2
  hp = 150
  atk = 18
  def = 3
  speDef = 3
  maxPP = 80
  range = 1
  skill = Ability.EXPLOSION
  additional = true
  attackSprite = AttackSprite.ELECTRIC_MELEE
}

export class Slugma extends Pokemon {
  types = new SetSchema<Synergy>([Synergy.FIRE, Synergy.ROCK])
  rarity = Rarity.RARE
  stars = 1
  evolution = Pkm.MAGCARGO
  hp = 70
  atk = 7
  def = 3
  speDef = 1
  maxPP = 90
  range = 2
  skill = Ability.FIRE_BLAST
  additional = true
  attackSprite = AttackSprite.FIRE_RANGE
}

export class Magcargo extends Pokemon {
  types = new SetSchema<Synergy>([Synergy.FIRE, Synergy.ROCK])
  rarity = Rarity.RARE
  stars = 2
  hp = 180
  atk = 16
  def = 6
  speDef = 2
  maxPP = 90
  range = 2
  skill = Ability.FIRE_BLAST
  additional = true
  attackSprite = AttackSprite.FIRE_RANGE
}

export class Sneasel extends Pokemon {
  types = new SetSchema<Synergy>([Synergy.ICE, Synergy.DARK, Synergy.MONSTER])
  rarity = Rarity.EPIC
  stars = 1
  evolution = Pkm.WEAVILE
  hp = 85
  atk = 9
  def = 1
  speDef = 3
  maxPP = 40
  range = 1
  skill = Ability.SLASHING_CLAW
  additional = true
  attackSprite = AttackSprite.ICE_MELEE
}

export class Weavile extends Pokemon {
  types = new SetSchema<Synergy>([Synergy.ICE, Synergy.DARK, Synergy.MONSTER])
  rarity = Rarity.EPIC
  stars = 2
  hp = 200
  atk = 22
  def = 2
  speDef = 3
  maxPP = 40
  range = 1
  skill = Ability.SLASHING_CLAW
  additional = true
  attackSprite = AttackSprite.ICE_MELEE
}

export class Seel extends Pokemon {
  types = new SetSchema<Synergy>([Synergy.ICE, Synergy.AQUATIC])
  rarity = Rarity.UNCOMMON
  stars = 1
  evolution = Pkm.DEWGONG
  hp = 80
  atk = 7
  def = 4
  speDef = 4
  maxPP = 90
  range = 1
  skill = Ability.AURORA_BEAM
  additional = true
  attackSprite = AttackSprite.ICE_MELEE
}

export class Dewgong extends Pokemon {
  types = new SetSchema<Synergy>([Synergy.ICE, Synergy.AQUATIC])
  rarity = Rarity.UNCOMMON
  stars = 2
  hp = 170
  atk = 16
  def = 4
  speDef = 4
  maxPP = 90
  range = 1
  skill = Ability.AURORA_BEAM
  additional = true
  attackSprite = AttackSprite.ICE_MELEE
}

export class Croagunk extends Pokemon {
  types = new SetSchema<Synergy>([
    Synergy.POISON,
    Synergy.FIGHTING,
    Synergy.AQUATIC
  ])
  rarity = Rarity.RARE
  stars = 1
  evolution = Pkm.TOXICROAK
  hp = 75
  atk = 6
  def = 2
  speDef = 2
  maxPP = 85
  range = 1
  skill = Ability.GUILLOTINE
  additional = true
  attackSprite = AttackSprite.POISON_MELEE
}

export class Toxicroak extends Pokemon {
  types = new SetSchema<Synergy>([
    Synergy.POISON,
    Synergy.FIGHTING,
    Synergy.AQUATIC
  ])
  rarity = Rarity.RARE
  stars = 2
  hp = 190
  atk = 14
  def = 4
  speDef = 4
  maxPP = 85
  range = 1
  skill = Ability.GUILLOTINE
  additional = true
  attackSprite = AttackSprite.POISON_MELEE
}
export class Chinchou extends Pokemon {
  types = new SetSchema<Synergy>([
    Synergy.WATER,
    Synergy.ELECTRIC,
    Synergy.LIGHT
  ])
  rarity = Rarity.UNCOMMON
  stars = 1
  evolution = Pkm.LANTURN
  hp = 60
  atk = 7
  def = 2
  speDef = 3
  maxPP = 90
  range = 2
  skill = Ability.THUNDER
  additional = true
  attackSprite = AttackSprite.ELECTRIC_RANGE
}

export class Lanturn extends Pokemon {
  types = new SetSchema<Synergy>([
    Synergy.WATER,
    Synergy.ELECTRIC,
    Synergy.LIGHT
  ])
  rarity = Rarity.UNCOMMON
  stars = 2
  hp = 130
  atk = 16
  def = 3
  speDef = 5
  maxPP = 90
  range = 2
  skill = Ability.THUNDER
  additional = true
  attackSprite = AttackSprite.ELECTRIC_RANGE
}
export class Poochyena extends Pokemon {
  types = new SetSchema<Synergy>([Synergy.NORMAL, Synergy.DARK, Synergy.FIELD])
  rarity = Rarity.RARE
  stars = 1
  evolution = Pkm.MIGHTYENA
  hp = 70
  atk = 9
  def = 2
  speDef = 2
  maxPP = 75
  range = 1
  skill = Ability.GROWL
  additional = true
  attackSprite = AttackSprite.NORMAL_MELEE
}

export class Mightyena extends Pokemon {
  types = new SetSchema<Synergy>([Synergy.NORMAL, Synergy.DARK, Synergy.FIELD])
  rarity = Rarity.RARE
  stars = 2
  hp = 160
  atk = 19
  def = 4
  speDef = 4
  maxPP = 75
  range = 1
  skill = Ability.GROWL
  additional = true
  attackSprite = AttackSprite.NORMAL_MELEE
}

export class Bronzor extends Pokemon {
  types = new SetSchema<Synergy>([Synergy.STEEL, Synergy.PSYCHIC])
  rarity = Rarity.RARE
  stars = 1
  evolution = Pkm.BRONZONG
  hp = 100
  atk = 5
  def = 6
  speDef = 3
  maxPP = 85
  range = 1
  skill = Ability.DEFENSE_CURL
  additional = true
  attackSprite = AttackSprite.DRAGON_MELEE
}

export class Bronzong extends Pokemon {
  types = new SetSchema<Synergy>([
    Synergy.STEEL,
    Synergy.PSYCHIC,
    Synergy.SOUND
  ])
  rarity = Rarity.RARE
  stars = 2
  hp = 200
  atk = 11
  def = 9
  speDef = 7
  maxPP = 85
  range = 1
  skill = Ability.DEFENSE_CURL
  additional = true
  attackSprite = AttackSprite.DRAGON_MELEE
}

export class Drifloon extends Pokemon {
  types = new SetSchema<Synergy>([Synergy.GHOST, Synergy.FLYING])
  rarity = Rarity.RARE
  stars = 1
  evolution = Pkm.DRIFBLIM
  hp = 120
  atk = 5
  def = 2
  speDef = 2
  maxPP = 85
  range = 2
  skill = Ability.CALM_MIND
  additional = true
  attackSprite = AttackSprite.GHOST_RANGE
}

export class Drifblim extends Pokemon {
  types = new SetSchema<Synergy>([Synergy.GHOST, Synergy.FLYING])
  rarity = Rarity.RARE
  stars = 2
  hp = 250
  atk = 10
  def = 3
  speDef = 3
  maxPP = 85
  range = 2
  skill = Ability.CALM_MIND
  additional = true
  attackSprite = AttackSprite.GHOST_RANGE
}

export class Shroomish extends Pokemon {
  types = new SetSchema<Synergy>([Synergy.GRASS, Synergy.FIGHTING])
  rarity = Rarity.UNCOMMON
  stars = 1
  evolution = Pkm.BRELOOM
  hp = 70
  atk = 7
  def = 2
  speDef = 2
  maxPP = 85
  range = 1
  skill = Ability.LEECH_SEED
  additional = true
  attackSprite = AttackSprite.FIGHTING_MELEE
}

export class Breloom extends Pokemon {
  types = new SetSchema<Synergy>([Synergy.GRASS, Synergy.FIGHTING])
  rarity = Rarity.UNCOMMON
  stars = 2
  hp = 170
  atk = 15
  def = 3
  speDef = 3
  maxPP = 85
  range = 1
  skill = Ability.LEECH_SEED
  additional = true
  attackSprite = AttackSprite.FIGHTING_MELEE
}
export class Tentacool extends Pokemon {
  types = new SetSchema<Synergy>([
    Synergy.WATER,
    Synergy.AQUATIC,
    Synergy.POISON
  ])
  rarity = Rarity.UNCOMMON
  stars = 1
  evolution = Pkm.TENTACRUEL
  hp = 65
  atk = 5
  def = 2
  speDef = 4
  maxPP = 85
  range = 1
  skill = Ability.POISON
  additional = true
  attackSprite = AttackSprite.WATER_MELEE
}

export class Tentacruel extends Pokemon {
  types = new SetSchema<Synergy>([
    Synergy.WATER,
    Synergy.AQUATIC,
    Synergy.POISON
  ])
  rarity = Rarity.UNCOMMON
  stars = 2
  hp = 150
  atk = 10
  def = 3
  speDef = 7
  maxPP = 85
  range = 1
  skill = Ability.POISON
  additional = true
  attackSprite = AttackSprite.WATER_MELEE
}

export class Snubull extends Pokemon {
  types = new SetSchema<Synergy>([Synergy.FAIRY, Synergy.FIELD])
  rarity = Rarity.EPIC
  stars = 1
  evolution = Pkm.GRANBULL
  hp = 115
  atk = 10
  def = 3
  speDef = 2
  maxPP = 70
  range = 1
  skill = Ability.BITE
  additional = true
  attackSprite = AttackSprite.FAIRY_MELEE
}

export class Granbull extends Pokemon {
  types = new SetSchema<Synergy>([Synergy.FAIRY, Synergy.FIELD])
  rarity = Rarity.EPIC
  stars = 2
  hp = 265
  atk = 24
  def = 6
  speDef = 3
  maxPP = 70
  range = 1
  skill = Ability.BITE
  additional = true
  attackSprite = AttackSprite.FAIRY_MELEE
}

export class TypeNull extends Pokemon {
  types = new SetSchema<Synergy>([Synergy.NORMAL])
  rarity = Rarity.EPIC
  stars = 1
  evolution = Pkm.GRANBULL
  hp = 65
  atk = 6
  def = 3
  speDef = 2
  maxPP = 70
  range = 1
  skill = Ability.DEFAULT
  additional = true
  attackSprite = AttackSprite.FAIRY_MELEE
}

export class Sylvally extends Pokemon {
  types = new SetSchema<Synergy>([Synergy.NORMAL])
  rarity = Rarity.EPIC
  stars = 2
  hp = 130
  atk = 11
  def = 6
  speDef = 3
  maxPP = 70
  range = 1
  skill = Ability.DEFAULT
  additional = true
  attackSprite = AttackSprite.FAIRY_MELEE
}

export class Applin extends Pokemon {
  types = new SetSchema<Synergy>([Synergy.DRAGON, Synergy.GRASS])
  rarity = Rarity.EPIC
  stars = 1
  evolution = Pkm.APPLETUN
  hp = 130
  atk = 8
  def = 5
  speDef = 2
  maxPP = 85
  range = 1
  skill = Ability.APPLE_ACID
  additional = true
  attackSprite = AttackSprite.GRASS_MELEE
}

export class Appletun extends Pokemon {
  types = new SetSchema<Synergy>([Synergy.DRAGON, Synergy.GRASS])
  rarity = Rarity.EPIC
  stars = 2
  hp = 250
  atk = 22
  def = 8
  speDef = 6
  maxPP = 85
  range = 1
  skill = Ability.APPLE_ACID
  additional = true
  attackSprite = AttackSprite.GRASS_MELEE
}

export class Staryu extends Pokemon {
  types = new SetSchema<Synergy>([Synergy.WATER, Synergy.PSYCHIC])
  rarity = Rarity.RARE
  stars = 1
  evolution = Pkm.STARMIE
  hp = 80
  atk = 7
  def = 2
  speDef = 3
  maxPP = 100
  range = 2
  skill = Ability.PSYCHIC
  additional = true
  attackSprite = AttackSprite.PSYCHIC_RANGE
}

export class Starmie extends Pokemon {
  types = new SetSchema<Synergy>([Synergy.WATER, Synergy.PSYCHIC])
  rarity = Rarity.RARE
  stars = 2
  hp = 180
  atk = 20
  def = 2
  speDef = 6
  maxPP = 100
  range = 2
  skill = Ability.PSYCHIC
  additional = true
  attackSprite = AttackSprite.PSYCHIC_RANGE
}

export class Vulpix extends Pokemon {
  types = new SetSchema<Synergy>([Synergy.FIRE, Synergy.PSYCHIC])
  rarity = Rarity.RARE
  stars = 1
  evolution = Pkm.NINETALES
  hp = 75
  atk = 7
  def = 2
  speDef = 2
  maxPP = 100
  range = 2
  skill = Ability.FIRE_SPIN
  additional = true
  attackSprite = AttackSprite.FIRE_RANGE
}

export class Ninetales extends Pokemon {
  types = new SetSchema<Synergy>([Synergy.FIRE, Synergy.PSYCHIC])
  rarity = Rarity.RARE
  stars = 2
  hp = 170
  atk = 20
  def = 3
  speDef = 5
  maxPP = 100
  range = 2
  skill = Ability.FIRE_SPIN
  additional = true
  attackSprite = AttackSprite.FIRE_RANGE
}

export class AlolanVulpix extends Pokemon {
  types = new SetSchema<Synergy>([Synergy.ICE, Synergy.FAIRY])
  rarity = Rarity.RARE
  stars = 1
  evolution = Pkm.ALOLAN_NINETALES
  hp = 75
  atk = 7
  def = 2
  speDef = 2
  maxPP = 85
  range = 2
  skill = Ability.AURORA_VEIL
  additional = true
  attackSprite = AttackSprite.ICE_RANGE
}

export class AlolanNinetales extends Pokemon {
  types = new SetSchema<Synergy>([Synergy.ICE, Synergy.FAIRY])
  rarity = Rarity.RARE
  stars = 2
  hp = 170
  atk = 20
  def = 5
  speDef = 5
  maxPP = 85
  range = 2
  skill = Ability.AURORA_VEIL
  additional = true
  attackSprite = AttackSprite.ICE_RANGE
}

export class Snom extends Pokemon {
  types = new SetSchema<Synergy>([Synergy.BUG, Synergy.ICE])
  rarity = Rarity.RARE
  stars = 1
  evolution = Pkm.FROSMOTH
  hp = 70
  atk = 8
  def = 2
  speDef = 2
  maxPP = 80
  range = 2
  skill = Ability.BUG_BUZZ
  additional = true
  attackSprite = AttackSprite.ICE_RANGE
}

export class Frosmoth extends Pokemon {
  types = new SetSchema<Synergy>([Synergy.BUG, Synergy.ICE])
  rarity = Rarity.RARE
  stars = 2
  hp = 180
  atk = 20
  def = 3
  speDef = 3
  maxPP = 80
  range = 2
  skill = Ability.BUG_BUZZ
  additional = true
  attackSprite = AttackSprite.ICE_RANGE
}

export class Wailmer extends Pokemon {
  types = new SetSchema<Synergy>([Synergy.WATER, Synergy.SOUND])
  rarity = Rarity.EPIC
  stars = 1
  evolution = Pkm.WAILORD
  hp = 180
  atk = 6
  def = 2
  speDef = 2
  maxPP = 110
  range = 1
  skill = Ability.DIVE
  additional = true
  attackSprite = AttackSprite.WATER_MELEE
}

export class Wailord extends Pokemon {
  types = new SetSchema<Synergy>([Synergy.WATER, Synergy.SOUND])
  rarity = Rarity.EPIC
  stars = 2
  hp = 400
  atk = 11
  def = 3
  speDef = 3
  maxPP = 110
  range = 1
  skill = Ability.DIVE
  additional = true
  attackSprite = AttackSprite.WATER_MELEE
}

export class Dreepy extends Pokemon {
  types = new SetSchema<Synergy>([Synergy.DRAGON, Synergy.GHOST])
  rarity = Rarity.HATCH
  stars = 1
  evolution = Pkm.DRAKLOAK
  evolutionRule = new HatchEvolutionRule(EvolutionTime.EVOLVE_HATCH)
  hp = 90
  atk = 5
  def = 3
  speDef = 3
  maxPP = 80
  range = 2
  skill = Ability.DRAGON_DARTS
  passive = Passive.HATCH
  attackSprite = AttackSprite.FIRE_RANGE
}

export class Drakloak extends Pokemon {
  types = new SetSchema<Synergy>([Synergy.DRAGON, Synergy.GHOST])
  rarity = Rarity.HATCH
  stars = 2
  evolution = Pkm.DRAGAPULT
  evolutionRule = new HatchEvolutionRule(EvolutionTime.EVOLVE_HATCH)
  hp = 140
  atk = 12
  def = 3
  speDef = 3
  maxPP = 80
  range = 2
  skill = Ability.DRAGON_DARTS
  passive = Passive.HATCH
  attackSprite = AttackSprite.FIRE_RANGE
}

export class Dragapult extends Pokemon {
  types = new SetSchema<Synergy>([Synergy.DRAGON, Synergy.GHOST])
  rarity = Rarity.HATCH
  stars = 3
  hp = 190
  atk = 22
  def = 3
  speDef = 3
  maxPP = 80
  range = 2
  skill = Ability.DRAGON_DARTS
  attackSprite = AttackSprite.FIRE_RANGE
}

export class Snivy extends Pokemon {
  types = new SetSchema<Synergy>([Synergy.GRASS, Synergy.FIELD])
  rarity = Rarity.HATCH
  stars = 1
  evolution = Pkm.SERVINE
  evolutionRule = new HatchEvolutionRule(EvolutionTime.EVOLVE_HATCH)
  hp = 90
  atk = 5
  def = 1
  speDef = 1
  maxPP = 70
  range = 3
  skill = Ability.MAGICAL_LEAF
  passive = Passive.HATCH
  attackSprite = AttackSprite.GRASS_RANGE
}

export class Servine extends Pokemon {
  types = new SetSchema<Synergy>([Synergy.GRASS, Synergy.FIELD])
  rarity = Rarity.HATCH
  stars = 2
  evolution = Pkm.SERPERIOR
  evolutionRule = new HatchEvolutionRule(EvolutionTime.EVOLVE_HATCH)
  hp = 160
  atk = 11
  def = 1
  speDef = 1
  maxPP = 70
  range = 3
  skill = Ability.MAGICAL_LEAF
  passive = Passive.HATCH
  attackSprite = AttackSprite.GRASS_RANGE
}

export class Serperior extends Pokemon {
  types = new SetSchema<Synergy>([Synergy.GRASS, Synergy.FIELD])
  rarity = Rarity.HATCH
  stars = 3
  hp = 240
  atk = 24
  def = 1
  speDef = 1
  maxPP = 70
  range = 3
  skill = Ability.MAGICAL_LEAF
  attackSprite = AttackSprite.GRASS_RANGE
}

export class Starly extends Pokemon {
  types = new SetSchema<Synergy>([Synergy.NORMAL, Synergy.FLYING])
  rarity = Rarity.HATCH
  stars = 1
  evolution = Pkm.STARAVIA
  evolutionRule = new HatchEvolutionRule(EvolutionTime.EVOLVE_HATCH)
  hp = 75
  atk = 8
  def = 3
  speDef = 3
  maxPP = 100
  range = 1
  skill = Ability.BRAVE_BIRD
  passive = Passive.HATCH
  attackSprite = AttackSprite.FLYING_MELEE
}

export class Staravia extends Pokemon {
  types = new SetSchema<Synergy>([Synergy.NORMAL, Synergy.FLYING])
  rarity = Rarity.HATCH
  stars = 2
  evolution = Pkm.STARAPTOR
  evolutionRule = new HatchEvolutionRule(EvolutionTime.EVOLVE_HATCH)
  hp = 130
  atk = 16
  def = 5
  speDef = 5
  maxPP = 100
  range = 1
  skill = Ability.BRAVE_BIRD
  passive = Passive.HATCH
  attackSprite = AttackSprite.FLYING_MELEE
}

export class Staraptor extends Pokemon {
  types = new SetSchema<Synergy>([Synergy.NORMAL, Synergy.FLYING])
  rarity = Rarity.HATCH
  stars = 3
  hp = 200
  atk = 24
  def = 7
  speDef = 7
  maxPP = 100
  range = 1
  skill = Ability.BRAVE_BIRD
  attackSprite = AttackSprite.FLYING_MELEE
}

export class Scorbunny extends Pokemon {
  types = new SetSchema<Synergy>([
    Synergy.FIRE,
    Synergy.FIGHTING,
    Synergy.HUMAN
  ])
  rarity = Rarity.HATCH
  stars = 1
  evolution = Pkm.RABOOT
  evolutionRule = new HatchEvolutionRule(EvolutionTime.EVOLVE_HATCH)
  hp = 75
  atk = 6
  def = 3
  speDef = 3
  maxPP = 50
  range = 1
  skill = Ability.PYRO_BALL
  passive = Passive.HATCH
  attackSprite = AttackSprite.FIRE_MELEE
}

export class Raboot extends Pokemon {
  types = new SetSchema<Synergy>([
    Synergy.FIRE,
    Synergy.FIGHTING,
    Synergy.HUMAN
  ])
  rarity = Rarity.HATCH
  stars = 2
  evolution = Pkm.CINDERACE
  evolutionRule = new HatchEvolutionRule(EvolutionTime.EVOLVE_HATCH)
  hp = 130
  atk = 12
  def = 5
  speDef = 5
  maxPP = 50
  range = 1
  skill = Ability.PYRO_BALL
  passive = Passive.HATCH
  attackSprite = AttackSprite.FIRE_MELEE
}

export class Cinderace extends Pokemon {
  types = new SetSchema<Synergy>([
    Synergy.FIRE,
    Synergy.FIGHTING,
    Synergy.HUMAN
  ])
  rarity = Rarity.HATCH
  stars = 3
  hp = 180
  atk = 20
  def = 7
  speDef = 7
  maxPP = 50
  range = 1
  skill = Ability.PYRO_BALL
  attackSprite = AttackSprite.FIRE_MELEE
}

export class AlolanGeodude extends Pokemon {
  types = new SetSchema<Synergy>([Synergy.ELECTRIC, Synergy.ROCK])
  rarity = Rarity.HATCH
  stars = 1
  evolution = Pkm.ALOLAN_GRAVELER
  evolutionRule = new HatchEvolutionRule(EvolutionTime.EVOLVE_HATCH)
  hp = 100
  atk = 5
  def = 3
  speDef = 3
  maxPP = 100
  range = 1
  skill = Ability.DISCHARGE
  passive = Passive.HATCH
  attackSprite = AttackSprite.ROCK_MELEE
}

export class AlolanGraveler extends Pokemon {
  types = new SetSchema<Synergy>([Synergy.ELECTRIC, Synergy.ROCK])
  rarity = Rarity.HATCH
  stars = 2
  evolution = Pkm.ALOLAN_GOLEM
  evolutionRule = new HatchEvolutionRule(EvolutionTime.EVOLVE_HATCH)
  hp = 180
  atk = 10
  def = 5
  speDef = 5
  maxPP = 100
  range = 1
  skill = Ability.DISCHARGE
  passive = Passive.HATCH
  attackSprite = AttackSprite.ROCK_MELEE
}

export class AlolanGolem extends Pokemon {
  types = new SetSchema<Synergy>([Synergy.ELECTRIC, Synergy.ROCK])
  rarity = Rarity.HATCH
  stars = 3
  hp = 250
  atk = 20
  def = 7
  speDef = 7
  maxPP = 100
  range = 1
  skill = Ability.DISCHARGE
  attackSprite = AttackSprite.ROCK_MELEE
}

export class Popplio extends Pokemon {
  types = new SetSchema<Synergy>([Synergy.WATER, Synergy.FAIRY, Synergy.SOUND])
  rarity = Rarity.HATCH
  stars = 1
  evolution = Pkm.BRIONNE
  evolutionRule = new HatchEvolutionRule(EvolutionTime.EVOLVE_HATCH)
  hp = 65
  atk = 5
  def = 2
  speDef = 2
  maxPP = 100
  range = 3
  skill = Ability.SPARKLING_ARIA
  passive = Passive.HATCH
  attackSprite = AttackSprite.PSYCHIC_RANGE
}

export class Brionne extends Pokemon {
  types = new SetSchema<Synergy>([Synergy.WATER, Synergy.FAIRY, Synergy.SOUND])
  rarity = Rarity.HATCH
  stars = 2
  evolution = Pkm.PRIMARINA
  evolutionRule = new HatchEvolutionRule(EvolutionTime.EVOLVE_HATCH)
  hp = 130
  atk = 9
  def = 2
  speDef = 3
  maxPP = 100
  range = 3
  skill = Ability.SPARKLING_ARIA
  passive = Passive.HATCH
  attackSprite = AttackSprite.PSYCHIC_RANGE
}

export class Primarina extends Pokemon {
  types = new SetSchema<Synergy>([Synergy.WATER, Synergy.FAIRY, Synergy.SOUND])
  rarity = Rarity.HATCH
  stars = 3
  hp = 190
  atk = 20
  def = 2
  speDef = 4
  maxPP = 100
  range = 3
  skill = Ability.SPARKLING_ARIA
  attackSprite = AttackSprite.PSYCHIC_RANGE
}

export class Gothita extends Pokemon {
  types = new SetSchema<Synergy>([Synergy.PSYCHIC, Synergy.DARK, Synergy.HUMAN])
  rarity = Rarity.HATCH
  stars = 1
  evolution = Pkm.GOTHORITA
  evolutionRule = new HatchEvolutionRule(EvolutionTime.EVOLVE_HATCH)
  hp = 70
  atk = 5
  def = 1
  speDef = 2
  maxPP = 80
  range = 3
  skill = Ability.FAKE_TEARS
  passive = Passive.HATCH
  attackSprite = AttackSprite.PSYCHIC_RANGE
}

export class Gothorita extends Pokemon {
  types = new SetSchema<Synergy>([Synergy.PSYCHIC, Synergy.DARK, Synergy.HUMAN])
  rarity = Rarity.HATCH
  stars = 2
  evolution = Pkm.GOTHITELLE
  evolutionRule = new HatchEvolutionRule(EvolutionTime.EVOLVE_HATCH)
  hp = 120
  atk = 12
  def = 1
  speDef = 3
  maxPP = 80
  range = 3
  skill = Ability.FAKE_TEARS
  passive = Passive.HATCH
  attackSprite = AttackSprite.PSYCHIC_RANGE
}

export class Gothitelle extends Pokemon {
  types = new SetSchema<Synergy>([Synergy.PSYCHIC, Synergy.DARK, Synergy.HUMAN])
  rarity = Rarity.HATCH
  stars = 3
  hp = 190
  atk = 20
  def = 1
  speDef = 4
  maxPP = 80
  range = 3
  skill = Ability.FAKE_TEARS
  attackSprite = AttackSprite.PSYCHIC_RANGE
}

export class Sandshrew extends Pokemon {
  types = new SetSchema<Synergy>([Synergy.GROUND, Synergy.NORMAL])
  rarity = Rarity.UNCOMMON
  stars = 1
  evolution = Pkm.SANDSLASH
  hp = 90
  atk = 5
  def = 3
  speDef = 3
  maxPP = 80
  range = 1
  skill = Ability.SPIKE_ARMOR
  additional = true
  attackSprite = AttackSprite.NORMAL_MELEE
}

export class Sandslash extends Pokemon {
  types = new SetSchema<Synergy>([Synergy.GROUND, Synergy.NORMAL])
  rarity = Rarity.UNCOMMON
  stars = 2
  hp = 180
  atk = 13
  def = 5
  speDef = 5
  maxPP = 80
  range = 1
  skill = Ability.SPIKE_ARMOR
  additional = true
  attackSprite = AttackSprite.NORMAL_MELEE
}

export class Nosepass extends Pokemon {
  types = new SetSchema<Synergy>([Synergy.ROCK, Synergy.ARTIFICIAL])
  rarity = Rarity.UNCOMMON
  stars = 1
  evolution = Pkm.PROBOPASS
  hp = 70
  atk = 5
  def = 3
  speDef = 3
  maxPP = 100
  range = 2
  skill = Ability.MAGNET_RISE
  additional = true
  attackSprite = AttackSprite.ROCK_MELEE
}

export class Probopass extends Pokemon {
  types = new SetSchema<Synergy>([Synergy.ROCK, Synergy.ARTIFICIAL])
  rarity = Rarity.UNCOMMON
  stars = 2
  hp = 140
  atk = 10
  def = 8
  speDef = 8
  maxPP = 100
  range = 2
  skill = Ability.MAGNET_RISE
  additional = true
  attackSprite = AttackSprite.ROCK_MELEE
}

export class Woobat extends Pokemon {
  types = new SetSchema<Synergy>([
    Synergy.FLYING,
    Synergy.SOUND,
    Synergy.PSYCHIC
  ])
  rarity = Rarity.UNCOMMON
  stars = 1
  evolution = Pkm.SWOOBAT
  hp = 60
  atk = 5
  def = 1
  speDef = 1
  maxPP = 90
  range = 3
  skill = Ability.ATTRACT
  additional = true
  attackSprite = AttackSprite.FAIRY_RANGE
}

export class Swoobat extends Pokemon {
  types = new SetSchema<Synergy>([
    Synergy.FLYING,
    Synergy.SOUND,
    Synergy.PSYCHIC
  ])
  rarity = Rarity.UNCOMMON
  stars = 2
  hp = 130
  atk = 12
  def = 2
  speDef = 2
  maxPP = 90
  range = 3
  skill = Ability.ATTRACT
  additional = true
  attackSprite = AttackSprite.FAIRY_RANGE
}

export class Pineco extends Pokemon {
  types = new SetSchema<Synergy>([Synergy.BUG, Synergy.STEEL])
  rarity = Rarity.UNCOMMON
  stars = 1
  evolution = Pkm.FORRETRESS
  hp = 75
  atk = 5
  def = 3
  speDef = 3
  maxPP = 120
  range = 1
  skill = Ability.EXPLOSION
  additional = true
  attackSprite = AttackSprite.BUG_MELEE
}

export class Forretress extends Pokemon {
  types = new SetSchema<Synergy>([Synergy.BUG, Synergy.STEEL])
  rarity = Rarity.UNCOMMON
  stars = 2
  hp = 200
  atk = 5
  def = 5
  speDef = 3
  maxPP = 120
  range = 1
  skill = Ability.EXPLOSION
  additional = true
  attackSprite = AttackSprite.BUG_MELEE
}

export class UnownA extends Pokemon {
  types = new SetSchema<Synergy>([Synergy.PSYCHIC])
  rarity = Rarity.SPECIAL
  stars = 1
  hp = 100
  atk = 1
  def = 1
  speDef = 1
  maxPP = 100
  range = 9
  skill = Ability.HIDDEN_POWER_A
  passive = Passive.UNOWN
  attackSprite = AttackSprite.PSYCHIC_RANGE
}
export class UnownB extends Pokemon {
  types = new SetSchema<Synergy>([Synergy.PSYCHIC])
  rarity = Rarity.SPECIAL
  stars = 1
  hp = 100
  atk = 1
  def = 1
  speDef = 1
  maxPP = 30
  range = 9
  skill = Ability.HIDDEN_POWER_B
  passive = Passive.UNOWN
  attackSprite = AttackSprite.PSYCHIC_RANGE
}

export class UnownC extends Pokemon {
  types = new SetSchema<Synergy>([Synergy.PSYCHIC])
  rarity = Rarity.SPECIAL
  stars = 1
  hp = 100
  atk = 1
  def = 1
  speDef = 1
  maxPP = 60
  range = 9
  skill = Ability.HIDDEN_POWER_C
  passive = Passive.UNOWN
  attackSprite = AttackSprite.PSYCHIC_RANGE
}

export class UnownD extends Pokemon {
  types = new SetSchema<Synergy>([Synergy.PSYCHIC])
  rarity = Rarity.SPECIAL
  stars = 1
  hp = 100
  atk = 1
  def = 1
  speDef = 1
  maxPP = 150
  range = 9
  skill = Ability.HIDDEN_POWER_D
  passive = Passive.UNOWN
  attackSprite = AttackSprite.PSYCHIC_RANGE
}

export class UnownE extends Pokemon {
  types = new SetSchema<Synergy>([Synergy.PSYCHIC])
  rarity = Rarity.SPECIAL
  stars = 1
  hp = 100
  atk = 1
  def = 1
  speDef = 1
  maxPP = 100
  range = 9
  skill = Ability.HIDDEN_POWER_E
  passive = Passive.UNOWN
  attackSprite = AttackSprite.PSYCHIC_RANGE
}

export class UnownF extends Pokemon {
  types = new SetSchema<Synergy>([Synergy.PSYCHIC])
  rarity = Rarity.SPECIAL
  stars = 1
  hp = 100
  atk = 1
  def = 1
  speDef = 1
  maxPP = 100
  range = 9
  skill = Ability.HIDDEN_POWER_F
  passive = Passive.UNOWN
  attackSprite = AttackSprite.PSYCHIC_RANGE
}

export class UnownG extends Pokemon {
  types = new SetSchema<Synergy>([Synergy.PSYCHIC])
  rarity = Rarity.SPECIAL
  stars = 1
  hp = 100
  atk = 1
  def = 1
  speDef = 1
  maxPP = 100
  range = 9
  skill = Ability.HIDDEN_POWER_G
  passive = Passive.UNOWN
  attackSprite = AttackSprite.PSYCHIC_RANGE
}

export class UnownH extends Pokemon {
  types = new SetSchema<Synergy>([Synergy.PSYCHIC])
  rarity = Rarity.SPECIAL
  stars = 1
  hp = 100
  atk = 1
  def = 1
  speDef = 1
  maxPP = 80
  range = 9
  skill = Ability.HIDDEN_POWER_H
  passive = Passive.UNOWN
  attackSprite = AttackSprite.PSYCHIC_RANGE
}

export class UnownI extends Pokemon {
  types = new SetSchema<Synergy>([Synergy.PSYCHIC])
  rarity = Rarity.SPECIAL
  stars = 1
  hp = 100
  atk = 1
  def = 1
  speDef = 1
  maxPP = 100
  range = 9
  skill = Ability.HIDDEN_POWER_I
  passive = Passive.UNOWN
  attackSprite = AttackSprite.PSYCHIC_RANGE
}

export class UnownJ extends Pokemon {
  types = new SetSchema<Synergy>([Synergy.PSYCHIC])
  rarity = Rarity.SPECIAL
  stars = 1
  hp = 100
  atk = 1
  def = 1
  speDef = 1
  maxPP = 100
  range = 9
  skill = Ability.HIDDEN_POWER_J
  passive = Passive.UNOWN
  attackSprite = AttackSprite.PSYCHIC_RANGE
}

export class UnownK extends Pokemon {
  types = new SetSchema<Synergy>([Synergy.PSYCHIC])
  rarity = Rarity.SPECIAL
  stars = 1
  hp = 100
  atk = 1
  def = 1
  speDef = 1
  maxPP = 100
  range = 9
  skill = Ability.HIDDEN_POWER_K
  passive = Passive.UNOWN
  attackSprite = AttackSprite.PSYCHIC_RANGE
}

export class UnownL extends Pokemon {
  types = new SetSchema<Synergy>([Synergy.PSYCHIC])
  rarity = Rarity.SPECIAL
  stars = 1
  hp = 100
  atk = 1
  def = 1
  speDef = 1
  maxPP = 100
  range = 9
  skill = Ability.HIDDEN_POWER_L
  passive = Passive.UNOWN
  attackSprite = AttackSprite.PSYCHIC_RANGE
}

export class UnownM extends Pokemon {
  types = new SetSchema<Synergy>([Synergy.PSYCHIC])
  rarity = Rarity.SPECIAL
  stars = 1
  hp = 100
  atk = 1
  def = 1
  speDef = 1
  maxPP = 50
  range = 9
  skill = Ability.HIDDEN_POWER_M
  passive = Passive.UNOWN
  attackSprite = AttackSprite.PSYCHIC_RANGE
}

export class UnownN extends Pokemon {
  types = new SetSchema<Synergy>([Synergy.PSYCHIC])
  rarity = Rarity.SPECIAL
  stars = 1
  hp = 100
  atk = 1
  def = 1
  speDef = 1
  maxPP = 100
  range = 9
  skill = Ability.HIDDEN_POWER_N
  passive = Passive.UNOWN
  attackSprite = AttackSprite.PSYCHIC_RANGE
}

export class UnownO extends Pokemon {
  types = new SetSchema<Synergy>([Synergy.PSYCHIC])
  rarity = Rarity.SPECIAL
  stars = 1
  hp = 100
  atk = 1
  def = 1
  speDef = 1
  maxPP = 100
  range = 9
  skill = Ability.HIDDEN_POWER_O
  passive = Passive.UNOWN
  attackSprite = AttackSprite.PSYCHIC_RANGE
}

export class UnownP extends Pokemon {
  types = new SetSchema<Synergy>([Synergy.PSYCHIC])
  rarity = Rarity.SPECIAL
  stars = 1
  hp = 100
  atk = 1
  def = 1
  speDef = 1
  maxPP = 100
  range = 9
  skill = Ability.HIDDEN_POWER_P
  passive = Passive.UNOWN
  attackSprite = AttackSprite.PSYCHIC_RANGE
}

export class UnownQ extends Pokemon {
  types = new SetSchema<Synergy>([Synergy.PSYCHIC])
  rarity = Rarity.SPECIAL
  stars = 1
  hp = 100
  atk = 1
  def = 1
  speDef = 1
  maxPP = 200
  range = 9
  skill = Ability.HIDDEN_POWER_Q
  passive = Passive.UNOWN
  attackSprite = AttackSprite.PSYCHIC_RANGE
}

export class UnownR extends Pokemon {
  types = new SetSchema<Synergy>([Synergy.PSYCHIC])
  rarity = Rarity.SPECIAL
  stars = 1
  hp = 100
  atk = 1
  def = 1
  speDef = 1
  maxPP = 100
  range = 9
  skill = Ability.HIDDEN_POWER_R
  passive = Passive.UNOWN
  attackSprite = AttackSprite.PSYCHIC_RANGE
}

export class UnownS extends Pokemon {
  types = new SetSchema<Synergy>([Synergy.PSYCHIC])
  rarity = Rarity.SPECIAL
  stars = 1
  hp = 100
  atk = 1
  def = 1
  speDef = 1
  maxPP = 100
  range = 9
  skill = Ability.HIDDEN_POWER_S
  passive = Passive.UNOWN
  attackSprite = AttackSprite.PSYCHIC_RANGE
}

export class UnownT extends Pokemon {
  types = new SetSchema<Synergy>([Synergy.PSYCHIC])
  rarity = Rarity.SPECIAL
  stars = 1
  hp = 100
  atk = 1
  def = 1
  speDef = 1
  maxPP = 80
  range = 9
  skill = Ability.HIDDEN_POWER_T
  passive = Passive.UNOWN
  attackSprite = AttackSprite.PSYCHIC_RANGE
}

export class UnownU extends Pokemon {
  types = new SetSchema<Synergy>([Synergy.PSYCHIC])
  rarity = Rarity.SPECIAL
  stars = 1
  hp = 100
  atk = 1
  def = 1
  speDef = 1
  maxPP = 80
  range = 9
  skill = Ability.HIDDEN_POWER_U
  passive = Passive.UNOWN
  attackSprite = AttackSprite.PSYCHIC_RANGE
}

export class UnownV extends Pokemon {
  types = new SetSchema<Synergy>([Synergy.PSYCHIC])
  rarity = Rarity.SPECIAL
  stars = 1
  hp = 100
  atk = 1
  def = 1
  speDef = 1
  maxPP = 100
  range = 9
  skill = Ability.HIDDEN_POWER_V
  passive = Passive.UNOWN
  attackSprite = AttackSprite.PSYCHIC_RANGE
}

export class UnownW extends Pokemon {
  types = new SetSchema<Synergy>([Synergy.PSYCHIC])
  rarity = Rarity.SPECIAL
  stars = 1
  hp = 100
  atk = 1
  def = 1
  speDef = 1
  maxPP = 100
  range = 9
  skill = Ability.HIDDEN_POWER_W
  passive = Passive.UNOWN
  attackSprite = AttackSprite.PSYCHIC_RANGE
}

export class UnownX extends Pokemon {
  types = new SetSchema<Synergy>([Synergy.PSYCHIC])
  rarity = Rarity.SPECIAL
  stars = 1
  hp = 100
  atk = 1
  def = 1
  speDef = 1
  maxPP = 100
  range = 9
  skill = Ability.HIDDEN_POWER_X
  passive = Passive.UNOWN
  attackSprite = AttackSprite.PSYCHIC_RANGE
}

export class UnownY extends Pokemon {
  types = new SetSchema<Synergy>([Synergy.PSYCHIC])
  rarity = Rarity.SPECIAL
  stars = 1
  hp = 100
  atk = 1
  def = 1
  speDef = 1
  maxPP = 50
  range = 9
  skill = Ability.HIDDEN_POWER_Y
  passive = Passive.UNOWN
  attackSprite = AttackSprite.PSYCHIC_RANGE
}

export class UnownZ extends Pokemon {
  types = new SetSchema<Synergy>([Synergy.PSYCHIC])
  rarity = Rarity.SPECIAL
  stars = 1
  hp = 100
  atk = 1
  def = 1
  speDef = 1
  maxPP = 100
  range = 9
  skill = Ability.HIDDEN_POWER_Z
  passive = Passive.UNOWN
  attackSprite = AttackSprite.PSYCHIC_RANGE
}

export class UnownQuestion extends Pokemon {
  types = new SetSchema<Synergy>([Synergy.PSYCHIC])
  rarity = Rarity.SPECIAL
  stars = 1
  hp = 100
  atk = 1
  def = 1
  speDef = 1
  maxPP = 100
  range = 9
  skill = Ability.HIDDEN_POWER_QM
  passive = Passive.UNOWN
  attackSprite = AttackSprite.PSYCHIC_RANGE
}

export class UnownExclamation extends Pokemon {
  types = new SetSchema<Synergy>([Synergy.PSYCHIC])
  rarity = Rarity.SPECIAL
  stars = 1
  hp = 100
  atk = 1
  def = 1
  speDef = 1
  maxPP = 100
  range = 9
  skill = Ability.HIDDEN_POWER_EM
  passive = Passive.UNOWN
  attackSprite = AttackSprite.PSYCHIC_RANGE
}

export class Diglett extends Pokemon {
  types = new SetSchema<Synergy>([Synergy.GROUND, Synergy.NORMAL])
  rarity = Rarity.UNCOMMON
  stars = 1
  evolution = Pkm.DUGTRIO
  hp = 75
  atk = 6
  def = 3
  speDef = 2
  maxPP = 50
  range = 1
  skill = Ability.DIG
  additional = true
  attackSprite = AttackSprite.ROCK_MELEE
}

export class Dugtrio extends Pokemon {
  types = new SetSchema<Synergy>([Synergy.GROUND, Synergy.NORMAL])
  rarity = Rarity.UNCOMMON
  stars = 2
  hp = 160
  atk = 14
  def = 5
  speDef = 4
  maxPP = 50
  range = 1
  skill = Ability.DIG
  additional = true
  attackSprite = AttackSprite.ROCK_MELEE
}

export class Rowlet extends Pokemon {
  types = new SetSchema<Synergy>([Synergy.GRASS, Synergy.FLYING, Synergy.GHOST])
  rarity = Rarity.HATCH
  stars = 1
  evolution = Pkm.DARTIX
  evolutionRule = new HatchEvolutionRule(EvolutionTime.EVOLVE_HATCH)
  hp = 70
  atk = 5
  def = 2
  speDef = 2
  maxPP = 80
  range = 3
  skill = Ability.SPIRIT_SHACKLE
  passive = Passive.HATCH
  attackSprite = AttackSprite.GRASS_MELEE
}

export class Dartix extends Pokemon {
  types = new SetSchema<Synergy>([Synergy.GRASS, Synergy.FLYING, Synergy.GHOST])
  rarity = Rarity.HATCH
  stars = 2
  evolution = Pkm.DECIDUEYE
  evolutionRule = new HatchEvolutionRule(EvolutionTime.EVOLVE_HATCH)
  hp = 130
  atk = 9
  def = 2
  speDef = 3
  maxPP = 80
  range = 3
  skill = Ability.SPIRIT_SHACKLE
  passive = Passive.HATCH
  attackSprite = AttackSprite.GRASS_MELEE
}

export class Decidueye extends Pokemon {
  types = new SetSchema<Synergy>([Synergy.GRASS, Synergy.FLYING, Synergy.GHOST])
  rarity = Rarity.HATCH
  stars = 3
  hp = 190
  atk = 18
  def = 2
  speDef = 4
  maxPP = 80
  range = 3
  skill = Ability.SPIRIT_SHACKLE
  attackSprite = AttackSprite.GRASS_MELEE
}

export class Zorua extends Pokemon {
  types = new SetSchema<Synergy>([Synergy.DARK, Synergy.FIELD])
  rarity = Rarity.UNCOMMON
  stars = 1
  evolution = Pkm.ZOROARK
  hp = 70
  atk = 6
  def = 2
  speDef = 2
  maxPP = 100
  range = 1
  skill = Ability.ILLUSION
  additional = true
  attackSprite = AttackSprite.NORMAL_MELEE
}

export class Zoroark extends Pokemon {
  types = new SetSchema<Synergy>([Synergy.DARK, Synergy.FIELD])
  rarity = Rarity.UNCOMMON
  stars = 2
  hp = 140
  atk = 15
  def = 4
  speDef = 4
  maxPP = 100
  range = 1
  skill = Ability.ILLUSION
  additional = true
  attackSprite = AttackSprite.NORMAL_MELEE
}

export class HisuiZorua extends Pokemon {
  types = new SetSchema<Synergy>([Synergy.NORMAL, Synergy.GHOST])
  rarity = Rarity.UNCOMMON
  stars = 1
  evolution = Pkm.HISUI_ZOROARK
  hp = 70
  atk = 6
  def = 2
  speDef = 2
  maxPP = 100
  range = 1
  skill = Ability.ILLUSION
  additional = true
  attackSprite = AttackSprite.NORMAL_MELEE
}

export class HisuiZoroark extends Pokemon {
  types = new SetSchema<Synergy>([Synergy.NORMAL, Synergy.GHOST])
  rarity = Rarity.UNCOMMON
  stars = 2
  hp = 140
  atk = 15
  def = 4
  speDef = 4
  maxPP = 100
  range = 1
  skill = Ability.ILLUSION
  additional = true
  attackSprite = AttackSprite.NORMAL_MELEE
}

export class Grimer extends Pokemon {
  types = new SetSchema<Synergy>([Synergy.POISON, Synergy.MONSTER])
  rarity = Rarity.UNCOMMON
  stars = 1
  evolution = Pkm.MUK
  hp = 90
  atk = 5
  def = 3
  speDef = 2
  maxPP = 100
  range = 1
  skill = Ability.SLUDGE
  additional = true
  attackSprite = AttackSprite.POISON_MELEE
}

export class Muk extends Pokemon {
  types = new SetSchema<Synergy>([Synergy.POISON, Synergy.MONSTER])
  rarity = Rarity.UNCOMMON
  stars = 2
  hp = 190
  atk = 10
  def = 6
  speDef = 4
  maxPP = 100
  range = 1
  skill = Ability.SLUDGE
  additional = true
  attackSprite = AttackSprite.POISON_MELEE
}

export class AlolanGrimer extends Pokemon {
  types = new SetSchema<Synergy>([Synergy.POISON, Synergy.DARK])
  rarity = Rarity.UNCOMMON
  stars = 1
  evolution = Pkm.ALOLAN_MUK
  hp = 80
  atk = 7
  def = 2
  speDef = 2
  maxPP = 100
  range = 1
  skill = Ability.SLUDGE
  additional = true
  attackSprite = AttackSprite.POISON_MELEE
}

export class AlolanMuk extends Pokemon {
  types = new SetSchema<Synergy>([Synergy.POISON, Synergy.DARK])
  rarity = Rarity.UNCOMMON
  stars = 2
  hp = 160
  atk = 15
  def = 6
  speDef = 4
  maxPP = 100
  range = 1
  skill = Ability.SLUDGE
  additional = true
  attackSprite = AttackSprite.POISON_MELEE
}

export class Ekans extends Pokemon {
  types = new SetSchema<Synergy>([Synergy.POISON, Synergy.DARK])
  rarity = Rarity.UNCOMMON
  stars = 1
  evolution = Pkm.ARBOK
  hp = 60
  atk = 8
  def = 2
  speDef = 2
  maxPP = 90
  range = 1
  skill = Ability.VENOSHOCK
  additional = true
  attackSprite = AttackSprite.POISON_MELEE
}

export class Arbok extends Pokemon {
  types = new SetSchema<Synergy>([Synergy.POISON, Synergy.DARK])
  rarity = Rarity.UNCOMMON
  stars = 2
  hp = 130
  atk = 18
  def = 4
  speDef = 4
  maxPP = 90
  range = 1
  skill = Ability.VENOSHOCK
  additional = true
  attackSprite = AttackSprite.POISON_MELEE
}

export class Carvanha extends Pokemon {
  types = new SetSchema<Synergy>([Synergy.WATER, Synergy.DARK])
  rarity = Rarity.UNCOMMON
  stars = 1
  evolution = Pkm.SHARPEDO
  hp = 75
  atk = 10
  def = 1
  speDef = 2
  maxPP = 40
  range = 1
  skill = Ability.AGILITY
  additional = true
  attackSprite = AttackSprite.NORMAL_MELEE
}

export class Sharpedo extends Pokemon {
  types = new SetSchema<Synergy>([Synergy.WATER, Synergy.DARK])
  rarity = Rarity.UNCOMMON
  stars = 2
  hp = 150
  atk = 21
  def = 2
  speDef = 3
  maxPP = 40
  range = 1
  skill = Ability.AGILITY
  additional = true
  attackSprite = AttackSprite.NORMAL_MELEE
}

export class Froakie extends Pokemon {
  types = new SetSchema<Synergy>([Synergy.WATER, Synergy.AQUATIC, Synergy.DARK])
  rarity = Rarity.HATCH
  stars = 1
  evolution = Pkm.FROGADIER
  evolutionRule = new HatchEvolutionRule(EvolutionTime.EVOLVE_HATCH)
  hp = 80
  atk = 7
  def = 2
  speDef = 2
  maxPP = 80
  range = 1
  skill = Ability.WATER_SHURIKEN
  passive = Passive.HATCH
  attackSprite = AttackSprite.WATER_MELEE
}

export class Frogadier extends Pokemon {
  types = new SetSchema<Synergy>([Synergy.WATER, Synergy.AQUATIC, Synergy.DARK])
  rarity = Rarity.HATCH
  stars = 2
  evolution = Pkm.GRENINJA
  evolutionRule = new HatchEvolutionRule(EvolutionTime.EVOLVE_HATCH)
  hp = 140
  atk = 14
  def = 3
  speDef = 4
  maxPP = 80
  range = 1
  skill = Ability.WATER_SHURIKEN
  passive = Passive.HATCH
  attackSprite = AttackSprite.WATER_RANGE
}

export class Greninja extends Pokemon {
  types = new SetSchema<Synergy>([Synergy.WATER, Synergy.AQUATIC, Synergy.DARK])
  rarity = Rarity.HATCH
  stars = 3
  hp = 200
  atk = 23
  def = 4
  speDef = 6
  maxPP = 80
  range = 1
  skill = Ability.WATER_SHURIKEN
  attackSprite = AttackSprite.WATER_RANGE
}

export class Chingling extends Pokemon {
  types = new SetSchema<Synergy>([Synergy.SOUND, Synergy.PSYCHIC, Synergy.BABY])
  rarity = Rarity.UNIQUE
  stars = 2
  evolution = Pkm.CHIMECHO
  evolutionRule = new ItemEvolutionRule([Item.STAR_DUST])
  hp = 150
  atk = 8
  def = 2
  speDef = 4
  maxPP = 80
  range = 3
  skill = Ability.ECHO
  passive = Passive.CHINGLING
  attackSprite = AttackSprite.PSYCHIC_RANGE
}

export class Chimecho extends Pokemon {
  types = new SetSchema<Synergy>([Synergy.SOUND, Synergy.PSYCHIC])
  rarity = Rarity.UNIQUE
  stars = 3
  hp = 200
  atk = 15
  def = 3
  speDef = 6
  maxPP = 80
  range = 3
  skill = Ability.ECHO
  passive = Passive.CHIMECHO
  attackSprite = AttackSprite.PSYCHIC_RANGE
}

export class Tyrogue extends Pokemon {
  types = new SetSchema<Synergy>([Synergy.FIGHTING, Synergy.BABY])
  rarity = Rarity.UNIQUE
  stars = 2
  evolution = Pkm.HITMONTOP
  hp = 150
  atk = 10
  def = 3
  speDef = 3
  maxPP = 100
  range = 1
  skill = Ability.MACH_PUNCH
  passive = Passive.TYROGUE
  attackSprite = AttackSprite.FIGHTING_MELEE

  evolutionRule = new ItemEvolutionRule(AllItems, (pokemon, player, item) => {
    if (
      item === Item.CHARCOAL ||
      item === Item.MAGNET ||
      (item in ItemRecipe && ItemRecipe[item]!.includes(Item.CHARCOAL)) ||
      (item in ItemRecipe && ItemRecipe[item]!.includes(Item.MAGNET))
    ) {
      return Pkm.HITMONLEE
    }

    if (
      item === Item.HEART_SCALE ||
      item === Item.NEVER_MELT_ICE ||
      (item in ItemRecipe && ItemRecipe[item]!.includes(Item.HEART_SCALE)) ||
      (item in ItemRecipe && ItemRecipe[item]!.includes(Item.NEVER_MELT_ICE))
    ) {
      return Pkm.HITMONCHAN
    }

    return Pkm.HITMONTOP
  })
}

export class Hitmontop extends Pokemon {
  types = new SetSchema<Synergy>([Synergy.FIGHTING, Synergy.HUMAN])
  rarity = Rarity.UNIQUE
  stars = 3
  hp = 200
  atk = 22
  def = 5
  speDef = 5
  maxPP = 75
  range = 1
  skill = Ability.TRIPLE_KICK
  attackSprite = AttackSprite.FIGHTING_MELEE
}

export class Hitmonlee extends Pokemon {
  types = new SetSchema<Synergy>([Synergy.FIGHTING, Synergy.HUMAN])
  rarity = Rarity.UNIQUE
  stars = 3
  hp = 180
  atk = 25
  def = 3
  speDef = 3
  maxPP = 100
  range = 1
  skill = Ability.MAWASHI_GERI
  attackSprite = AttackSprite.FIGHTING_MELEE
}

export class Hitmonchan extends Pokemon {
  types = new SetSchema<Synergy>([Synergy.FIGHTING, Synergy.HUMAN])
  rarity = Rarity.UNIQUE
  stars = 3
  hp = 180
  atk = 20
  def = 7
  speDef = 7
  maxPP = 100
  range = 1
  skill = Ability.UPPERCUT
  attackSprite = AttackSprite.FIGHTING_MELEE
}

export class Mimikyu extends Pokemon {
  types = new SetSchema<Synergy>([Synergy.GHOST, Synergy.FAIRY])
  rarity = Rarity.UNIQUE
  stars = 3
  hp = 200
  atk = 20
  def = 5
  speDef = 6
  maxPP = 40
  range = 1
  skill = Ability.SHADOW_SNEAK
  attackSprite = AttackSprite.FAIRY_MELEE
}

export class Bonsley extends Pokemon {
  types = new SetSchema<Synergy>([Synergy.ROCK, Synergy.FLORA, Synergy.BABY])
  rarity = Rarity.EPIC
  stars = 1
  evolution = Pkm.SUDOWOODO
  hp = 125
  atk = 8
  def = 5
  speDef = 2
  maxPP = 100
  range = 1
  skill = Ability.MIMIC
  passive = Passive.SUDOWOODO
  additional = true
  attackSprite = AttackSprite.ROCK_MELEE
}

export class Sudowoodo extends Pokemon {
  types = new SetSchema<Synergy>([Synergy.ROCK, Synergy.FLORA, Synergy.MONSTER])
  rarity = Rarity.EPIC
  stars = 2
  hp = 250
  atk = 16
  def = 6
  speDef = 3
  maxPP = 100
  range = 1
  skill = Ability.MIMIC
  passive = Passive.SUDOWOODO
  additional = true
  attackSprite = AttackSprite.ROCK_MELEE
}

export class Combee extends Pokemon {
  types = new SetSchema<Synergy>([Synergy.BUG, Synergy.FLORA])
  rarity = Rarity.EPIC
  stars = 1
  evolution = Pkm.VESPIQUEEN
  hp = 120
  atk = 9
  def = 3
  speDef = 3
  maxPP = 90
  range = 1
  skill = Ability.HEAL_ORDER
  additional = true
  attackSprite = AttackSprite.BUG_MELEE
}

export class Vespiqueen extends Pokemon {
  types = new SetSchema<Synergy>([Synergy.BUG, Synergy.FLORA])
  rarity = Rarity.EPIC
  stars = 2
  hp = 280
  atk = 20
  def = 4
  speDef = 4
  maxPP = 90
  range = 1
  skill = Ability.HEAL_ORDER
  additional = true
  attackSprite = AttackSprite.BUG_MELEE
}

export class Shuckle extends Pokemon {
  types = new SetSchema<Synergy>([Synergy.BUG, Synergy.ROCK])
  rarity = Rarity.UNIQUE
  stars = 3
  hp = 150
  atk = 4
  def = 15
  speDef = 15
  maxPP = 100
  range = 1
  skill = Ability.SHELL_TRAP
  attackSprite = AttackSprite.ROCK_MELEE
}

export class Tepig extends Pokemon {
  types = new SetSchema<Synergy>([
    Synergy.FIRE,
    Synergy.FIGHTING,
    Synergy.FIELD
  ])
  rarity = Rarity.HATCH
  stars = 1
  evolution = Pkm.PIGNITE
  evolutionRule = new HatchEvolutionRule(EvolutionTime.EVOLVE_HATCH)
  hp = 80
  atk = 5
  def = 4
  speDef = 2
  maxPP = 100
  range = 1
  skill = Ability.IRON_TAIL
  passive = Passive.HATCH
  attackSprite = AttackSprite.NORMAL_MELEE
}

export class Pignite extends Pokemon {
  types = new SetSchema<Synergy>([
    Synergy.FIRE,
    Synergy.FIGHTING,
    Synergy.FIELD
  ])
  rarity = Rarity.HATCH
  stars = 2
  evolution = Pkm.EMBOAR
  evolutionRule = new HatchEvolutionRule(EvolutionTime.EVOLVE_HATCH)
  hp = 140
  atk = 12
  def = 5
  speDef = 2
  maxPP = 100
  range = 1
  skill = Ability.IRON_TAIL
  passive = Passive.HATCH
  attackSprite = AttackSprite.NORMAL_MELEE
}

export class Emboar extends Pokemon {
  types = new SetSchema<Synergy>([
    Synergy.FIRE,
    Synergy.FIGHTING,
    Synergy.FIELD
  ])
  rarity = Rarity.HATCH
  stars = 3
  hp = 220
  atk = 18
  def = 6
  speDef = 2
  maxPP = 100
  range = 1
  skill = Ability.IRON_TAIL
  attackSprite = AttackSprite.NORMAL_MELEE
}

export class Wurmple extends Pokemon {
  types = new SetSchema<Synergy>([Synergy.BUG])
  rarity = Rarity.EPIC
  stars = 1
  evolution = Pkm.SILCOON
  hp = 110
  atk = 10
  def = 3
  speDef = 3
  maxPP = 100
  range = 1
  skill = Ability.STICKY_WEB
  passive = Passive.WURMPLE
  attackSprite = AttackSprite.BUG_MELEE

  evolutionRule = new CountEvolutionRule(
    3,
    (pokemon: Pokemon, player: Player) => {
      const lastWeather = player.getLastBattle()?.weather ?? Weather.NEUTRAL
      let existingSecondTier: Pkm | null = null
      player.board.forEach((pkm) => {
        if (pkm.name === Pkm.CASCOON) existingSecondTier = Pkm.CASCOON
        else if (pkm.name === Pkm.SILCOON) existingSecondTier = Pkm.SILCOON
      })
      if (existingSecondTier !== null) {
        return existingSecondTier
      } else if (
        [
          Weather.NIGHT,
          Weather.STORM,
          Weather.SANDSTORM,
          Weather.SNOW
        ].includes(lastWeather)
      ) {
        return Pkm.CASCOON
      } else if (
        [Weather.SUN, Weather.RAIN, Weather.MISTY, Weather.WINDY].includes(
          lastWeather
        )
      ) {
        return Pkm.SILCOON
      } else {
        return coinflip() ? Pkm.CASCOON : Pkm.SILCOON
      }
    }
  )
}

export class Silcoon extends Pokemon {
  types = new SetSchema<Synergy>([Synergy.BUG, Synergy.NORMAL])
  rarity = Rarity.EPIC
  stars = 2
  evolution = Pkm.BEAUTIFLY
  hp = 180
  atk = 20
  def = 6
  speDef = 6
  maxPP = 100
  range = 1
  skill = Ability.SPIKE_ARMOR
  attackSprite = AttackSprite.BUG_MELEE
}

export class Beautifly extends Pokemon {
  types = new SetSchema<Synergy>([Synergy.BUG, Synergy.NORMAL, Synergy.FLYING])
  rarity = Rarity.EPIC
  stars = 3
  hp = 250
  atk = 30
  def = 6
  speDef = 6
  maxPP = 60
  range = 1
  skill = Ability.SILVER_WIND
  attackSprite = AttackSprite.BUG_MELEE
}

export class Cascoon extends Pokemon {
  types = new SetSchema<Synergy>([Synergy.BUG, Synergy.POISON])
  rarity = Rarity.EPIC
  stars = 2
  evolution = Pkm.DUSTOX
  hp = 180
  atk = 20
  def = 6
  speDef = 6
  maxPP = 100
  range = 1
  skill = Ability.SPIKE_ARMOR
  attackSprite = AttackSprite.BUG_MELEE
}

export class Dustox extends Pokemon {
  types = new SetSchema<Synergy>([Synergy.BUG, Synergy.POISON, Synergy.FLYING])
  rarity = Rarity.EPIC
  stars = 3
  hp = 250
  atk = 30
  def = 6
  speDef = 6
  maxPP = 60
  range = 1
  skill = Ability.POISON_POWDER
  attackSprite = AttackSprite.BUG_MELEE
}

export class Tinkatink extends Pokemon {
  types = new SetSchema<Synergy>([Synergy.STEEL, Synergy.FAIRY])
  rarity = Rarity.EPIC
  stars = 1
  evolution = Pkm.TINKATUFF
  hp = 100
  atk = 11
  def = 3
  speDef = 3
  maxPP = 150
  range = 1
  skill = Ability.GIGATON_HAMMER
  attackSprite = AttackSprite.FAIRY_MELEE
}

export class Tinkatuff extends Pokemon {
  types = new SetSchema<Synergy>([Synergy.STEEL, Synergy.FAIRY])
  rarity = Rarity.EPIC
  stars = 2
  evolution = Pkm.TINKATON
  hp = 200
  atk = 22
  def = 4
  speDef = 4
  maxPP = 150
  range = 1
  skill = Ability.GIGATON_HAMMER
  attackSprite = AttackSprite.FAIRY_MELEE
}

export class Tinkaton extends Pokemon {
  types = new SetSchema<Synergy>([Synergy.STEEL, Synergy.FAIRY])
  rarity = Rarity.EPIC
  stars = 3
  hp = 300
  atk = 44
  def = 8
  speDef = 8
  maxPP = 150
  range = 1
  skill = Ability.GIGATON_HAMMER
  attackSprite = AttackSprite.FAIRY_MELEE
}

export class Maractus extends Pokemon {
  types = new SetSchema<Synergy>([Synergy.GRASS, Synergy.GROUND, Synergy.FLORA])
  rarity = Rarity.UNIQUE
  stars = 3
  hp = 200
  atk = 15
  def = 6
  speDef = 3
  maxPP = 100
  range = 1
  skill = Ability.SPIKE_ARMOR
  passive = Passive.HYDRATATION
  attackSprite = AttackSprite.GRASS_MELEE
}

export class Plusle extends Pokemon {
  types = new SetSchema<Synergy>([Synergy.ELECTRIC, Synergy.FAIRY])
  rarity = Rarity.UNIQUE
  stars = 3
  hp = 140
  atk = 13
  def = 3
  speDef = 3
  maxPP = 60
  range = 1
  skill = Ability.LINK_CABLE
  attackSprite = AttackSprite.ELECTRIC_MELEE
}

export class Minun extends Pokemon {
  types = new SetSchema<Synergy>([Synergy.ELECTRIC, Synergy.FAIRY])
  rarity = Rarity.UNIQUE
  stars = 3
  hp = 140
  atk = 13
  def = 3
  speDef = 3
  maxPP = 60
  range = 1
  skill = Ability.LINK_CABLE
  attackSprite = AttackSprite.ELECTRIC_MELEE
}

export class Spectrier extends Pokemon {
  types = new SetSchema<Synergy>([Synergy.GHOST, Synergy.FIELD])
  rarity = Rarity.LEGENDARY
  stars = 3
  hp = 280
  atk = 25
  def = 5
  speDef = 10
  maxPP = 100
  range = 1
  skill = Ability.ASTRAL_BARRAGE
  passive = Passive.GRIM_NEIGH
  attackSprite = AttackSprite.NORMAL_MELEE
}

export class Kartana extends Pokemon {
  types = new SetSchema<Synergy>([Synergy.GRASS, Synergy.STEEL])
  rarity = Rarity.LEGENDARY
  stars = 3
  hp = 200
  atk = 40
  def = 10
  speDef = 1
  maxPP = 70
  range = 1
  skill = Ability.LEAF_BLADE
  passive = Passive.BEAST_BOOST
  attackSprite = AttackSprite.GRASS_MELEE
}

export class Dhelmise extends Pokemon {
  types = new SetSchema<Synergy>([Synergy.GRASS, Synergy.GHOST, Synergy.STEEL])
  rarity = Rarity.UNIQUE
  stars = 3
  hp = 200
  atk = 18
  def = 5
  speDef = 5
  maxPP = 80
  range = 1
  skill = Ability.ANCHOR_SHOT
  attackSprite = AttackSprite.GRASS_MELEE
}

export class Tropius extends Pokemon {
  types = new SetSchema<Synergy>([Synergy.FLORA, Synergy.FLYING])
  rarity = Rarity.UNIQUE
  stars = 3
  hp = 200
  atk = 16
  def = 4
  speDef = 4
  maxPP = 100
  range = 1
  skill = Ability.AIR_SLASH
  attackSprite = AttackSprite.GRASS_MELEE
  passive = Passive.HARVEST
}

export class Carnivine extends Pokemon {
  types = new SetSchema<Synergy>([
    Synergy.MONSTER,
    Synergy.GRASS,
    Synergy.FLORA
  ])
  rarity = Rarity.UNIQUE
  stars = 3
  hp = 180
  atk = 20
  def = 3
  speDef = 3
  maxPP = 100
  range = 2
  skill = Ability.VINE_WHIP
  attackSprite = AttackSprite.GRASS_RANGE
}

export class Sableye extends Pokemon {
  types = new SetSchema<Synergy>([Synergy.DARK, Synergy.ROCK, Synergy.GHOST])
  rarity = Rarity.UNIQUE
  stars = 3
  hp = 220
  atk = 12
  def = 5
  speDef = 5
  maxPP = 80
  range = 1
  skill = Ability.KNOCK_OFF
  attackSprite = AttackSprite.NORMAL_MELEE
}

export class Koffing extends Pokemon {
  types = new SetSchema<Synergy>([Synergy.POISON, Synergy.ARTIFICIAL])
  rarity = Rarity.UNCOMMON
  stars = 1
  evolution = Pkm.WEEZING
  hp = 85
  atk = 5
  def = 3
  speDef = 3
  maxPP = 40
  range = 1
  skill = Ability.SMOG
  additional = true
  attackSprite = AttackSprite.POISON_MELEE
}

export class Weezing extends Pokemon {
  types = new SetSchema<Synergy>([Synergy.POISON, Synergy.ARTIFICIAL])
  rarity = Rarity.UNCOMMON
  stars = 2
  hp = 190
  atk = 10
  def = 5
  speDef = 5
  maxPP = 40
  range = 1
  skill = Ability.SMOG
  additional = true
  attackSprite = AttackSprite.POISON_MELEE
}

export class Clauncher extends Pokemon {
  types = new SetSchema<Synergy>([Synergy.WATER, Synergy.SOUND])
  rarity = Rarity.RARE
  stars = 1
  evolution = Pkm.CLAWITZER
  hp = 80
  atk = 7
  def = 1
  speDef = 1
  maxPP = 200
  range = 4
  skill = Ability.WATER_PULSE
  passive = Passive.MEGA_LAUNCHER
  additional = true
  attackSprite = AttackSprite.PSYCHIC_RANGE
}

export class Clawitzer extends Pokemon {
  types = new SetSchema<Synergy>([Synergy.WATER, Synergy.SOUND])
  rarity = Rarity.RARE
  stars = 2
  hp = 150
  atk = 19
  def = 3
  speDef = 2
  maxPP = 200
  range = 4
  skill = Ability.WATER_PULSE
  passive = Passive.MEGA_LAUNCHER
  additional = true
  attackSprite = AttackSprite.PSYCHIC_RANGE
}

export class Yanma extends Pokemon {
  types = new SetSchema<Synergy>([Synergy.BUG, Synergy.FOSSIL, Synergy.FLYING])
  rarity = Rarity.RARE
  stars = 1
  evolution = Pkm.YANMEGA
  hp = 70
  atk = 9
  def = 1
  speDef = 1
  maxPP = 100
  range = 2
  skill = Ability.AERIAL_ACE
  passive = Passive.CLEAR_WING
  additional = true
  attackSprite = AttackSprite.PSYCHIC_RANGE
}

export class Yanmega extends Pokemon {
  types = new SetSchema<Synergy>([Synergy.BUG, Synergy.FOSSIL, Synergy.FLYING])
  rarity = Rarity.RARE
  stars = 2
  hp = 160
  atk = 16
  def = 2
  speDef = 2
  maxPP = 100
  range = 2
  skill = Ability.AERIAL_ACE
  passive = Passive.CLEAR_WING
  additional = true
  attackSprite = AttackSprite.PSYCHIC_RANGE
}

export class Helioptile extends Pokemon {
  types = new SetSchema<Synergy>([
    Synergy.NORMAL,
    Synergy.ELECTRIC,
    Synergy.LIGHT
  ])
  rarity = Rarity.EPIC
  stars = 1
  evolution = Pkm.HELIOLISK
  hp = 90
  atk = 9
  def = 3
  speDef = 3
  maxPP = 80
  range = 3
  skill = Ability.PARABOLIC_CHARGE
  passive = Passive.DRY_SKIN
  additional = true
  attackSprite = AttackSprite.ELECTRIC_RANGE
}

export class Heliolisk extends Pokemon {
  types = new SetSchema<Synergy>([
    Synergy.NORMAL,
    Synergy.ELECTRIC,
    Synergy.LIGHT
  ])
  rarity = Rarity.EPIC
  stars = 2
  hp = 220
  atk = 22
  def = 4
  speDef = 4
  maxPP = 80
  range = 3
  skill = Ability.PARABOLIC_CHARGE
  passive = Passive.DRY_SKIN
  additional = true
  attackSprite = AttackSprite.ELECTRIC_RANGE
}

export class Exeggcute extends Pokemon {
  types = new SetSchema<Synergy>([Synergy.FLORA, Synergy.PSYCHIC])
  rarity = Rarity.EPIC
  stars = 1
  evolution = Pkm.EXEGGUTOR
  hp = 110
  atk = 8
  def = 3
  speDef = 3
  maxPP = 100
  range = 3
  skill = Ability.EGGSPLOSION
  passive = Passive.COCONUT
  additional = true
  attackSprite = AttackSprite.GRASS_MELEE
}

export class Exeggutor extends Pokemon {
  types = new SetSchema<Synergy>([Synergy.FLORA, Synergy.PSYCHIC])
  rarity = Rarity.EPIC
  stars = 2
  evolution = Pkm.ALOLAN_EXEGGUTOR
  evolutionRule = new ItemEvolutionRule([Item.LEAF_STONE])
  hp = 300
  atk = 20
  def = 4
  speDef = 4
  maxPP = 100
  range = 1
  skill = Ability.EGGSPLOSION
  passive = Passive.COCONUT
  additional = true
  attackSprite = AttackSprite.GRASS_MELEE
}

export class AlolanExeggutor extends Pokemon {
  types = new SetSchema<Synergy>([
    Synergy.DRAGON,
    Synergy.FLORA,
    Synergy.PSYCHIC
  ])
  rarity = Rarity.EPIC
  stars = 3
  hp = 350
  atk = 24
  def = 5
  speDef = 5
  maxPP = 100
  range = 1
  skill = Ability.EGGSPLOSION
  additional = true
  attackSprite = AttackSprite.GRASS_MELEE
}

export class Bidoof extends Pokemon {
  types = new SetSchema<Synergy>([
    Synergy.NORMAL,
    Synergy.FIELD,
    Synergy.AQUATIC
  ])
  rarity = Rarity.UNCOMMON
  stars = 1
  evolution = Pkm.BIBAREL
  hp = 60
  atk = 6
  def = 2
  speDef = 2
  maxPP = 90
  range = 1
  skill = Ability.SUPER_FANG
  additional = true
  attackSprite = AttackSprite.NORMAL_MELEE
}

export class Bibarel extends Pokemon {
  types = new SetSchema<Synergy>([
    Synergy.NORMAL,
    Synergy.FIELD,
    Synergy.AQUATIC
  ])
  rarity = Rarity.UNCOMMON
  stars = 2
  hp = 135
  atk = 15
  def = 2
  speDef = 2
  maxPP = 80
  range = 1
  skill = Ability.SUPER_FANG
  additional = true
  attackSprite = AttackSprite.NORMAL_MELEE
}

export class Spinda extends Pokemon {
  types = new SetSchema<Synergy>([Synergy.NORMAL])
  rarity = Rarity.UNIQUE
  stars = 3
  hp = 250
  atk = 20
  def = 5
  speDef = 5
  maxPP = 100
  range = 1
  skill = Ability.TEETER_DANCE
  passive = Passive.SPOT_PANDA
  attackSprite = AttackSprite.NORMAL_MELEE
}

export class Baltoy extends Pokemon {
  types = new SetSchema<Synergy>([
    Synergy.GROUND,
    Synergy.PSYCHIC,
    Synergy.ARTIFICIAL
  ])
  rarity = Rarity.EPIC
  stars = 1
  evolution = Pkm.CLAYDOL
  hp = 80
  atk = 8
  def = 4
  speDef = 4
  maxPP = 70
  range = 2
  skill = Ability.CONFUSION
  additional = true
  attackSprite = AttackSprite.PSYCHIC_RANGE
}

export class Claydol extends Pokemon {
  types = new SetSchema<Synergy>([
    Synergy.GROUND,
    Synergy.PSYCHIC,
    Synergy.ARTIFICIAL
  ])
  rarity = Rarity.EPIC
  stars = 2
  hp = 180
  atk = 16
  def = 6
  speDef = 6
  maxPP = 70
  range = 2
  skill = Ability.CONFUSION
  additional = true
  attackSprite = AttackSprite.PSYCHIC_RANGE
}

export class Purrloin extends Pokemon {
  types = new SetSchema<Synergy>([Synergy.DARK, Synergy.FIELD])
  rarity = Rarity.RARE
  stars = 1
  evolution = Pkm.LIEPARD
  hp = 80
  atk = 9
  def = 1
  speDef = 1
  maxPP = 90
  range = 1
  skill = Ability.ASSIST
  additional = true
  attackSprite = AttackSprite.NORMAL_MELEE
}

export class Liepard extends Pokemon {
  types = new SetSchema<Synergy>([Synergy.DARK, Synergy.FIELD])
  rarity = Rarity.RARE
  stars = 2
  hp = 175
  atk = 25
  def = 2
  speDef = 2
  maxPP = 90
  range = 1
  skill = Ability.ASSIST
  additional = true
  attackSprite = AttackSprite.NORMAL_MELEE
}

export class Barboach extends Pokemon {
  types = new SetSchema<Synergy>([Synergy.WATER, Synergy.GROUND])
  rarity = Rarity.EPIC
  stars = 1
  evolution = Pkm.WHISCASH
  hp = 120
  atk = 9
  def = 3
  speDef = 4
  maxPP = 90
  range = 1
  skill = Ability.FISSURE
  passive = Passive.AQUA_VEIL
  additional = true
  attackSprite = AttackSprite.WATER_MELEE
}

export class Whiscash extends Pokemon {
  types = new SetSchema<Synergy>([Synergy.WATER, Synergy.GROUND])
  rarity = Rarity.EPIC
  stars = 2
  hp = 250
  atk = 22
  def = 4
  speDef = 5
  maxPP = 90
  range = 1
  skill = Ability.FISSURE
  passive = Passive.AQUA_VEIL
  additional = true
  attackSprite = AttackSprite.WATER_MELEE
}

export class Scraggy extends Pokemon {
  types = new SetSchema<Synergy>([Synergy.DARK, Synergy.FIGHTING])
  rarity = Rarity.UNCOMMON
  stars = 1
  evolution = Pkm.SCRAFTY
  hp = 70
  atk = 8
  def = 2
  speDef = 2
  maxPP = 85
  range = 1
  skill = Ability.ASSURANCE
  passive = Passive.MOXIE
  additional = true
  attackSprite = AttackSprite.FIGHTING_MELEE
}

export class Scrafty extends Pokemon {
  types = new SetSchema<Synergy>([Synergy.DARK, Synergy.FIGHTING])
  rarity = Rarity.UNCOMMON
  stars = 2
  hp = 140
  atk = 18
  def = 4
  speDef = 4
  maxPP = 85
  range = 1
  skill = Ability.ASSURANCE
  passive = Passive.MOXIE
  additional = true
  attackSprite = AttackSprite.FIGHTING_MELEE
}

export class Finneon extends Pokemon {
  types = new SetSchema<Synergy>([Synergy.WATER, Synergy.LIGHT])
  rarity = Rarity.RARE
  stars = 1
  evolution = Pkm.LUMINEON
  hp = 80
  atk = 7
  def = 2
  speDef = 2
  maxPP = 90
  range = 2
  skill = Ability.AQUA_RING
  additional = true
  attackSprite = AttackSprite.WATER_RANGE
}

export class Lumineon extends Pokemon {
  types = new SetSchema<Synergy>([Synergy.WATER, Synergy.LIGHT])
  rarity = Rarity.RARE
  stars = 2
  hp = 180
  atk = 19
  def = 4
  speDef = 4
  maxPP = 85
  range = 2
  skill = Ability.AQUA_RING
  additional = true
  attackSprite = AttackSprite.WATER_RANGE
}

export class Stunky extends Pokemon {
  types = new SetSchema<Synergy>([Synergy.DARK, Synergy.POISON])
  rarity = Rarity.EPIC
  stars = 1
  evolution = Pkm.SKUNTANK
  hp = 125
  atk = 10
  def = 2
  speDef = 2
  maxPP = 80
  range = 1
  skill = Ability.POISON_GAS
  passive = Passive.STENCH
  additional = true
  attackSprite = AttackSprite.POISON_MELEE
}

export class Skuntank extends Pokemon {
  types = new SetSchema<Synergy>([Synergy.DARK, Synergy.POISON])
  rarity = Rarity.EPIC
  stars = 2
  hp = 280
  atk = 22
  def = 4
  speDef = 4
  maxPP = 80
  range = 1
  skill = Ability.POISON_GAS
  passive = Passive.STENCH
  additional = true
  attackSprite = AttackSprite.POISON_MELEE
}

export class Illumise extends Pokemon {
  types = new SetSchema<Synergy>([Synergy.FLYING, Synergy.BUG, Synergy.LIGHT])
  rarity = Rarity.UNIQUE
  stars = 3
  hp = 150
  atk = 13
  def = 3
  speDef = 3
  maxPP = 90
  range = 1
  skill = Ability.STRUGGLE_BUG
  passive = Passive.ILLUMISE_VOLBEAT
  attackSprite = AttackSprite.BUG_MELEE
}

export class Volbeat extends Pokemon {
  types = new SetSchema<Synergy>([Synergy.FLYING, Synergy.BUG, Synergy.LIGHT])
  rarity = Rarity.UNIQUE
  stars = 3
  hp = 150
  atk = 13
  def = 3
  speDef = 3
  maxPP = 90
  range = 1
  skill = Ability.TAIL_GLOW
  passive = Passive.ILLUMISE_VOLBEAT
  attackSprite = AttackSprite.BUG_MELEE
}

export class Necrozma extends Pokemon {
  types = new SetSchema<Synergy>([Synergy.LIGHT, Synergy.PSYCHIC])
  rarity = Rarity.LEGENDARY
  stars = 3
  hp = 300
  atk = 30
  def = 5
  speDef = 5
  maxPP = 100
  range = 1
  skill = Ability.PRISMATIC_LASER
  passive = Passive.PRISM
  attackSprite = AttackSprite.DRAGON_MELEE

  onChangePosition(
    x: number,
    y: number,
    player: Player,
    lightX: number,
    lightY: number
  ) {
    if (x === lightX && y === lightY) {
      player.transformPokemon(this, Pkm.ULTRA_NECROZMA)
    }
  }
}

export class UltraNecrozma extends Pokemon {
  types = new SetSchema<Synergy>([
    Synergy.DRAGON,
    Synergy.LIGHT,
    Synergy.PSYCHIC
  ])
  rarity = Rarity.LEGENDARY
  stars = 4
  hp = 300
  atk = 30
  def = 5
  speDef = 5
  maxPP = 100
  range = 3
  skill = Ability.PRISMATIC_LASER
  passive = Passive.PRISM
  attackSprite = AttackSprite.GHOST_RANGE

  onChangePosition(
    x: number,
    y: number,
    player: Player,
    lightX: number,
    lightY: number
  ) {
    if (x !== lightX || y !== lightY) {
      player.transformPokemon(this, Pkm.NECROZMA)
    }
  }
}

export class Cherrubi extends Pokemon {
  types = new SetSchema<Synergy>([Synergy.FLORA, Synergy.LIGHT, Synergy.GRASS])
  rarity = Rarity.EPIC
  stars = 1
  evolution = Pkm.CHERRIM
  hp = 90
  atk = 6
  def = 1
  speDef = 1
  maxPP = 65
  range = 3
  skill = Ability.NATURAL_GIFT
  additional = true
  attackSprite = AttackSprite.GRASS_RANGE
}

export class Cherrim extends Pokemon {
  types = new SetSchema<Synergy>([Synergy.FLORA, Synergy.LIGHT, Synergy.GRASS])
  rarity = Rarity.EPIC
  stars = 2
  hp = 180
  atk = 16
  def = 2
  speDef = 2
  maxPP = 65
  range = 3
  skill = Ability.NATURAL_GIFT
  passive = Passive.BLOSSOM
  additional = true
  attackSprite = AttackSprite.GRASS_RANGE
  onChangePosition(
    x: number,
    y: number,
    player: Player,
    lightX: number,
    lightY: number
  ) {
    if (x === lightX || y === lightY) {
      player.transformPokemon(this, Pkm.CHERRIM_SUNLIGHT)
    }
  }
}

export class CherrimSunlight extends Pokemon {
  types = new SetSchema<Synergy>([Synergy.FLORA, Synergy.LIGHT, Synergy.GRASS])
  rarity = Rarity.EPIC
  stars = 2
  hp = 210
  atk = 18
  def = 3
  speDef = 3
  maxPP = 60
  range = 3
  skill = Ability.NATURAL_GIFT
  passive = Passive.BLOSSOM
  additional = true
  attackSprite = AttackSprite.GRASS_RANGE
  onChangePosition(
    x: number,
    y: number,
    player: Player,
    lightX: number,
    lightY: number
  ) {
    if (x !== lightX || y !== lightY) {
      player.transformPokemon(this, Pkm.CHERRIM)
    }
  }
}

export class Misdreavus extends Pokemon {
  types = new SetSchema<Synergy>([Synergy.GHOST, Synergy.FAIRY])
  rarity = Rarity.EPIC
  stars = 1
  evolution = Pkm.MISMAGIUS
  hp = 90
  atk = 9
  def = 2
  speDef = 3
  maxPP = 95
  range = 3
  skill = Ability.NIGHT_SHADE
  additional = true
  attackSprite = AttackSprite.GHOST_RANGE
}

export class Mismagius extends Pokemon {
  types = new SetSchema<Synergy>([Synergy.GHOST, Synergy.FAIRY])
  rarity = Rarity.EPIC
  stars = 2
  hp = 180
  atk = 26
  def = 2
  speDef = 4
  maxPP = 95
  range = 3
  skill = Ability.NIGHT_SHADE
  additional = true
  attackSprite = AttackSprite.GHOST_RANGE
}

export class Doduo extends Pokemon {
  types = new SetSchema<Synergy>([Synergy.FLYING, Synergy.NORMAL])
  rarity = Rarity.EPIC
  stars = 1
  evolution = Pkm.DODRIO
  hp = 90
  atk = 12
  def = 3
  speDef = 2
  maxPP = 40
  range = 1
  skill = Ability.AGILITY
  additional = true
  attackSprite = AttackSprite.NORMAL_MELEE
}

export class Dodrio extends Pokemon {
  types = new SetSchema<Synergy>([Synergy.FLYING, Synergy.NORMAL])
  rarity = Rarity.EPIC
  stars = 2
  hp = 185
  atk = 28
  def = 5
  speDef = 3
  maxPP = 40
  range = 1
  skill = Ability.AGILITY
  additional = true
  attackSprite = AttackSprite.NORMAL_MELEE
}

export class Kricketot extends Pokemon {
  types = new SetSchema<Synergy>([Synergy.BUG, Synergy.SOUND])
  rarity = Rarity.RARE
  stars = 1
  evolution = Pkm.KRICKETUNE
  hp = 80
  atk = 7
  def = 2
  speDef = 2
  maxPP = 70
  range = 1
  skill = Ability.SCREECH
  additional = true
  attackSprite = AttackSprite.BUG_MELEE
}

export class Kricketune extends Pokemon {
  types = new SetSchema<Synergy>([Synergy.BUG, Synergy.SOUND])
  rarity = Rarity.RARE
  stars = 2
  hp = 190
  atk = 18
  def = 4
  speDef = 4
  maxPP = 70
  range = 1
  skill = Ability.SCREECH
  additional = true
  attackSprite = AttackSprite.BUG_MELEE
}

export class Hippopotas extends Pokemon {
  types = new SetSchema<Synergy>([Synergy.GROUND, Synergy.ROCK])
  rarity = Rarity.EPIC
  stars = 1
  evolution = Pkm.HIPPODOWN
  hp = 120
  atk = 10
  def = 4
  speDef = 2
  maxPP = 100
  range = 1
  skill = Ability.SAND_TOMB
  additional = true
  attackSprite = AttackSprite.ROCK_MELEE
  passive = Passive.SAND_STREAM
}

export class Hippodown extends Pokemon {
  types = new SetSchema<Synergy>([Synergy.GROUND, Synergy.ROCK])
  rarity = Rarity.EPIC
  stars = 2
  hp = 270
  atk = 22
  def = 7
  speDef = 3
  maxPP = 100
  range = 1
  skill = Ability.SAND_TOMB
  additional = true
  attackSprite = AttackSprite.ROCK_MELEE
  passive = Passive.SAND_STREAM
}

export class Wingull extends Pokemon {
  types = new SetSchema<Synergy>([Synergy.WATER, Synergy.FLYING])
  rarity = Rarity.EPIC
  stars = 1
  evolution = Pkm.PELIPPER
  hp = 80
  atk = 8
  def = 3
  speDef = 3
  maxPP = 85
  range = 2
  skill = Ability.WHIRLWIND
  additional = true
  attackSprite = AttackSprite.FLYING_RANGE
  passive = Passive.DRIZZLE
}

export class Pelipper extends Pokemon {
  types = new SetSchema<Synergy>([Synergy.WATER, Synergy.FLYING])
  rarity = Rarity.EPIC
  stars = 2
  hp = 180
  atk = 20
  def = 4
  speDef = 4
  maxPP = 85
  range = 2
  skill = Ability.WHIRLWIND
  additional = true
  attackSprite = AttackSprite.FLYING_RANGE
  passive = Passive.DRIZZLE
}

export class Zigzagoon extends Pokemon {
  types = new SetSchema<Synergy>([Synergy.FIELD, Synergy.NORMAL])
  rarity = Rarity.RARE
  stars = 1
  evolution = Pkm.LINOONE
  hp = 80
  atk = 8
  def = 4
  speDef = 2
  maxPP = 50
  range = 1
  skill = Ability.SLASH
  additional = true
  attackSprite = AttackSprite.NORMAL_MELEE
  passive = Passive.PICKUP
}

export class Linoone extends Pokemon {
  types = new SetSchema<Synergy>([Synergy.FIELD, Synergy.NORMAL])
  rarity = Rarity.RARE
  stars = 2
  hp = 180
  atk = 21
  def = 6
  speDef = 4
  maxPP = 50
  range = 1
  skill = Ability.SLASH
  additional = true
  attackSprite = AttackSprite.NORMAL_MELEE
  passive = Passive.PICKUP
}

export class HisuianQwilfish extends Pokemon {
  types = new SetSchema<Synergy>([
    Synergy.DARK,
    Synergy.POISON,
    Synergy.AQUATIC
  ])
  rarity = Rarity.EPIC
  stars = 1
  evolution = Pkm.OVERQWIL
  hp = 95
  atk = 8
  def = 4
  speDef = 2
  maxPP = 80
  range = 1
  skill = Ability.BARB_BARRAGE
  additional = true
  attackSprite = AttackSprite.POISON_MELEE
}

export class Overqwil extends Pokemon {
  types = new SetSchema<Synergy>([
    Synergy.DARK,
    Synergy.POISON,
    Synergy.AQUATIC
  ])
  rarity = Rarity.EPIC
  stars = 2
  hp = 230
  atk = 19
  def = 6
  speDef = 4
  maxPP = 80
  range = 1
  skill = Ability.BARB_BARRAGE
  additional = true
  attackSprite = AttackSprite.POISON_MELEE
}

export class Xurkitree extends Pokemon {
  types = new SetSchema<Synergy>([
    Synergy.ELECTRIC,
    Synergy.ARTIFICIAL,
    Synergy.HUMAN
  ])
  rarity = Rarity.LEGENDARY
  stars = 3
  hp = 200
  atk = 20
  def = 3
  speDef = 3
  maxPP = 80
  range = 3
  skill = Ability.CHARGE_BEAM
  passive = Passive.SPECIAL_ATTACK
  attackSprite = AttackSprite.ELECTRIC_RANGE
  attackType = AttackType.SPECIAL
}

export class Nihilego extends Pokemon {
  types = new SetSchema<Synergy>([Synergy.POISON, Synergy.ROCK])
  rarity = Rarity.LEGENDARY
  stars = 3
  hp = 200
  atk = 30
  def = 1
  speDef = 5
  maxPP = 80
  range = 3
  skill = Ability.EMPTY_LIGHT
  passive = Passive.BEAST_BOOST
  attackSprite = AttackSprite.POISON_RANGE
}

export class Tandemaus extends Pokemon {
  types = new SetSchema<Synergy>([Synergy.NORMAL, Synergy.FAIRY])
  rarity = Rarity.UNIQUE
  stars = 3
  hp = 160
  atk = 16
  def = 5
  speDef = 5
  maxPP = 100
  range = 1
  skill = Ability.POPULATION_BOMB
  attackSprite = AttackSprite.NORMAL_MELEE
  evolution = Pkm.MAUSHOLD_THREE
  evolutionRule = new TurnEvolutionRule(TandemausEvolutionTurn)
  passive = Passive.FAMILY
}

export class MausholdThree extends Pokemon {
  types = new SetSchema<Synergy>([Synergy.NORMAL, Synergy.FAIRY])
  rarity = Rarity.UNIQUE
  stars = 3
  hp = 190
  atk = 19
  def = 5
  speDef = 5
  maxPP = 100
  range = 1
  skill = Ability.POPULATION_BOMB
  attackSprite = AttackSprite.NORMAL_MELEE
  evolution = Pkm.MAUSHOLD_FOUR
  evolutionRule = new TurnEvolutionRule(MausholdEvolutionTurn)
  passive = Passive.FAMILY
}

export class MausholdFour extends Pokemon {
  types = new SetSchema<Synergy>([Synergy.NORMAL, Synergy.FAIRY])
  rarity = Rarity.UNIQUE
  stars = 3
  hp = 230
  atk = 23
  def = 5
  speDef = 5
  maxPP = 100
  range = 1
  skill = Ability.POPULATION_BOMB
  attackSprite = AttackSprite.NORMAL_MELEE
}

export class Hoopa extends Pokemon {
  types = new SetSchema<Synergy>([Synergy.PSYCHIC, Synergy.DARK, Synergy.GHOST])
  rarity = Rarity.UNIQUE
  stars = 3
  hp = 150
  atk = 15
  def = 3
  speDef = 6
  maxPP = 100
  range = 1
  skill = Ability.UNBOUND
  attackSprite = AttackSprite.PSYCHIC_RANGE
}

export class HoopaUnbound extends Pokemon {
  types = new SetSchema<Synergy>([Synergy.PSYCHIC, Synergy.DARK, Synergy.GHOST])
  rarity = Rarity.UNIQUE
  stars = 4
  hp = 250
  atk = 25
  def = 3
  speDef = 6
  maxPP = 100
  range = 1
  skill = Ability.HYPERSPACE_FURY
  attackSprite = AttackSprite.NORMAL_MELEE
}

export class Sobble extends Pokemon {
  types = new SetSchema<Synergy>([Synergy.WATER, Synergy.AQUATIC])
  rarity = Rarity.ULTRA
  evolution = Pkm.DRIZZILE
  stars = 1
  hp = 120
  atk = 14
  def = 2
  speDef = 2
  maxPP = 100
  range = 3
  skill = Ability.SNIPE_SHOT
  attackSprite = AttackSprite.WATER_RANGE
}

export class Drizzile extends Pokemon {
  types = new SetSchema<Synergy>([Synergy.WATER, Synergy.AQUATIC])
  rarity = Rarity.ULTRA
  evolution = Pkm.INTELEON
  stars = 2
  hp = 240
  atk = 26
  def = 4
  speDef = 4
  maxPP = 100
  range = 3
  skill = Ability.SNIPE_SHOT
  attackSprite = AttackSprite.WATER_RANGE
}

export class Inteleon extends Pokemon {
  types = new SetSchema<Synergy>([Synergy.WATER, Synergy.AQUATIC])
  rarity = Rarity.ULTRA
  stars = 3
  hp = 360
  atk = 40
  def = 6
  speDef = 6
  maxPP = 70
  range = 3
  skill = Ability.SNIPE_SHOT
  attackSprite = AttackSprite.WATER_RANGE
}

export class Comfey extends Pokemon {
  types = new SetSchema<Synergy>([Synergy.FLORA, Synergy.FAIRY])
  rarity = Rarity.UNIQUE
  stars = 3
  hp = 100
  atk = 10
  def = 4
  speDef = 6
  maxPP = 80
  range = 3
  skill = Ability.FLORAL_HEALING
  passive = Passive.COMFEY
  attackSprite = AttackSprite.FAIRY_RANGE

  afterSimulationStart({
    simulation,
    team,
    entity
  }: {
    simulation: Simulation
    team: MapSchema<IPokemonEntity>
    entity: IPokemonEntity
  }) {
    const alliesWithFreeSlots = values(team).filter(
      (p) => p.name !== Pkm.COMFEY && p.items.size < 3
    )

    if (alliesWithFreeSlots.length > 0) {
      alliesWithFreeSlots.sort(
        (a, b) =>
          distanceM(
            a.positionX,
            a.positionY,
            entity.positionX,
            entity.positionY
          ) -
          distanceM(
            b.positionX,
            b.positionY,
            entity.positionX,
            entity.positionY
          )
      )
      const nearestAllyWithFreeItemSlot = alliesWithFreeSlots[0]

      // delete comfey
      team.delete(entity.id)
      simulation.board.setValue(entity.positionX, entity.positionY, undefined)
      if (simulation.blueDpsMeter.has(entity.id)) {
        simulation.blueDpsMeter.delete(entity.id)
        simulation.blueHealDpsMeter.delete(entity.id)
      }
      if (simulation.redDpsMeter.has(entity.id)) {
        simulation.redDpsMeter.delete(entity.id)
        simulation.redHealDpsMeter.delete(entity.id)
      }

      nearestAllyWithFreeItemSlot.items.add(Item.COMFEY)

      // apply comfey stats
      nearestAllyWithFreeItemSlot.addPP(entity.pp)
      nearestAllyWithFreeItemSlot.addAbilityPower(entity.ap)
      nearestAllyWithFreeItemSlot.addAttack(entity.atk)
      nearestAllyWithFreeItemSlot.addAttackSpeed(
        entity.atkSpeed - DEFAULT_ATK_SPEED
      )
      nearestAllyWithFreeItemSlot.addShield(entity.shield, entity)
      nearestAllyWithFreeItemSlot.addMaxHP(entity.hp)
      nearestAllyWithFreeItemSlot.addDefense(entity.def)
      nearestAllyWithFreeItemSlot.addSpecialDefense(entity.speDef)
      nearestAllyWithFreeItemSlot.addCritChance(
        entity.critChance - DEFAULT_CRIT_CHANCE
      )
      nearestAllyWithFreeItemSlot.addCritDamage(
        entity.critDamage - DEFAULT_CRIT_DAMAGE
      )
    }
  }
}

export class Lillipup extends Pokemon {
  types = new SetSchema<Synergy>([Synergy.NORMAL, Synergy.FIELD])
  rarity = Rarity.COMMON
  evolution = Pkm.HERDIER
  stars = 1
  hp = 60
  atk = 6
  def = 2
  speDef = 2
  maxPP = 100
  range = 1
  skill = Ability.RETALIATE
  attackSprite = AttackSprite.NORMAL_MELEE
}

export class Herdier extends Pokemon {
  types = new SetSchema<Synergy>([Synergy.NORMAL, Synergy.FIELD])
  rarity = Rarity.COMMON
  evolution = Pkm.STOUTLAND
  stars = 2
  hp = 120
  atk = 12
  def = 3
  speDef = 3
  maxPP = 100
  range = 1
  skill = Ability.RETALIATE
  attackSprite = AttackSprite.NORMAL_MELEE
}

export class Stoutland extends Pokemon {
  types = new SetSchema<Synergy>([Synergy.NORMAL, Synergy.FIELD])
  rarity = Rarity.COMMON
  stars = 3
  hp = 220
  atk = 22
  def = 4
  speDef = 4
  maxPP = 100
  range = 1
  skill = Ability.RETALIATE
  attackSprite = AttackSprite.NORMAL_MELEE
}

<<<<<<< HEAD
export class Pheromosa extends Pokemon {
  types = new SetSchema<Synergy>([Synergy.BUG, Synergy.FIGHTING])
  rarity = Rarity.LEGENDARY
  stars = 3
  hp = 180
  atk = 35
  def = 2
  speDef = 2
  maxPP = 80
  range = 1
  skill = Ability.LUNGE
  attackSprite = AttackSprite.BUG_MELEE
=======
export class Dracovish extends Pokemon {
  types = new SetSchema<Synergy>([Synergy.DRAGON, Synergy.FOSSIL, Synergy.AQUATIC])
  rarity = Rarity.UNIQUE
  stars = 3
  hp = 180
  atk = 21
  def = 3
  speDef = 3
  maxPP = 110
  range = 1
  skill = Ability.FISHIOUS_REND
  attackSprite = AttackSprite.DRAGON_MELEE
>>>>>>> 32d9a3e2
}

export const PokemonClasses: Record<
  Pkm,
  new (shiny: boolean, emotion: Emotion) => Pokemon
> = {
  [Pkm.DEFAULT]: Pokemon,
  [Pkm.DITTO]: Ditto,
  [Pkm.BULBASAUR]: Bulbasaur,
  [Pkm.IVYSAUR]: Ivysaur,
  [Pkm.VENUSAUR]: Venusaur,
  [Pkm.CHARMANDER]: Charmander,
  [Pkm.CHARMELEON]: Charmeleon,
  [Pkm.CHARIZARD]: Charizard,
  [Pkm.SQUIRTLE]: Squirtle,
  [Pkm.WARTORTLE]: Wartortle,
  [Pkm.BLASTOISE]: Blastoise,
  [Pkm.SLOWPOKE]: Slowpoke,
  [Pkm.SLOWBRO]: Slowbro,
  [Pkm.SLOWKING]: Slowking,
  [Pkm.GEODUDE]: Geodude,
  [Pkm.GRAVELER]: Graveler,
  [Pkm.GOLEM]: Golem,
  [Pkm.AZURILL]: Azurill,
  [Pkm.MARILL]: Marill,
  [Pkm.AZUMARILL]: Azumarill,
  [Pkm.ZUBAT]: Zubat,
  [Pkm.GOLBAT]: Golbat,
  [Pkm.CROBAT]: Crobat,
  [Pkm.AMPHAROS]: Ampharos,
  [Pkm.MAREEP]: Mareep,
  [Pkm.FLAFFY]: Flaffy,
  [Pkm.CLEFFA]: Cleffa,
  [Pkm.CLEFAIRY]: Clefairy,
  [Pkm.CLEFABLE]: Clefable,
  [Pkm.IGGLYBUFF]: Igglybuff,
  [Pkm.JIGGLYPUFF]: Jigglypuff,
  [Pkm.WIGGLYTUFF]: Wigglytuff,
  [Pkm.CATERPIE]: Caterpie,
  [Pkm.METAPOD]: Metapod,
  [Pkm.BUTTERFREE]: Butterfree,
  [Pkm.WEEDLE]: Weedle,
  [Pkm.KAKUNA]: Kakuna,
  [Pkm.BEEDRILL]: Beedrill,
  [Pkm.PIDGEY]: Pidgey,
  [Pkm.PIDGEOTTO]: Pidgeotto,
  [Pkm.PIDGEOT]: Pidgeot,
  [Pkm.HOPPIP]: Hoppip,
  [Pkm.SKIPLOOM]: Skiploom,
  [Pkm.JUMPLUFF]: Jumpluff,
  [Pkm.SEEDOT]: Seedot,
  [Pkm.NUZLEAF]: Nuzleaf,
  [Pkm.SHIFTRY]: Shiftry,
  [Pkm.STARLY]: Starly,
  [Pkm.STARAVIA]: Staravia,
  [Pkm.STARAPTOR]: Staraptor,
  [Pkm.CHIKORITA]: Chikorita,
  [Pkm.BAYLEEF]: Bayleef,
  [Pkm.MEGANIUM]: Meganium,
  [Pkm.CYNDAQUIL]: Cyndaquil,
  [Pkm.QUILAVA]: Quilava,
  [Pkm.TYPHLOSION]: Typhlosion,
  [Pkm.TOTODILE]: Totodile,
  [Pkm.CROCONAW]: Croconaw,
  [Pkm.FERALIGATR]: Feraligatr,
  [Pkm.TREECKO]: Treecko,
  [Pkm.GROVYLE]: Grovyle,
  [Pkm.SCEPTILE]: Sceptile,
  [Pkm.TORCHIC]: Torchic,
  [Pkm.COMBUSKEN]: Combusken,
  [Pkm.BLAZIKEN]: Blaziken,
  [Pkm.MUDKIP]: Mudkip,
  [Pkm.MARSHTOMP]: Marshtomp,
  [Pkm.SWAMPERT]: Swampert,
  [Pkm.TURTWIG]: Turtwig,
  [Pkm.GROTLE]: Grotle,
  [Pkm.TORTERRA]: Torterra,
  [Pkm.CHIMCHAR]: Chimchar,
  [Pkm.MONFERNO]: Monferno,
  [Pkm.INFERNAPE]: Infernape,
  [Pkm.PIPLUP]: Piplup,
  [Pkm.PRINPLUP]: Prinplup,
  [Pkm.EMPOLEON]: Empoleon,
  [Pkm.NIDORANF]: NidoranF,
  [Pkm.NIDORINA]: Nidorina,
  [Pkm.NIDOQUEEN]: Nidoqueen,
  [Pkm.NIDORANM]: NidoranM,
  [Pkm.NIDORINO]: Nidorino,
  [Pkm.NIDOKING]: Nidoking,
  [Pkm.PICHU]: Pichu,
  [Pkm.PIKACHU]: Pikachu,
  [Pkm.RAICHU]: Raichu,
  [Pkm.MACHOP]: Machop,
  [Pkm.MACHOKE]: Machoke,
  [Pkm.MACHAMP]: Machamp,
  [Pkm.HORSEA]: Horsea,
  [Pkm.SEADRA]: Seadra,
  [Pkm.KINGDRA]: Kingdra,
  [Pkm.TRAPINCH]: Trapinch,
  [Pkm.VIBRAVA]: Vibrava,
  [Pkm.FLYGON]: Flygon,
  [Pkm.SPHEAL]: Spheal,
  [Pkm.SEALEO]: Sealeo,
  [Pkm.WALREIN]: Walrein,
  [Pkm.ARON]: Aron,
  [Pkm.LAIRON]: Lairon,
  [Pkm.AGGRON]: Aggron,
  [Pkm.MAGNEMITE]: Magnemite,
  [Pkm.MAGNETON]: Magneton,
  [Pkm.MAGNEZONE]: Magnezone,
  [Pkm.RHYHORN]: Rhyhorn,
  [Pkm.RHYDON]: Rhydon,
  [Pkm.RHYPERIOR]: Rhyperior,
  [Pkm.TOGEPI]: Togepi,
  [Pkm.TOGETIC]: Togetic,
  [Pkm.TOGEKISS]: Togekiss,
  [Pkm.DUSKULL]: Duskull,
  [Pkm.DUSCLOPS]: Dusclops,
  [Pkm.DUSKNOIR]: Dusknoir,
  [Pkm.LOTAD]: Lotad,
  [Pkm.LOMBRE]: Lombre,
  [Pkm.LUDICOLO]: Ludicolo,
  [Pkm.SHINX]: Shinx,
  [Pkm.LUXIO]: Luxio,
  [Pkm.LUXRAY]: Luxray,
  [Pkm.POLIWAG]: Poliwag,
  [Pkm.POLIWHIRL]: Poliwhirl,
  [Pkm.POLITOED]: Politoed,
  [Pkm.ABRA]: Abra,
  [Pkm.KADABRA]: Kadabra,
  [Pkm.ALAKAZAM]: Alakazam,
  [Pkm.GASTLY]: Gastly,
  [Pkm.HAUNTER]: Haunter,
  [Pkm.GENGAR]: Gengar,
  [Pkm.DRATINI]: Dratini,
  [Pkm.DRAGONAIR]: Dragonair,
  [Pkm.DRAGONITE]: Dragonite,
  [Pkm.LARVITAR]: Larvitar,
  [Pkm.PUPITAR]: Pupitar,
  [Pkm.TYRANITAR]: Tyranitar,
  [Pkm.SLAKOTH]: Slakoth,
  [Pkm.VIGOROTH]: Vigoroth,
  [Pkm.SLAKING]: Slaking,
  [Pkm.RALTS]: Ralts,
  [Pkm.KIRLIA]: Kirlia,
  [Pkm.GARDEVOIR]: Gardevoir,
  [Pkm.BAGON]: Bagon,
  [Pkm.SHELGON]: Shelgon,
  [Pkm.SALAMENCE]: Salamence,
  [Pkm.BELDUM]: Beldum,
  [Pkm.METANG]: Metang,
  [Pkm.METAGROSS]: Metagross,
  [Pkm.GIBLE]: Gible,
  [Pkm.GABITE]: Gabite,
  [Pkm.GARCHOMP]: Garchomp,
  [Pkm.ELEKID]: Elekid,
  [Pkm.ELECTABUZZ]: Electabuzz,
  [Pkm.ELECTIVIRE]: Electivire,
  [Pkm.MAGBY]: Magby,
  [Pkm.MAGMAR]: Magmar,
  [Pkm.MAGMORTAR]: Magmortar,
  [Pkm.MUNCHLAX]: Munchlax,
  [Pkm.SNORLAX]: Snorlax,
  [Pkm.GROWLITHE]: Growlithe,
  [Pkm.ARCANINE]: Arcanine,
  [Pkm.ONIX]: Onix,
  [Pkm.STEELIX]: Steelix,
  [Pkm.MEGA_STEELIX]: MegaSteelix,
  [Pkm.SCYTHER]: Scyther,
  [Pkm.SCIZOR]: Scizor,
  [Pkm.MEGA_SCIZOR]: MegaScizor,
  [Pkm.RIOLU]: Riolu,
  [Pkm.LUCARIO]: Lucario,
  [Pkm.MEGA_LUCARIO]: MegaLucario,
  [Pkm.MAGIKARP]: Magikarp,
  [Pkm.RATTATA]: Rattata,
  [Pkm.RATICATE]: Raticate,
  [Pkm.SPEAROW]: Spearow,
  [Pkm.FEAROW]: Fearow,
  [Pkm.GYARADOS]: Gyarados,
  [Pkm.LUGIA]: Lugia,
  [Pkm.ZAPDOS]: Zapdos,
  [Pkm.MOLTRES]: Moltres,
  [Pkm.ARTICUNO]: Articuno,
  [Pkm.DIALGA]: Dialga,
  [Pkm.PALKIA]: Palkia,
  [Pkm.SUICUNE]: Suicune,
  [Pkm.RAIKOU]: Raikou,
  [Pkm.ENTEI]: Entei,
  [Pkm.KYOGRE]: Kyogre,
  [Pkm.GROUDON]: Groudon,
  [Pkm.RAYQUAZA]: Rayquaza,
  [Pkm.MEGA_RAYQUAZA]: MegaRayquaza,
  [Pkm.REGICE]: Regice,
  [Pkm.REGIROCK]: Regirock,
  [Pkm.REGISTEEL]: Registeel,
  [Pkm.REGIGIGAS]: Regigigas,
  [Pkm.GIRATINA]: Giratina,
  [Pkm.EEVEE]: Eevee,
  [Pkm.VAPOREON]: Vaporeon,
  [Pkm.JOLTEON]: Jolteon,
  [Pkm.FLAREON]: Flareon,
  [Pkm.ESPEON]: Espeon,
  [Pkm.UMBREON]: Umbreon,
  [Pkm.LEAFEON]: Leafeon,
  [Pkm.SYLVEON]: Sylveon,
  [Pkm.GLACEON]: Glaceon,
  [Pkm.MEDITITE]: Meditite,
  [Pkm.MEDICHAM]: Medicham,
  [Pkm.MEGA_MEDICHAM]: MegaMedicham,
  [Pkm.NUMEL]: Numel,
  [Pkm.CAMERUPT]: Camerupt,
  [Pkm.MEGA_CAMERUPT]: MegaCamerupt,
  [Pkm.DARKRAI]: Darkrai,
  [Pkm.LITWICK]: Litwick,
  [Pkm.LAMPENT]: Lampent,
  [Pkm.CHANDELURE]: Chandelure,
  [Pkm.BELLSPROUT]: Bellsprout,
  [Pkm.WEEPINBELL]: Weepinbell,
  [Pkm.VICTREEBEL]: Victreebel,
  [Pkm.SWINUB]: Swinub,
  [Pkm.PILOSWINE]: Piloswine,
  [Pkm.MAMOSWINE]: Mamoswine,
  [Pkm.SNORUNT]: Snorunt,
  [Pkm.GLALIE]: Glalie,
  [Pkm.FROSLASS]: Froslass,
  [Pkm.SNOVER]: Snover,
  [Pkm.ABOMASNOW]: Abomasnow,
  [Pkm.MEGA_ABOMASNOW]: MegaAbomasnow,
  [Pkm.VANILLITE]: Vanillite,
  [Pkm.VANILLISH]: Vanillish,
  [Pkm.VANILLUXE]: Vanilluxe,
  [Pkm.LARVESTA]: Larvesta,
  [Pkm.VOLCARONA]: Volcarona,
  [Pkm.LANDORUS]: Landorus,
  [Pkm.THUNDURUS]: Thundurus,
  [Pkm.TORNADUS]: Tornadus,
  [Pkm.KELDEO]: Keldeo,
  [Pkm.TERRAKION]: Terrakion,
  [Pkm.VIRIZION]: Virizion,
  [Pkm.COBALION]: Cobalion,
  [Pkm.MANAPHY]: Manaphy,
  [Pkm.PHIONE]: Phione,
  [Pkm.SPIRITOMB]: Spiritomb,
  [Pkm.ABSOL]: Absol,
  [Pkm.LAPRAS]: Lapras,
  [Pkm.LATIAS]: Latias,
  [Pkm.LATIOS]: Latios,
  [Pkm.MESPRIT]: Mesprit,
  [Pkm.AZELF]: Azelf,
  [Pkm.UXIE]: Uxie,
  [Pkm.MEWTWO]: Mewtwo,
  [Pkm.KYUREM]: Kyurem,
  [Pkm.RESHIRAM]: Reshiram,
  [Pkm.ZEKROM]: Zekrom,
  [Pkm.CELEBI]: Celebi,
  [Pkm.VICTINI]: Victini,
  [Pkm.JIRACHI]: Jirachi,
  [Pkm.ARCEUS]: Arceus,
  [Pkm.DEOXYS]: Deoxys,
  [Pkm.SHAYMIN]: Shaymin,
  [Pkm.SHAYMIN_SKY]: ShayminSky,
  [Pkm.CRESSELIA]: Cresselia,
  [Pkm.HEATRAN]: Heatran,
  [Pkm.HO_OH]: HooH,
  [Pkm.ROTOM]: Rotom,
  [Pkm.AERODACTYL]: Aerodactyl,
  [Pkm.SWABLU]: Swablu,
  [Pkm.CARVANHA]: Carvanha,
  [Pkm.PRIMAL_KYOGRE]: PrimalKyogre,
  [Pkm.PRIMAL_GROUDON]: PrimalGroudon,
  [Pkm.MEOWTH]: Meowth,
  [Pkm.PERSIAN]: Persian,
  [Pkm.DEINO]: Deino,
  [Pkm.ZWEILOUS]: Zweilous,
  [Pkm.HYDREIGON]: Hydreigon,
  [Pkm.SANDILE]: Sandile,
  [Pkm.KROKOROK]: Krookorok,
  [Pkm.KROOKODILE]: Krookodile,
  [Pkm.SOLOSIS]: Solosis,
  [Pkm.DUOSION]: Duosion,
  [Pkm.REUNICLUS]: Reuniclus,
  [Pkm.ODDISH]: Oddish,
  [Pkm.GLOOM]: Gloom,
  [Pkm.VILEPLUME]: Vileplume,
  [Pkm.BELLOSSOM]: Bellossom,
  [Pkm.AMAURA]: Amaura,
  [Pkm.AURORUS]: Aurorus,
  [Pkm.ANORITH]: Anorith,
  [Pkm.ARMALDO]: Armaldo,
  [Pkm.ARCHEN]: Archen,
  [Pkm.ARCHEOPS]: Archeops,
  [Pkm.SHIELDON]: Shieldon,
  [Pkm.BASTIODON]: Bastiodon,
  [Pkm.TIRTOUGA]: Tirtouga,
  [Pkm.CARRACOSTA]: Carracosta,
  [Pkm.LILEEP]: Lileep,
  [Pkm.CRADILY]: Cradily,
  [Pkm.OMANYTE]: Omanyte,
  [Pkm.OMASTAR]: Omastar,
  [Pkm.CRANIDOS]: Cranidos,
  [Pkm.RAMPARDOS]: Rampardos,
  [Pkm.TYRUNT]: Tyrunt,
  [Pkm.TYRANTRUM]: Tyrantrum,
  [Pkm.KABUTO]: Kabuto,
  [Pkm.KABUTOPS]: Kabutops,
  [Pkm.BUDEW]: Budew,
  [Pkm.ROSELIA]: Roselia,
  [Pkm.ROSERADE]: Roserade,
  [Pkm.BUNEARY]: Buneary,
  [Pkm.LOPUNNY]: Lopunny,
  [Pkm.MEGA_LOPUNNY]: MegaLopunny,
  [Pkm.AXEW]: Axew,
  [Pkm.FRAXURE]: Fraxure,
  [Pkm.HAXORUS]: Haxorus,
  [Pkm.VENIPEDE]: Venipede,
  [Pkm.WHIRLIPEDE]: Whirlipede,
  [Pkm.SCOLIPEDE]: Scolipede,
  [Pkm.PORYGON]: Porygon,
  [Pkm.PORYGON_2]: Porygon2,
  [Pkm.PORYGON_Z]: PorygonZ,
  [Pkm.ELECTRIKE]: Electrike,
  [Pkm.MANECTRIC]: Manectric,
  [Pkm.MEGA_MANECTRIC]: MegaManectric,
  [Pkm.SHUPPET]: Shuppet,
  [Pkm.BANETTE]: Banette,
  [Pkm.MEGA_BANETTE]: MegaBanette,
  [Pkm.HONEDGE]: Honedge,
  [Pkm.DOUBLADE]: Doublade,
  [Pkm.AEGISLASH]: Aegislash,
  [Pkm.CUBONE]: Cubone,
  [Pkm.MAROWAK]: Marowak,
  [Pkm.ALOLAN_MAROWAK]: AlolanMarowak,
  [Pkm.WHISMUR]: Whismur,
  [Pkm.LOUDRED]: Loudred,
  [Pkm.EXPLOUD]: Exploud,
  [Pkm.TYMPOLE]: Tympole,
  [Pkm.PALPITOAD]: Palpitoad,
  [Pkm.SEISMITOAD]: Seismitoad,
  [Pkm.SEWADDLE]: Sewaddle,
  [Pkm.SWADLOON]: Swadloon,
  [Pkm.LEAVANNY]: Leavanny,
  [Pkm.PIKIPEK]: Pikipek,
  [Pkm.TRUMBEAK]: Trumbeak,
  [Pkm.TOUCANNON]: Toucannon,
  [Pkm.FLABEBE]: Flabebe,
  [Pkm.FLOETTE]: Floette,
  [Pkm.FLORGES]: Florges,
  [Pkm.JANGMO_O]: JangmoO,
  [Pkm.HAKAMO_O]: HakamoO,
  [Pkm.KOMMO_O]: KommoO,
  [Pkm.MELOETTA]: Meloetta,
  [Pkm.ALTARIA]: Altaria,
  [Pkm.MEGA_ALTARIA]: MegaAltaria,
  [Pkm.CASTFORM]: Castform,
  [Pkm.CASTFORM_SUN]: CastformSun,
  [Pkm.CASTFORM_RAIN]: CastformRain,
  [Pkm.CASTFORM_HAIL]: CastformHail,
  [Pkm.CORPHISH]: Corphish,
  [Pkm.CRAWDAUNT]: Crawdaunt,
  [Pkm.JOLTIK]: Joltik,
  [Pkm.GALVANTULA]: Galvantula,
  [Pkm.GENESECT]: Genesect,
  [Pkm.DIANCIE]: Diancie,
  [Pkm.HATENNA]: Hatenna,
  [Pkm.HATTREM]: Hattrem,
  [Pkm.HATTERENE]: Hatterene,
  [Pkm.FENNEKIN]: Fennekin,
  [Pkm.BRAIXEN]: Braixen,
  [Pkm.DELPHOX]: Delphox,
  [Pkm.MAKUHITA]: Makuhita,
  [Pkm.HARIYAMA]: Hariyama,
  [Pkm.REGIELEKI]: Regieleki,
  [Pkm.REGIDRAGO]: Regidrago,
  [Pkm.GUZZLORD]: Guzzlord,
  [Pkm.ETERNATUS]: Eternatus,
  [Pkm.PONYTA]: Ponyta,
  [Pkm.RAPIDASH]: Rapidash,
  [Pkm.NINCADA]: Nincada,
  [Pkm.NINJASK]: Ninjask,
  [Pkm.SHEDINJA]: Shedinja,
  [Pkm.NOIBAT]: Noibat,
  [Pkm.NOIVERN]: Noivern,
  [Pkm.PUMPKABOO]: Pumpkaboo,
  [Pkm.GOURGEIST]: Gourgeist,
  [Pkm.CACNEA]: Cacnea,
  [Pkm.CACTURNE]: Cacturne,
  [Pkm.RELICANTH]: Relicanth,
  [Pkm.TAUROS]: Tauros,
  [Pkm.HAPPINY]: Happiny,
  [Pkm.CHANSEY]: Chansey,
  [Pkm.BLISSEY]: Blissey,
  [Pkm.TAPU_KOKO]: TapuKoko,
  [Pkm.TAPU_LELE]: TapuLele,
  [Pkm.STAKATAKA]: Stakataka,
  [Pkm.BLACEPHALON]: Blacephalon,
  [Pkm.HOUNDOUR]: Houndour,
  [Pkm.HOUNDOOM]: Houndoom,
  [Pkm.MEGA_HOUNDOOM]: MegaHoundoom,
  [Pkm.CLAMPERL]: Clamperl,
  [Pkm.HUNTAIL]: Huntail,
  [Pkm.GOREBYSS]: Gorebyss,
  [Pkm.SMOOCHUM]: Smoochum,
  [Pkm.JYNX]: Jynx,
  [Pkm.SALANDIT]: Salandit,
  [Pkm.SALAZZLE]: Salazzle,
  [Pkm.VENONAT]: Venonat,
  [Pkm.VENOMOTH]: Venomoth,
  [Pkm.VOLTORB]: Voltorb,
  [Pkm.ELECTRODE]: Electrode,
  [Pkm.SLUGMA]: Slugma,
  [Pkm.MAGCARGO]: Magcargo,
  [Pkm.SNEASEL]: Sneasel,
  [Pkm.WEAVILE]: Weavile,
  [Pkm.CROAGUNK]: Croagunk,
  [Pkm.TOXICROAK]: Toxicroak,
  [Pkm.CHINCHOU]: Chinchou,
  [Pkm.LANTURN]: Lanturn,
  [Pkm.POOCHYENA]: Poochyena,
  [Pkm.MIGHTYENA]: Mightyena,
  [Pkm.BRONZOR]: Bronzor,
  [Pkm.BRONZONG]: Bronzong,
  [Pkm.DRIFLOON]: Drifloon,
  [Pkm.DRIFBLIM]: Drifblim,
  [Pkm.SHROOMISH]: Shroomish,
  [Pkm.BRELOOM]: Breloom,
  [Pkm.TENTACOOL]: Tentacool,
  [Pkm.TENTACRUEL]: Tentacruel,
  [Pkm.SNUBULL]: Snubull,
  [Pkm.GRANBULL]: Granbull,
  [Pkm.SEVIPER]: Seviper,
  [Pkm.VULPIX]: Vulpix,
  [Pkm.NINETALES]: Ninetales,
  [Pkm.ALOLAN_VULPIX]: AlolanVulpix,
  [Pkm.ALOLAN_NINETALES]: AlolanNinetales,
  [Pkm.MAWILE]: Mawile,
  [Pkm.BUIZEL]: Buizel,
  [Pkm.FLOATZEL]: Floatzel,
  [Pkm.KECLEON]: Kecleon,
  [Pkm.CARBINK]: Carbink,
  [Pkm.CHATOT]: Chatot,
  [Pkm.GOOMY]: Goomy,
  [Pkm.SLIGOO]: Sligoo,
  [Pkm.GOODRA]: Goodra,
  [Pkm.MEW]: Mew,
  [Pkm.BOUNSWEET]: Bounsweet,
  [Pkm.STEENEE]: Steenee,
  [Pkm.TSAREENA]: Tsareena,
  [Pkm.VOLCANION]: Volcanion,
  [Pkm.APPLIN]: Applin,
  [Pkm.APPLETUN]: Appletun,
  [Pkm.OSHAWOTT]: Oshawott,
  [Pkm.DEWOTT]: Dewott,
  [Pkm.SAMUROTT]: Samurott,
  [Pkm.SNOM]: Snom,
  [Pkm.FROSMOTH]: Frosmoth,
  [Pkm.WAILMER]: Wailmer,
  [Pkm.WAILORD]: Wailord,
  [Pkm.DREEPY]: Dreepy,
  [Pkm.DRAKLOAK]: Drakloak,
  [Pkm.DRAGAPULT]: Dragapult,
  [Pkm.SNIVY]: Snivy,
  [Pkm.SERVINE]: Servine,
  [Pkm.SERPERIOR]: Serperior,
  [Pkm.POPPLIO]: Popplio,
  [Pkm.BRIONNE]: Brionne,
  [Pkm.PRIMARINA]: Primarina,
  [Pkm.GOTHITA]: Gothita,
  [Pkm.GOTHORITA]: Gothorita,
  [Pkm.GOTHITELLE]: Gothitelle,
  [Pkm.SCORBUNNY]: Scorbunny,
  [Pkm.RABOOT]: Raboot,
  [Pkm.CINDERACE]: Cinderace,
  [Pkm.SANDSHREW]: Sandshrew,
  [Pkm.SANDSLASH]: Sandslash,
  [Pkm.FARFETCH_D]: Farfetchd,
  [Pkm.UNOWN_A]: UnownA,
  [Pkm.UNOWN_B]: UnownB,
  [Pkm.UNOWN_C]: UnownC,
  [Pkm.UNOWN_D]: UnownD,
  [Pkm.UNOWN_E]: UnownE,
  [Pkm.UNOWN_F]: UnownF,
  [Pkm.UNOWN_G]: UnownG,
  [Pkm.UNOWN_H]: UnownH,
  [Pkm.UNOWN_I]: UnownI,
  [Pkm.UNOWN_J]: UnownJ,
  [Pkm.UNOWN_K]: UnownK,
  [Pkm.UNOWN_L]: UnownL,
  [Pkm.UNOWN_M]: UnownM,
  [Pkm.UNOWN_N]: UnownN,
  [Pkm.UNOWN_O]: UnownO,
  [Pkm.UNOWN_P]: UnownP,
  [Pkm.UNOWN_Q]: UnownQ,
  [Pkm.UNOWN_R]: UnownR,
  [Pkm.UNOWN_S]: UnownS,
  [Pkm.UNOWN_T]: UnownT,
  [Pkm.UNOWN_U]: UnownU,
  [Pkm.UNOWN_V]: UnownV,
  [Pkm.UNOWN_W]: UnownW,
  [Pkm.UNOWN_X]: UnownX,
  [Pkm.UNOWN_Y]: UnownY,
  [Pkm.UNOWN_Z]: UnownZ,
  [Pkm.UNOWN_QUESTION]: UnownQuestion,
  [Pkm.UNOWN_EXCLAMATION]: UnownExclamation,
  [Pkm.EGG]: Egg,
  [Pkm.TAPU_FINI]: TapuFini,
  [Pkm.TAPU_BULU]: TapuBulu,
  [Pkm.DIGLETT]: Diglett,
  [Pkm.DUGTRIO]: Dugtrio,
  [Pkm.ROWLET]: Rowlet,
  [Pkm.DARTIX]: Dartix,
  [Pkm.DECIDUEYE]: Decidueye,
  [Pkm.ZORUA]: Zorua,
  [Pkm.ZOROARK]: Zoroark,
  [Pkm.HISUI_ZORUA]: HisuiZorua,
  [Pkm.HISUI_ZOROARK]: HisuiZoroark,
  [Pkm.FROAKIE]: Froakie,
  [Pkm.FROGADIER]: Frogadier,
  [Pkm.GRENINJA]: Greninja,
  [Pkm.TYROGUE]: Tyrogue,
  [Pkm.HITMONLEE]: Hitmonlee,
  [Pkm.HITMONCHAN]: Hitmonchan,
  [Pkm.HITMONTOP]: Hitmontop,
  [Pkm.MIMIKYU]: Mimikyu,
  [Pkm.GRIMER]: Grimer,
  [Pkm.MUK]: Muk,
  [Pkm.ALOLAN_GRIMER]: AlolanGrimer,
  [Pkm.ALOLAN_MUK]: AlolanMuk,
  [Pkm.SHARPEDO]: Sharpedo,
  [Pkm.PINECO]: Pineco,
  [Pkm.FORRETRESS]: Forretress,
  [Pkm.SEEL]: Seel,
  [Pkm.DEWGONG]: Dewgong,
  [Pkm.ALOLAN_GEODUDE]: AlolanGeodude,
  [Pkm.ALOLAN_GRAVELER]: AlolanGraveler,
  [Pkm.ALOLAN_GOLEM]: AlolanGolem,
  [Pkm.EKANS]: Ekans,
  [Pkm.ARBOK]: Arbok,
  [Pkm.MIME_JR]: MimeJr,
  [Pkm.MR_MIME]: MrMime,
  [Pkm.ORIGIN_GIRATINA]: OriginGiratina,
  [Pkm.PIROUETTE_MELOETTA]: PirouetteMeloetta,
  [Pkm.MELMETAL]: Melmetal,
  [Pkm.HOOPA]: Hoopa,
  [Pkm.HOOPA_UNBOUND]: HoopaUnbound,
  [Pkm.TYPE_NULL]: TypeNull,
  [Pkm.SILVALLY]: Sylvally,
  [Pkm.ZERAORA]: Zeraora,
  [Pkm.XERNEAS]: Xerneas,
  [Pkm.YVELTAL]: Yveltal,
  [Pkm.MARSHADOW]: Marshadow,
  [Pkm.HOOTHOOT]: Hoothoot,
  [Pkm.NOCTOWL]: Noctowl,
  [Pkm.BONSLEY]: Bonsley,
  [Pkm.SUDOWOODO]: Sudowoodo,
  [Pkm.COMBEE]: Combee,
  [Pkm.VESPIQUEEN]: Vespiqueen,
  [Pkm.SHUCKLE]: Shuckle,
  [Pkm.TEPIG]: Tepig,
  [Pkm.PIGNITE]: Pignite,
  [Pkm.EMBOAR]: Emboar,
  [Pkm.WYNAUT]: Wynaut,
  [Pkm.WOBBUFFET]: Wobbuffet,
  [Pkm.LUNATONE]: Lunatone,
  [Pkm.SOLROCK]: Solrock,
  [Pkm.POLIWRATH]: Poliwrath,
  [Pkm.WURMPLE]: Wurmple,
  [Pkm.SILCOON]: Silcoon,
  [Pkm.BEAUTIFLY]: Beautifly,
  [Pkm.CASCOON]: Cascoon,
  [Pkm.DUSTOX]: Dustox,
  [Pkm.TINKATINK]: Tinkatink,
  [Pkm.TINKATUFF]: Tinkatuff,
  [Pkm.TINKATON]: Tinkaton,
  [Pkm.PARAS]: Paras,
  [Pkm.PARASECT]: Parasect,
  [Pkm.MILTANK]: Miltank,
  [Pkm.MANKEY]: Mankey,
  [Pkm.PRIMEAPE]: Primeape,
  [Pkm.SUNKERN]: Sunkern,
  [Pkm.SUNFLORA]: Sunflora,
  [Pkm.MARACTUS]: Maractus,
  [Pkm.PLUSLE]: Plusle,
  [Pkm.MINUN]: Minun,
  [Pkm.PINSIR]: Pinsir,
  [Pkm.NATU]: Natu,
  [Pkm.XATU]: Xatu,
  [Pkm.GLIGAR]: Gligar,
  [Pkm.GLISCOR]: Gliscor,
  [Pkm.SHELLDER]: Shellder,
  [Pkm.CLOYSTER]: Cloyster,
  [Pkm.SENTRET]: Sentret,
  [Pkm.FURRET]: Furret,
  [Pkm.SPECTRIER]: Spectrier,
  [Pkm.TORKOAL]: Torkoal,
  [Pkm.DELIBIRD]: Delibird,
  [Pkm.IRON_BUNDLE]: IronBundle,
  [Pkm.KARTANA]: Kartana,
  [Pkm.CHINGLING]: Chingling,
  [Pkm.CHIMECHO]: Chimecho,
  [Pkm.ALOLAN_RAICHU]: AlolanRaichu,
  [Pkm.DHELMISE]: Dhelmise,
  [Pkm.KOFFING]: Koffing,
  [Pkm.WEEZING]: Weezing,
  [Pkm.STARYU]: Staryu,
  [Pkm.STARMIE]: Starmie,
  [Pkm.NOSEPASS]: Nosepass,
  [Pkm.PROBOPASS]: Probopass,
  [Pkm.WOOBAT]: Woobat,
  [Pkm.SWOOBAT]: Swoobat,
  [Pkm.CLAUNCHER]: Clauncher,
  [Pkm.CLAWITZER]: Clawitzer,
  [Pkm.YANMA]: Yanma,
  [Pkm.YANMEGA]: Yanmega,
  [Pkm.HELIOPTILE]: Helioptile,
  [Pkm.HELIOLISK]: Heliolisk,
  [Pkm.BIDOOF]: Bidoof,
  [Pkm.BIBAREL]: Bibarel,
  [Pkm.SPINDA]: Spinda,
  [Pkm.BALTOY]: Baltoy,
  [Pkm.CLAYDOL]: Claydol,
  [Pkm.HERACROSS]: Heracross,
  [Pkm.PURRLOIN]: Purrloin,
  [Pkm.LIEPARD]: Liepard,
  [Pkm.BARBOACH]: Barboach,
  [Pkm.WHISCASH]: Whiscash,
  [Pkm.SCRAGGY]: Scraggy,
  [Pkm.SCRAFTY]: Scrafty,
  [Pkm.FINNEON]: Finneon,
  [Pkm.LUMINEON]: Lumineon,
  [Pkm.STUNKY]: Stunky,
  [Pkm.SKUNTANK]: Skuntank,
  [Pkm.ILLUMISE]: Illumise,
  [Pkm.VOLBEAT]: Volbeat,
  [Pkm.NECROZMA]: Necrozma,
  [Pkm.ULTRA_NECROZMA]: UltraNecrozma,
  [Pkm.CHERRUBI]: Cherrubi,
  [Pkm.CHERRIM]: Cherrim,
  [Pkm.CHERRIM_SUNLIGHT]: CherrimSunlight,
  [Pkm.MISDREAVUS]: Misdreavus,
  [Pkm.MISMAGIUS]: Mismagius,
  [Pkm.DODUO]: Doduo,
  [Pkm.DODRIO]: Dodrio,
  [Pkm.XURKITREE]: Xurkitree,
  [Pkm.TANDEMAUS]: Tandemaus,
  [Pkm.MAUSHOLD_THREE]: MausholdThree,
  [Pkm.MAUSHOLD_FOUR]: MausholdFour,
  [Pkm.KRICKETOT]: Kricketot,
  [Pkm.KRICKETUNE]: Kricketune,
  [Pkm.HIPPOPOTAS]: Hippopotas,
  [Pkm.HIPPODOWN]: Hippodown,
  [Pkm.WINGULL]: Wingull,
  [Pkm.PELIPPER]: Pelipper,
  [Pkm.NIHILEGO]: Nihilego,
  [Pkm.SOBBLE]: Sobble,
  [Pkm.DRIZZILE]: Drizzile,
  [Pkm.INTELEON]: Inteleon,
  [Pkm.TROPIUS]: Tropius,
  [Pkm.EXEGGCUTE]: Exeggcute,
  [Pkm.EXEGGUTOR]: Exeggutor,
  [Pkm.ALOLAN_EXEGGUTOR]: AlolanExeggutor,
  [Pkm.COMFEY]: Comfey,
  [Pkm.CARNIVINE]: Carnivine,
  [Pkm.HISUIAN_QWILFISH]: HisuianQwilfish,
  [Pkm.OVERQWIL]: Overqwil,
  [Pkm.HISUIAN_TYPHLOSION]: HisuianTyphlosion,
  [Pkm.LILLIPUP]: Lillipup,
  [Pkm.HERDIER]: Herdier,
  [Pkm.STOUTLAND]: Stoutland,
  [Pkm.ZIGZAGOON]: Zigzagoon,
  [Pkm.LINOONE]: Linoone,
<<<<<<< HEAD
  [Pkm.PHEROMOSA]: Pheromosa,
  [Pkm.SABLEYE]: Sableye
=======
  [Pkm.SABLEYE]: Sableye,
  [Pkm.DRACOVISH]: Dracovish
>>>>>>> 32d9a3e2
}<|MERGE_RESOLUTION|>--- conflicted
+++ resolved
@@ -11033,7 +11033,6 @@
   attackSprite = AttackSprite.NORMAL_MELEE
 }
 
-<<<<<<< HEAD
 export class Pheromosa extends Pokemon {
   types = new SetSchema<Synergy>([Synergy.BUG, Synergy.FIGHTING])
   rarity = Rarity.LEGENDARY
@@ -11046,7 +11045,8 @@
   range = 1
   skill = Ability.LUNGE
   attackSprite = AttackSprite.BUG_MELEE
-=======
+}
+
 export class Dracovish extends Pokemon {
   types = new SetSchema<Synergy>([Synergy.DRAGON, Synergy.FOSSIL, Synergy.AQUATIC])
   rarity = Rarity.UNIQUE
@@ -11059,7 +11059,6 @@
   range = 1
   skill = Ability.FISHIOUS_REND
   attackSprite = AttackSprite.DRAGON_MELEE
->>>>>>> 32d9a3e2
 }
 
 export const PokemonClasses: Record<
@@ -11731,11 +11730,7 @@
   [Pkm.STOUTLAND]: Stoutland,
   [Pkm.ZIGZAGOON]: Zigzagoon,
   [Pkm.LINOONE]: Linoone,
-<<<<<<< HEAD
   [Pkm.PHEROMOSA]: Pheromosa,
-  [Pkm.SABLEYE]: Sableye
-=======
   [Pkm.SABLEYE]: Sableye,
   [Pkm.DRACOVISH]: Dracovish
->>>>>>> 32d9a3e2
 }