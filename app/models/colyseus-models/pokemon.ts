/* eslint-disable no-unused-vars */
/* eslint-disable max-len */

import { Schema, type, SetSchema, MapSchema } from "@colyseus/schema"
import { nanoid } from "nanoid"
import {
  Emotion,
  IPokemon,
  AttackSprite,
  Title,
  IPlayer,
  IPokemonEntity
} from "../../types"
import {
  DEFAULT_ATK_SPEED,
  DEFAULT_CRIT_CHANCE,
  DEFAULT_CRIT_DAMAGE,
  EvolutionTime,
  MausholdEvolutionTurn,
  SynergyTriggers,
  TandemausEvolutionTurn
} from "../../types/Config"
import { AllItems, Berries, Item, ItemRecipe } from "../../types/enum/Item"
import { Pkm, PkmIndex, Unowns } from "../../types/enum/Pokemon"
import { Rarity, AttackType, PokemonActionState } from "../../types/enum/Game"
import { Ability } from "../../types/enum/Ability"
import { Synergy } from "../../types/enum/Synergy"
import { Passive } from "../../types/enum/Passive"
import Player from "./player"
import { values } from "../../utils/schemas"
import { Weather } from "../../types/enum/Weather"
import { coinflip, pickRandomIn } from "../../utils/random"
import {
  CountEvolutionRule,
  EvolutionRule,
  HatchEvolutionRule,
  ItemEvolutionRule,
  MoneyEvolutionRule,
  TurnEvolutionRule
} from "../../core/evolution-rules"
import PokemonFactory from "../pokemon-factory"
import { distanceM } from "../../utils/distance"
import Simulation from "../../core/simulation"
import { AbilityStrategies } from "../../core/abilities/abilities"
import { PokemonEntity } from "../../core/pokemon-entity"
import { sum } from "../../utils/array"

export class Pokemon extends Schema implements IPokemon {
  @type("string") id: string
  @type("string") name: Pkm
  @type({ set: "string" }) types = new SetSchema<Synergy>()
  @type("string") rarity: Rarity = Rarity.SPECIAL
  @type("string") index: string
  @type("string") evolution: Pkm = Pkm.DEFAULT
  @type("int8") positionX = -1
  @type("int8") positionY = -1
  @type("string") attackSprite: AttackSprite = AttackSprite.NORMAL_MELEE
  @type("float32") atkSpeed = DEFAULT_ATK_SPEED
  @type("uint8") def: number = 1
  @type("uint8") speDef: number = 1
  @type("uint8") attackType: AttackType = AttackType.PHYSICAL
  @type("uint16") atk: number = 1
  @type("uint16") hp: number = 10
  @type("uint8") range: number = 1
  @type("uint8") stars: number = 1
  @type("uint8") maxPP: number = 100
  @type("string") skill: Ability = Ability.DEFAULT
  @type("string") passive: Passive = Passive.NONE
  @type({ set: "string" }) items = new SetSchema<Item>()
  @type("boolean") shiny: boolean
  @type("string") emotion: Emotion
  @type("string") action: PokemonActionState = PokemonActionState.IDLE
  evolutionRule: EvolutionRule = new CountEvolutionRule(3)
  additional = false

  constructor(shiny: boolean, emotion: Emotion) {
    super()
    const name = Object.entries(PokemonClasses).find(
      ([name, pokemonClass]) => pokemonClass === this.constructor
    )?.[0] as Pkm
    this.id = nanoid()
    this.name = name
    this.index = PkmIndex[name]
    this.shiny = shiny
    this.emotion = emotion
  }

  get final(): boolean {
    /* true if should be excluded from shops when obtained */
    return (
      this.evolution === Pkm.DEFAULT ||
      (this.evolutionRule instanceof CountEvolutionRule === false &&
        this.passive !== Passive.CORSOLA)
    )
  }

  get canBePlaced(): boolean {
    return ![Pkm.DITTO, Pkm.EGG].includes(this.name)
  }

  get canBeCloned(): boolean {
    return (
      this.rarity !== Rarity.UNIQUE &&
      this.rarity !== Rarity.LEGENDARY &&
      this.rarity !== Rarity.HATCH &&
      ![Pkm.DITTO, Pkm.EGG].includes(this.name)
    )
  }

  get canHoldItems(): boolean {
    return ![Pkm.DITTO, Pkm.EGG, Pkm.COMFEY, ...Unowns].includes(this.name)
  }

  get isOnBench(): boolean {
    return this.positionY === 0
  }

  // called after manually changing position of the pokemon on board
  // eslint-disable-next-line @typescript-eslint/no-empty-function
  onChangePosition(x: number, y: number, player: Player) {}

  // called after buying or picking the mon
  // eslint-disable-next-line @typescript-eslint/no-empty-function
  onAcquired(player: Player) {}

  // called after evolving
  // eslint-disable-next-line @typescript-eslint/no-empty-function
  onEvolve({
    pokemonEvolved,
    pokemonsBeforeEvolution,
    player
  }: {
    pokemonEvolved: Pokemon
    pokemonsBeforeEvolution: Pokemon[]
    player: Player
  }) {}

  // called at simulation start before entities are generated
  // eslint-disable-next-line @typescript-eslint/no-empty-function
  beforeSimulationStart({
    weather,
    player
  }: {
    weather: Weather
    player: Player
  }) {}

  // called at simulation start after entities are generated
  // eslint-disable-next-line @typescript-eslint/no-empty-function
  afterSimulationStart({
    player,
    simulation,
    team,
    entity
  }: {
    player: IPlayer
    simulation: Simulation
    team: MapSchema<IPokemonEntity>
    entity: IPokemonEntity
  }) {}
}

export class Ditto extends Pokemon {
  types = new SetSchema<Synergy>([Synergy.NORMAL])
  rarity = Rarity.SPECIAL
  stars = 1
  hp = 30
  atk = 1
  def = 1
  speDef = 1
  maxPP = 100
  range = 1
  skill = Ability.DEFAULT
  passive = Passive.DITTO
  attackSprite = AttackSprite.NORMAL_MELEE
}

export class Egg extends Pokemon {
  types = new SetSchema<Synergy>([])
  rarity = Rarity.SPECIAL
  stars = 1
  hp = 30
  atk = 1
  def = 1
  speDef = 1
  maxPP = 100
  range = 1
  skill = Ability.DEFAULT
  passive = Passive.EGG
  attackSprite = AttackSprite.NORMAL_MELEE
  evolutionRule = new HatchEvolutionRule(EvolutionTime.EGG_HATCH)
}

export class Electrike extends Pokemon {
  types = new SetSchema<Synergy>([Synergy.ELECTRIC, Synergy.FIELD])
  rarity = Rarity.ULTRA
  stars = 1
  evolution = Pkm.MANECTRIC
  hp = 120
  atk = 15
  def = 5
  speDef = 5
  maxPP = 60
  range = 1
  skill = Ability.VOLT_SWITCH
  attackSprite = AttackSprite.ELECTRIC_MELEE
}

export class Manectric extends Pokemon {
  types = new SetSchema<Synergy>([Synergy.ELECTRIC, Synergy.FIELD])
  rarity = Rarity.ULTRA
  stars = 2
  evolution = Pkm.MEGA_MANECTRIC
  hp = 210
  atk = 30
  def = 6
  speDef = 6
  maxPP = 60
  range = 1
  skill = Ability.VOLT_SWITCH
  attackSprite = AttackSprite.ELECTRIC_MELEE
}

export class MegaManectric extends Pokemon {
  types = new SetSchema<Synergy>([Synergy.ELECTRIC, Synergy.FIELD])
  rarity = Rarity.ULTRA
  stars = 3
  hp = 300
  atk = 48
  def = 7
  speDef = 7
  maxPP = 60
  range = 1
  skill = Ability.VOLT_SWITCH
  attackSprite = AttackSprite.ELECTRIC_MELEE
}

export class Shuppet extends Pokemon {
  types = new SetSchema<Synergy>([Synergy.DARK, Synergy.GHOST])
  rarity = Rarity.ULTRA
  stars = 1
  evolution = Pkm.BANETTE
  hp = 120
  atk = 7
  def = 3
  speDef = 4
  maxPP = 125
  range = 1
  skill = Ability.SHADOW_CLONE
  attackSprite = AttackSprite.DRAGON_MELEE
}

export class Banette extends Pokemon {
  types = new SetSchema<Synergy>([Synergy.DARK, Synergy.GHOST])
  rarity = Rarity.ULTRA
  stars = 2
  evolution = Pkm.MEGA_BANETTE
  hp = 200
  atk = 15
  def = 4
  speDef = 5
  maxPP = 125
  range = 1
  skill = Ability.SHADOW_CLONE
  attackSprite = AttackSprite.DRAGON_MELEE
}

export class MegaBanette extends Pokemon {
  types = new SetSchema<Synergy>([Synergy.DARK, Synergy.GHOST])
  rarity = Rarity.ULTRA
  stars = 3
  hp = 300
  atk = 30
  def = 5
  speDef = 6
  maxPP = 100
  range = 1
  skill = Ability.SHADOW_CLONE
  attackSprite = AttackSprite.DRAGON_MELEE
}

export class Riolu extends Pokemon {
  types = new SetSchema<Synergy>([
    Synergy.FIGHTING,
    Synergy.STEEL,
    Synergy.BABY
  ])
  rarity = Rarity.RARE
  stars = 1
  evolution = Pkm.LUCARIO
  hp = 65
  atk = 7
  def = 2
  speDef = 2
  maxPP = 80
  range = 2
  skill = Ability.AURASPHERE
  attackSprite = AttackSprite.FIGHTING_RANGE
  additional = true
}

export class Lucario extends Pokemon {
  types = new SetSchema<Synergy>([Synergy.FIGHTING, Synergy.STEEL])
  rarity = Rarity.RARE
  stars = 2
  hp = 170
  atk = 20
  def = 4
  speDef = 4
  maxPP = 80
  range = 2
  skill = Ability.AURASPHERE
  attackSprite = AttackSprite.FIGHTING_RANGE
  additional = true
}

export class Swablu extends Pokemon {
  types = new SetSchema<Synergy>([Synergy.FAIRY, Synergy.SOUND])
  rarity = Rarity.ULTRA
  stars = 1
  evolution = Pkm.ALTARIA
  hp = 120
  atk = 12
  def = 3
  speDef = 3
  maxPP = 100
  range = 2
  skill = Ability.HYPER_VOICE
  attackSprite = AttackSprite.DRAGON_RANGE
}

export class Altaria extends Pokemon {
  types = new SetSchema<Synergy>([Synergy.DRAGON, Synergy.FAIRY, Synergy.SOUND])
  rarity = Rarity.ULTRA
  stars = 2
  evolution = Pkm.MEGA_ALTARIA
  hp = 200
  atk = 25
  def = 4
  speDef = 4
  maxPP = 100
  range = 2
  skill = Ability.HYPER_VOICE
  attackSprite = AttackSprite.DRAGON_RANGE
}

export class MegaAltaria extends Pokemon {
  types = new SetSchema<Synergy>([Synergy.DRAGON, Synergy.FAIRY, Synergy.SOUND])
  rarity = Rarity.ULTRA
  stars = 3
  hp = 300
  atk = 42
  def = 5
  speDef = 5
  maxPP = 100
  range = 2
  skill = Ability.HYPER_VOICE
  attackSprite = AttackSprite.DRAGON_RANGE
}

export class Scyther extends Pokemon {
  types = new SetSchema<Synergy>([Synergy.BUG, Synergy.FLYING])
  rarity = Rarity.ULTRA
  stars = 1
  evolution = Pkm.SCIZOR
  hp = 130
  atk = 18
  def = 5
  speDef = 5
  maxPP = 80
  range = 1
  skill = Ability.X_SCISSOR
  attackSprite = AttackSprite.NORMAL_MELEE
}

export class Scizor extends Pokemon {
  types = new SetSchema<Synergy>([Synergy.BUG, Synergy.FLYING, Synergy.STEEL])
  rarity = Rarity.ULTRA
  stars = 2
  evolution = Pkm.MEGA_SCIZOR
  hp = 180
  atk = 28
  def = 6
  speDef = 6
  maxPP = 80
  range = 1
  skill = Ability.X_SCISSOR
  attackSprite = AttackSprite.NORMAL_MELEE
}

export class MegaScizor extends Pokemon {
  types = new SetSchema<Synergy>([Synergy.BUG, Synergy.FLYING, Synergy.STEEL])
  rarity = Rarity.ULTRA
  stars = 3
  hp = 250
  atk = 48
  def = 7
  speDef = 7
  maxPP = 80
  range = 1
  skill = Ability.X_SCISSOR
  attackSprite = AttackSprite.NORMAL_MELEE
}

export class Bounsweet extends Pokemon {
  types = new SetSchema<Synergy>([Synergy.GRASS, Synergy.FIGHTING])
  rarity = Rarity.EPIC
  stars = 1
  evolution = Pkm.STEENEE
  hp = 100
  atk = 10
  def = 4
  speDef = 4
  maxPP = 120
  range = 1
  skill = Ability.HIGH_JUMP_KICK
  attackSprite = AttackSprite.FIGHTING_MELEE
}

export class Steenee extends Pokemon {
  types = new SetSchema<Synergy>([Synergy.GRASS, Synergy.FIGHTING])
  rarity = Rarity.EPIC
  stars = 2
  evolution = Pkm.TSAREENA
  hp = 180
  atk = 20
  def = 5
  speDef = 5
  maxPP = 120
  range = 1
  skill = Ability.HIGH_JUMP_KICK
  attackSprite = AttackSprite.FIGHTING_MELEE
}

export class Tsareena extends Pokemon {
  types = new SetSchema<Synergy>([Synergy.GRASS, Synergy.FIGHTING])
  rarity = Rarity.EPIC
  stars = 3
  hp = 360
  atk = 34
  def = 6
  speDef = 6
  maxPP = 90
  range = 1
  skill = Ability.HIGH_JUMP_KICK
  attackSprite = AttackSprite.FIGHTING_MELEE
}

export class Buneary extends Pokemon {
  types = new SetSchema<Synergy>([Synergy.NORMAL, Synergy.FIGHTING])
  rarity = Rarity.ULTRA
  stars = 1
  evolution = Pkm.LOPUNNY
  hp = 130
  atk = 15
  def = 5
  speDef = 5
  maxPP = 80
  range = 1
  skill = Ability.HIGH_JUMP_KICK
  attackSprite = AttackSprite.FIGHTING_MELEE
}

export class Lopunny extends Pokemon {
  types = new SetSchema<Synergy>([Synergy.NORMAL, Synergy.FIGHTING])
  rarity = Rarity.ULTRA
  stars = 2
  evolution = Pkm.MEGA_LOPUNNY
  hp = 250
  atk = 28
  def = 6
  speDef = 6
  maxPP = 80
  range = 1
  skill = Ability.HIGH_JUMP_KICK
  attackSprite = AttackSprite.FIGHTING_MELEE
}

export class MegaLopunny extends Pokemon {
  types = new SetSchema<Synergy>([Synergy.NORMAL, Synergy.FIGHTING])
  rarity = Rarity.ULTRA
  stars = 3
  hp = 350
  atk = 50
  def = 8
  speDef = 8
  maxPP = 80
  range = 1
  skill = Ability.HIGH_JUMP_KICK
  attackSprite = AttackSprite.FIGHTING_MELEE
}

export class Onix extends Pokemon {
  types = new SetSchema<Synergy>([Synergy.ROCK, Synergy.GROUND])
  rarity = Rarity.ULTRA
  stars = 1
  evolution = Pkm.STEELIX
  hp = 200
  atk = 9
  def = 10
  speDef = 5
  maxPP = 70
  range = 1
  skill = Ability.SPIKE_ARMOR
  attackSprite = AttackSprite.ROCK_MELEE
}

export class Steelix extends Pokemon {
  types = new SetSchema<Synergy>([Synergy.ROCK, Synergy.GROUND, Synergy.STEEL])
  rarity = Rarity.ULTRA
  stars = 2
  evolution = Pkm.MEGA_STEELIX
  hp = 250
  atk = 14
  def = 20
  speDef = 5
  maxPP = 70
  range = 1
  skill = Ability.SPIKE_ARMOR
  attackSprite = AttackSprite.ROCK_MELEE
}

export class MegaSteelix extends Pokemon {
  types = new SetSchema<Synergy>([Synergy.ROCK, Synergy.GROUND, Synergy.STEEL])
  rarity = Rarity.ULTRA
  stars = 3
  hp = 350
  atk = 20
  def = 30
  speDef = 15
  maxPP = 70
  range = 1
  skill = Ability.SPIKE_ARMOR
  attackSprite = AttackSprite.ROCK_MELEE
}

export class Numel extends Pokemon {
  types = new SetSchema<Synergy>([Synergy.FIRE, Synergy.FIELD, Synergy.GROUND])
  rarity = Rarity.ULTRA
  stars = 1
  evolution = Pkm.CAMERUPT
  hp = 130
  atk = 9
  def = 5
  speDef = 5
  maxPP = 100
  range = 1
  skill = Ability.ERUPTION
  attackSprite = AttackSprite.FIRE_MELEE
}

export class Camerupt extends Pokemon {
  types = new SetSchema<Synergy>([Synergy.FIRE, Synergy.FIELD, Synergy.GROUND])
  rarity = Rarity.ULTRA
  stars = 2
  evolution = Pkm.MEGA_CAMERUPT
  hp = 220
  atk = 14
  def = 10
  speDef = 10
  maxPP = 100
  range = 1
  skill = Ability.ERUPTION
  attackSprite = AttackSprite.FIRE_MELEE
}

export class MegaCamerupt extends Pokemon {
  types = new SetSchema<Synergy>([Synergy.FIRE, Synergy.FIELD, Synergy.GROUND])
  rarity = Rarity.ULTRA
  stars = 3
  hp = 330
  atk = 22
  def = 15
  speDef = 15
  maxPP = 100
  range = 1
  skill = Ability.ERUPTION
  attackSprite = AttackSprite.FIRE_MELEE
}

export class Meditite extends Pokemon {
  types = new SetSchema<Synergy>([
    Synergy.PSYCHIC,
    Synergy.HUMAN,
    Synergy.FIGHTING
  ])
  rarity = Rarity.ULTRA
  stars = 1
  evolution = Pkm.MEDICHAM
  hp = 120
  atk = 10
  def = 5
  speDef = 5
  maxPP = 60
  range = 2
  skill = Ability.CONFUSION
  attackSprite = AttackSprite.PSYCHIC_RANGE
}

export class Medicham extends Pokemon {
  types = new SetSchema<Synergy>([
    Synergy.PSYCHIC,
    Synergy.HUMAN,
    Synergy.FIGHTING
  ])
  rarity = Rarity.ULTRA
  stars = 2
  evolution = Pkm.MEGA_MEDICHAM
  hp = 200
  atk = 20
  def = 6
  speDef = 6
  maxPP = 60
  range = 2
  skill = Ability.CONFUSION
  attackSprite = AttackSprite.PSYCHIC_RANGE
}

export class MegaMedicham extends Pokemon {
  types = new SetSchema<Synergy>([
    Synergy.PSYCHIC,
    Synergy.HUMAN,
    Synergy.FIGHTING
  ])
  rarity = Rarity.ULTRA
  stars = 3
  hp = 300
  atk = 35
  def = 7
  speDef = 7
  maxPP = 60
  range = 2
  skill = Ability.CONFUSION
  attackSprite = AttackSprite.PSYCHIC_RANGE
}

export class Elekid extends Pokemon {
  types = new SetSchema<Synergy>([
    Synergy.ELECTRIC,
    Synergy.ARTIFICIAL,
    Synergy.BABY
  ])
  rarity = Rarity.EPIC
  stars = 1
  evolution = Pkm.ELECTABUZZ
  hp = 110
  atk = 5
  def = 4
  speDef = 4
  maxPP = 90
  range = 1
  skill = Ability.DISCHARGE
  attackSprite = AttackSprite.ELECTRIC_MELEE
}

export class Electabuzz extends Pokemon {
  types = new SetSchema<Synergy>([
    Synergy.ELECTRIC,
    Synergy.ARTIFICIAL,
    Synergy.LIGHT
  ])
  rarity = Rarity.EPIC
  stars = 2
  evolution = Pkm.ELECTIVIRE
  hp = 180
  atk = 16
  def = 5
  speDef = 5
  maxPP = 90
  range = 1
  skill = Ability.DISCHARGE
  attackSprite = AttackSprite.ELECTRIC_MELEE
}

export class Electivire extends Pokemon {
  types = new SetSchema<Synergy>([
    Synergy.ELECTRIC,
    Synergy.ARTIFICIAL,
    Synergy.LIGHT
  ])
  rarity = Rarity.EPIC
  stars = 3
  hp = 380
  atk = 28
  def = 6
  speDef = 6
  maxPP = 90
  range = 1
  skill = Ability.DISCHARGE
  attackSprite = AttackSprite.ELECTRIC_MELEE
}

export class Gible extends Pokemon {
  types = new SetSchema<Synergy>([
    Synergy.DRAGON,
    Synergy.GROUND,
    Synergy.MONSTER
  ])
  rarity = Rarity.EPIC
  stars = 1
  evolution = Pkm.GABITE
  hp = 100
  atk = 6
  def = 4
  speDef = 4
  maxPP = 100
  range = 1
  skill = Ability.DRAGON_BREATH
  attackSprite = AttackSprite.DRAGON_MELEE
}

export class Gabite extends Pokemon {
  types = new SetSchema<Synergy>([
    Synergy.DRAGON,
    Synergy.GROUND,
    Synergy.MONSTER
  ])
  rarity = Rarity.EPIC
  stars = 2
  evolution = Pkm.GARCHOMP
  hp = 160
  atk = 14
  def = 5
  speDef = 5
  maxPP = 100
  range = 1
  skill = Ability.DRAGON_BREATH
  attackSprite = AttackSprite.DRAGON_MELEE
}

export class Garchomp extends Pokemon {
  types = new SetSchema<Synergy>([
    Synergy.DRAGON,
    Synergy.GROUND,
    Synergy.MONSTER
  ])
  rarity = Rarity.EPIC
  stars = 3
  hp = 240
  atk = 32
  def = 6
  speDef = 6
  maxPP = 100
  range = 1
  skill = Ability.DRAGON_BREATH
  attackSprite = AttackSprite.DRAGON_MELEE
}

export class Beldum extends Pokemon {
  types = new SetSchema<Synergy>([
    Synergy.PSYCHIC,
    Synergy.STEEL,
    Synergy.ARTIFICIAL
  ])
  rarity = Rarity.EPIC
  stars = 1
  evolution = Pkm.METANG
  hp = 110
  atk = 5
  def = 4
  speDef = 4
  maxPP = 100
  range = 1
  skill = Ability.METEOR_MASH
  attackSprite = AttackSprite.DRAGON_MELEE
}

export class Metang extends Pokemon {
  types = new SetSchema<Synergy>([
    Synergy.PSYCHIC,
    Synergy.STEEL,
    Synergy.ARTIFICIAL
  ])
  rarity = Rarity.EPIC
  stars = 2
  evolution = Pkm.METAGROSS
  hp = 190
  atk = 9
  def = 6
  speDef = 6
  maxPP = 100
  range = 1
  skill = Ability.METEOR_MASH
  attackSprite = AttackSprite.DRAGON_MELEE
}

export class Metagross extends Pokemon {
  types = new SetSchema<Synergy>([
    Synergy.PSYCHIC,
    Synergy.STEEL,
    Synergy.ARTIFICIAL
  ])
  rarity = Rarity.EPIC
  stars = 3
  hp = 320
  atk = 20
  def = 8
  speDef = 8
  maxPP = 100
  range = 1
  skill = Ability.METEOR_MASH
  attackSprite = AttackSprite.DRAGON_MELEE
}

export class Tympole extends Pokemon {
  types = new SetSchema<Synergy>([Synergy.WATER, Synergy.GROUND, Synergy.SOUND])
  rarity = Rarity.EPIC
  stars = 1
  evolution = Pkm.PALPITOAD
  hp = 90
  atk = 5
  def = 4
  speDef = 4
  maxPP = 90
  range = 1
  skill = Ability.DEFAULT
  attackSprite = AttackSprite.WATER_MELEE
}

export class Palpitoad extends Pokemon {
  types = new SetSchema<Synergy>([Synergy.WATER, Synergy.GROUND, Synergy.SOUND])
  rarity = Rarity.EPIC
  stars = 2
  evolution = Pkm.SEISMITOAD
  hp = 130
  atk = 9
  def = 5
  speDef = 5
  maxPP = 90
  range = 1
  skill = Ability.DEFAULT
  attackSprite = AttackSprite.WATER_MELEE
}

export class Seismitoad extends Pokemon {
  types = new SetSchema<Synergy>([Synergy.WATER, Synergy.GROUND, Synergy.SOUND])
  rarity = Rarity.EPIC
  stars = 3
  hp = 230
  atk = 20
  def = 6
  speDef = 6
  maxPP = 90
  range = 1
  skill = Ability.DEFAULT
  attackSprite = AttackSprite.WATER_MELEE
}

export class Bagon extends Pokemon {
  types = new SetSchema<Synergy>([Synergy.DRAGON, Synergy.MONSTER])
  rarity = Rarity.RARE
  stars = 1
  evolution = Pkm.SHELGON
  hp = 90
  atk = 6
  def = 3
  speDef = 3
  maxPP = 100
  range = 1
  skill = Ability.HEAD_SMASH
  attackSprite = AttackSprite.DRAGON_MELEE
}

export class Shelgon extends Pokemon {
  types = new SetSchema<Synergy>([Synergy.DRAGON, Synergy.MONSTER])
  rarity = Rarity.RARE
  stars = 2
  evolution = Pkm.SALAMENCE
  hp = 150
  atk = 15
  def = 3
  speDef = 3
  maxPP = 100
  range = 1
  skill = Ability.HEAD_SMASH
  attackSprite = AttackSprite.DRAGON_MELEE
}

export class Salamence extends Pokemon {
  types = new SetSchema<Synergy>([
    Synergy.DRAGON,
    Synergy.MONSTER,
    Synergy.FLYING
  ])
  rarity = Rarity.RARE
  stars = 3
  hp = 240
  atk = 24
  def = 3
  speDef = 3
  maxPP = 100
  range = 1
  skill = Ability.DRAGON_DARTS
  attackSprite = AttackSprite.DRAGON_MELEE
}

export class Ralts extends Pokemon {
  types = new SetSchema<Synergy>([
    Synergy.PSYCHIC,
    Synergy.FAIRY,
    Synergy.HUMAN
  ])
  rarity = Rarity.EPIC
  stars = 1
  evolution = Pkm.KIRLIA
  hp = 90
  atk = 5
  def = 2
  speDef = 4
  maxPP = 110
  range = 3
  skill = Ability.FUTURE_SIGHT
  attackSprite = AttackSprite.PSYCHIC_RANGE
}

export class Kirlia extends Pokemon {
  types = new SetSchema<Synergy>([
    Synergy.PSYCHIC,
    Synergy.FAIRY,
    Synergy.HUMAN
  ])
  rarity = Rarity.EPIC
  stars = 2
  evolution = Pkm.GARDEVOIR
  hp = 130
  atk = 13
  def = 3
  speDef = 5
  maxPP = 110
  range = 3
  skill = Ability.FUTURE_SIGHT
  attackSprite = AttackSprite.PSYCHIC_RANGE
}

export class Gardevoir extends Pokemon {
  types = new SetSchema<Synergy>([
    Synergy.PSYCHIC,
    Synergy.FAIRY,
    Synergy.HUMAN
  ])
  rarity = Rarity.EPIC
  stars = 3
  hp = 230
  atk = 28
  def = 4
  speDef = 8
  maxPP = 110
  range = 3
  skill = Ability.FUTURE_SIGHT
  attackSprite = AttackSprite.PSYCHIC_RANGE
}

export class Budew extends Pokemon {
  types = new SetSchema<Synergy>([Synergy.GRASS, Synergy.POISON, Synergy.BABY])
  rarity = Rarity.EPIC
  stars = 1
  evolution = Pkm.ROSELIA
  hp = 90
  atk = 5
  def = 1
  speDef = 1
  maxPP = 100
  range = 3
  skill = Ability.PETAL_DANCE
  attackSprite = AttackSprite.GRASS_RANGE
}

export class Roselia extends Pokemon {
  types = new SetSchema<Synergy>([Synergy.GRASS, Synergy.POISON, Synergy.FLORA])
  rarity = Rarity.EPIC
  stars = 2
  evolution = Pkm.ROSERADE
  hp = 130
  atk = 16
  def = 1
  speDef = 1
  maxPP = 100
  range = 3
  skill = Ability.PETAL_DANCE
  attackSprite = AttackSprite.GRASS_RANGE
}

export class Roserade extends Pokemon {
  types = new SetSchema<Synergy>([Synergy.GRASS, Synergy.POISON, Synergy.FLORA])
  rarity = Rarity.EPIC
  stars = 3
  hp = 230
  atk = 18
  def = 1
  speDef = 1
  maxPP = 100
  range = 3
  skill = Ability.PETAL_DANCE
  attackSprite = AttackSprite.GRASS_RANGE
}

export class Slakoth extends Pokemon {
  types = new SetSchema<Synergy>([Synergy.NORMAL, Synergy.FIELD])
  rarity = Rarity.EPIC
  stars = 1
  evolution = Pkm.VIGOROTH
  hp = 130
  atk = 6
  def = 5
  speDef = 4
  maxPP = 120
  range = 1
  skill = Ability.SLACK_OFF
  attackSprite = AttackSprite.NORMAL_MELEE
}

export class Vigoroth extends Pokemon {
  types = new SetSchema<Synergy>([Synergy.NORMAL, Synergy.FIELD])
  rarity = Rarity.EPIC
  stars = 2
  evolution = Pkm.SLAKING
  hp = 220
  atk = 18
  def = 5
  speDef = 4
  maxPP = 120
  range = 1
  skill = Ability.SLACK_OFF
  attackSprite = AttackSprite.NORMAL_MELEE
}

export class Slaking extends Pokemon {
  types = new SetSchema<Synergy>([Synergy.NORMAL, Synergy.FIELD])
  rarity = Rarity.EPIC
  stars = 3
  hp = 380
  atk = 34
  def = 7
  speDef = 5
  maxPP = 120
  range = 1
  skill = Ability.SLACK_OFF
  attackSprite = AttackSprite.NORMAL_MELEE
}

export class Honedge extends Pokemon {
  types = new SetSchema<Synergy>([
    Synergy.GHOST,
    Synergy.STEEL,
    Synergy.ARTIFICIAL
  ])
  rarity = Rarity.RARE
  stars = 1
  evolution = Pkm.DOUBLADE
  hp = 85
  atk = 6
  def = 3
  speDef = 3
  maxPP = 100
  range = 1
  skill = Ability.KING_SHIELD
  attackSprite = AttackSprite.DRAGON_MELEE
}

export class Doublade extends Pokemon {
  types = new SetSchema<Synergy>([
    Synergy.GHOST,
    Synergy.STEEL,
    Synergy.ARTIFICIAL
  ])
  rarity = Rarity.RARE
  stars = 2
  evolution = Pkm.AEGISLASH
  hp = 130
  atk = 13
  def = 5
  speDef = 5
  maxPP = 100
  range = 1
  skill = Ability.KING_SHIELD
  attackSprite = AttackSprite.DRAGON_MELEE
}

export class Aegislash extends Pokemon {
  types = new SetSchema<Synergy>([
    Synergy.GHOST,
    Synergy.STEEL,
    Synergy.ARTIFICIAL
  ])
  rarity = Rarity.RARE
  stars = 3
  hp = 230
  atk = 23
  def = 7
  speDef = 7
  maxPP = 100
  range = 1
  skill = Ability.KING_SHIELD
  attackSprite = AttackSprite.DRAGON_MELEE
}

export class Oshawott extends Pokemon {
  types = new SetSchema<Synergy>([
    Synergy.WATER,
    Synergy.FIELD,
    Synergy.FIGHTING
  ])
  rarity = Rarity.EPIC
  stars = 1
  evolution = Pkm.DEWOTT
  hp = 90
  atk = 8
  def = 4
  speDef = 4
  maxPP = 120
  range = 1
  skill = Ability.CRABHAMMER
  attackSprite = AttackSprite.WATER_MELEE
}

export class Dewott extends Pokemon {
  types = new SetSchema<Synergy>([
    Synergy.WATER,
    Synergy.FIELD,
    Synergy.FIGHTING
  ])
  rarity = Rarity.EPIC
  stars = 2
  evolution = Pkm.SAMUROTT
  hp = 150
  atk = 15
  def = 6
  speDef = 6
  maxPP = 120
  range = 1
  skill = Ability.CRABHAMMER
  attackSprite = AttackSprite.WATER_MELEE
}

export class Samurott extends Pokemon {
  types = new SetSchema<Synergy>([
    Synergy.WATER,
    Synergy.FIELD,
    Synergy.FIGHTING
  ])
  rarity = Rarity.EPIC
  stars = 3
  hp = 260
  atk = 32
  def = 8
  speDef = 8
  maxPP = 120
  range = 1
  skill = Ability.CRABHAMMER
  attackSprite = AttackSprite.WATER_MELEE
}

export class Larvitar extends Pokemon {
  types = new SetSchema<Synergy>([Synergy.DARK, Synergy.MONSTER, Synergy.ROCK])
  rarity = Rarity.RARE
  stars = 1
  evolution = Pkm.PUPITAR
  hp = 75
  atk = 7
  def = 4
  speDef = 2
  maxPP = 90
  range = 1
  skill = Ability.BITE
  attackSprite = AttackSprite.ROCK_MELEE
}

export class Pupitar extends Pokemon {
  types = new SetSchema<Synergy>([Synergy.DARK, Synergy.MONSTER, Synergy.ROCK])
  rarity = Rarity.RARE
  stars = 2
  evolution = Pkm.TYRANITAR
  hp = 130
  atk = 14
  def = 6
  speDef = 4
  maxPP = 90
  range = 1
  skill = Ability.BITE
  attackSprite = AttackSprite.ROCK_MELEE
}

export class Tyranitar extends Pokemon {
  types = new SetSchema<Synergy>([Synergy.DARK, Synergy.MONSTER, Synergy.ROCK])
  rarity = Rarity.RARE
  stars = 3
  hp = 210
  atk = 28
  def = 8
  speDef = 5
  maxPP = 90
  range = 1
  skill = Ability.BITE
  attackSprite = AttackSprite.ROCK_MELEE
}

export class JangmoO extends Pokemon {
  types = new SetSchema<Synergy>([
    Synergy.DRAGON,
    Synergy.FIGHTING,
    Synergy.SOUND
  ])
  rarity = Rarity.EPIC
  stars = 1
  evolution = Pkm.HAKAMO_O
  hp = 100
  atk = 6
  def = 4
  speDef = 4
  maxPP = 110
  range = 1
  skill = Ability.CLANGOROUS_SOUL
  attackSprite = AttackSprite.DRAGON_MELEE
}

export class HakamoO extends Pokemon {
  types = new SetSchema<Synergy>([
    Synergy.DRAGON,
    Synergy.FIGHTING,
    Synergy.SOUND
  ])
  rarity = Rarity.EPIC
  stars = 2
  evolution = Pkm.KOMMO_O
  hp = 160
  atk = 13
  def = 5
  speDef = 5
  maxPP = 110
  range = 1
  skill = Ability.CLANGOROUS_SOUL
  attackSprite = AttackSprite.DRAGON_MELEE
}

export class KommoO extends Pokemon {
  types = new SetSchema<Synergy>([
    Synergy.DRAGON,
    Synergy.FIGHTING,
    Synergy.SOUND
  ])
  rarity = Rarity.EPIC
  stars = 3
  hp = 280
  atk = 25
  def = 8
  speDef = 8
  maxPP = 110
  range = 1
  skill = Ability.CLANGOROUS_SOUL
  attackSprite = AttackSprite.DRAGON_MELEE
}

export class Gastly extends Pokemon {
  types = new SetSchema<Synergy>([
    Synergy.MONSTER,
    Synergy.POISON,
    Synergy.GHOST
  ])
  rarity = Rarity.ULTRA
  stars = 1
  evolution = Pkm.HAUNTER
  hp = 90
  atk = 14
  def = 3
  speDef = 3
  maxPP = 100
  range = 2
  skill = Ability.NIGHTMARE
  attackSprite = AttackSprite.GHOST_RANGE
}

export class Haunter extends Pokemon {
  types = new SetSchema<Synergy>([
    Synergy.MONSTER,
    Synergy.POISON,
    Synergy.GHOST
  ])
  rarity = Rarity.ULTRA
  stars = 2
  evolution = Pkm.GENGAR
  hp = 180
  atk = 25
  def = 4
  speDef = 3
  maxPP = 100
  range = 2
  skill = Ability.NIGHTMARE
  attackSprite = AttackSprite.GHOST_RANGE
}

export class Gengar extends Pokemon {
  types = new SetSchema<Synergy>([
    Synergy.MONSTER,
    Synergy.POISON,
    Synergy.GHOST
  ])
  rarity = Rarity.ULTRA
  stars = 3
  hp = 350
  atk = 40
  def = 5
  speDef = 3
  maxPP = 100
  range = 2
  skill = Ability.NIGHTMARE
  attackSprite = AttackSprite.GHOST_RANGE
}

export class Abra extends Pokemon {
  types = new SetSchema<Synergy>([Synergy.PSYCHIC, Synergy.HUMAN])
  rarity = Rarity.RARE
  stars = 1
  evolution = Pkm.KADABRA
  hp = 90
  atk = 5
  def = 2
  speDef = 4
  maxPP = 50
  range = 4
  skill = Ability.TELEPORT
  attackSprite = AttackSprite.PSYCHIC_RANGE
}

export class Kadabra extends Pokemon {
  types = new SetSchema<Synergy>([Synergy.PSYCHIC, Synergy.HUMAN])
  rarity = Rarity.RARE
  stars = 2
  evolution = Pkm.ALAKAZAM
  hp = 130
  atk = 10
  def = 3
  speDef = 5
  maxPP = 50
  range = 4
  skill = Ability.TELEPORT
  attackSprite = AttackSprite.PSYCHIC_RANGE
}

export class Alakazam extends Pokemon {
  types = new SetSchema<Synergy>([Synergy.PSYCHIC, Synergy.HUMAN])
  rarity = Rarity.RARE
  stars = 3
  hp = 230
  atk = 22
  def = 4
  speDef = 8
  maxPP = 50
  range = 4
  skill = Ability.TELEPORT
  attackSprite = AttackSprite.PSYCHIC_RANGE
}

export class Litwick extends Pokemon {
  types = new SetSchema<Synergy>([Synergy.GHOST, Synergy.FIRE, Synergy.LIGHT])
  rarity = Rarity.COMMON
  stars = 1
  evolution = Pkm.LAMPENT
  hp = 50
  atk = 5
  def = 1
  speDef = 1
  maxPP = 100
  range = 3
  skill = Ability.HEX
  attackSprite = AttackSprite.GHOST_RANGE
}

export class Lampent extends Pokemon {
  types = new SetSchema<Synergy>([Synergy.GHOST, Synergy.FIRE, Synergy.LIGHT])
  rarity = Rarity.COMMON
  stars = 2
  evolution = Pkm.CHANDELURE
  hp = 90
  atk = 9
  def = 1
  speDef = 1
  maxPP = 100
  range = 3
  skill = Ability.HEX
  attackSprite = AttackSprite.GHOST_RANGE
}

export class Chandelure extends Pokemon {
  types = new SetSchema<Synergy>([Synergy.GHOST, Synergy.FIRE, Synergy.LIGHT])
  rarity = Rarity.COMMON
  stars = 3
  hp = 160
  atk = 15
  def = 1
  speDef = 1
  maxPP = 100
  range = 3
  skill = Ability.HEX
  attackSprite = AttackSprite.GHOST_RANGE
}

export class Porygon extends Pokemon {
  types = new SetSchema<Synergy>([
    Synergy.NORMAL,
    Synergy.PSYCHIC,
    Synergy.ARTIFICIAL
  ])
  rarity = Rarity.EPIC
  stars = 1
  evolution = Pkm.PORYGON_2
  hp = 120
  atk = 6
  def = 1
  speDef = 1
  maxPP = 90
  range = 2
  skill = Ability.TRI_ATTACK
  passive = Passive.PORYGON
  additional = true
  attackSprite = AttackSprite.FIGHTING_RANGE
}

export class Porygon2 extends Pokemon {
  types = new SetSchema<Synergy>([
    Synergy.NORMAL,
    Synergy.PSYCHIC,
    Synergy.ARTIFICIAL
  ])
  rarity = Rarity.EPIC
  stars = 2
  evolution = Pkm.PORYGON_Z
  hp = 200
  atk = 22
  evolutionRule = new ItemEvolutionRule([Item.UPGRADE])
  def = 1
  speDef = 3
  maxPP = 90
  range = 2
  skill = Ability.TRI_ATTACK
  passive = Passive.PORYGON
  additional = true
  attackSprite = AttackSprite.FIGHTING_RANGE
}

export class PorygonZ extends Pokemon {
  types = new SetSchema<Synergy>([
    Synergy.NORMAL,
    Synergy.PSYCHIC,
    Synergy.ARTIFICIAL
  ])
  rarity = Rarity.EPIC
  stars = 3
  hp = 200
  atk = 33
  def = 1
  speDef = 5
  maxPP = 90
  range = 2
  skill = Ability.TRI_ATTACK
  additional = true
  attackSprite = AttackSprite.FIGHTING_RANGE
}

export class Sewaddle extends Pokemon {
  types = new SetSchema<Synergy>([Synergy.GRASS, Synergy.BUG, Synergy.SOUND])
  rarity = Rarity.EPIC
  stars = 1
  evolution = Pkm.SWADLOON
  hp = 80
  atk = 5
  def = 3
  speDef = 3
  maxPP = 80
  range = 1
  skill = Ability.DEFAULT
  attackSprite = AttackSprite.GRASS_MELEE
}

export class Swadloon extends Pokemon {
  types = new SetSchema<Synergy>([Synergy.GRASS, Synergy.BUG, Synergy.SOUND])
  rarity = Rarity.EPIC
  stars = 2
  evolution = Pkm.LEAVANNY
  hp = 120
  atk = 9
  def = 4
  speDef = 4
  maxPP = 80
  range = 1
  skill = Ability.DEFAULT
  attackSprite = AttackSprite.GRASS_MELEE
}

export class Leavanny extends Pokemon {
  types = new SetSchema<Synergy>([Synergy.GRASS, Synergy.BUG, Synergy.SOUND])
  rarity = Rarity.EPIC
  stars = 3
  hp = 220
  atk = 20
  def = 4
  speDef = 4
  maxPP = 80
  range = 1
  skill = Ability.DEFAULT
  attackSprite = AttackSprite.GRASS_MELEE
}

export class Turtwig extends Pokemon {
  types = new SetSchema<Synergy>([Synergy.GRASS, Synergy.GROUND, Synergy.FLORA])
  rarity = Rarity.RARE
  stars = 1
  evolution = Pkm.GROTLE
  hp = 80
  atk = 5
  def = 3
  speDef = 3
  maxPP = 100
  range = 1
  skill = Ability.GROWTH
  attackSprite = AttackSprite.GRASS_MELEE
}

export class Grotle extends Pokemon {
  types = new SetSchema<Synergy>([Synergy.GRASS, Synergy.GROUND, Synergy.FLORA])
  rarity = Rarity.RARE
  stars = 2
  evolution = Pkm.TORTERRA
  hp = 150
  atk = 9
  def = 4
  speDef = 4
  maxPP = 100
  range = 1
  skill = Ability.GROWTH
  attackSprite = AttackSprite.GRASS_MELEE
}

export class Torterra extends Pokemon {
  types = new SetSchema<Synergy>([Synergy.GRASS, Synergy.GROUND, Synergy.FLORA])
  rarity = Rarity.RARE
  stars = 3
  hp = 280
  atk = 20
  def = 5
  speDef = 5
  maxPP = 100
  range = 1
  skill = Ability.GROWTH
  attackSprite = AttackSprite.GRASS_MELEE
}

export class Deino extends Pokemon {
  types = new SetSchema<Synergy>([Synergy.DARK, Synergy.DRAGON])
  rarity = Rarity.RARE
  stars = 1
  evolution = Pkm.ZWEILOUS
  hp = 80
  atk = 5
  def = 1
  speDef = 1
  maxPP = 100
  range = 2
  skill = Ability.DEFAULT
  attackSprite = AttackSprite.FIRE_RANGE
}

export class Zweilous extends Pokemon {
  types = new SetSchema<Synergy>([Synergy.DARK, Synergy.DRAGON])
  rarity = Rarity.RARE
  stars = 2
  evolution = Pkm.HYDREIGON
  hp = 120
  atk = 9
  def = 1
  speDef = 1
  maxPP = 100
  range = 2
  skill = Ability.DEFAULT
  attackSprite = AttackSprite.FIRE_RANGE
}

export class Hydreigon extends Pokemon {
  types = new SetSchema<Synergy>([Synergy.DARK, Synergy.DRAGON])
  rarity = Rarity.RARE
  stars = 3
  hp = 220
  atk = 18
  def = 1
  speDef = 1
  maxPP = 100
  range = 2
  skill = Ability.DEFAULT
  attackSprite = AttackSprite.FIRE_RANGE
}

export class Poliwag extends Pokemon {
  types = new SetSchema<Synergy>([
    Synergy.WATER,
    Synergy.AQUATIC,
    Synergy.FIGHTING
  ])
  rarity = Rarity.COMMON
  stars = 1
  evolution = Pkm.POLIWHIRL
  hp = 65
  atk = 5
  def = 1
  speDef = 1
  maxPP = 100
  range = 2
  skill = Ability.SOAK
  attackSprite = AttackSprite.WATER_RANGE
}

export class Poliwhirl extends Pokemon {
  types = new SetSchema<Synergy>([
    Synergy.WATER,
    Synergy.AQUATIC,
    Synergy.FIGHTING
  ])
  rarity = Rarity.COMMON
  stars = 2
  evolution = Pkm.POLITOED
  hp = 120
  atk = 9
  def = 1
  speDef = 1
  maxPP = 100
  range = 2
  skill = Ability.SOAK
  passive = Passive.TADPOLE
  attackSprite = AttackSprite.WATER_RANGE

  evolutionRule = new CountEvolutionRule(
    3,
    (pokemon: Pokemon, player: Player) => {
      if (
        Math.max(
          ...values(player.board)
            .filter((pkm) => pkm.index === this.index)
            .map((v) => v.positionY)
        ) === 3
      ) {
        return Pkm.POLIWRATH
      } else {
        return Pkm.POLITOED
      }
    }
  )
}

export class Politoed extends Pokemon {
  types = new SetSchema<Synergy>([
    Synergy.WATER,
    Synergy.AQUATIC,
    Synergy.FIGHTING
  ])
  rarity = Rarity.COMMON
  stars = 3
  hp = 220
  atk = 18
  def = 1
  speDef = 1
  maxPP = 100
  range = 2
  skill = Ability.SOAK
  attackSprite = AttackSprite.WATER_RANGE
}

export class Poliwrath extends Pokemon {
  types = new SetSchema<Synergy>([
    Synergy.WATER,
    Synergy.AQUATIC,
    Synergy.FIGHTING
  ])
  rarity = Rarity.COMMON
  stars = 3
  hp = 220
  atk = 18
  def = 3
  speDef = 3
  maxPP = 100
  range = 1
  skill = Ability.CRABHAMMER
  attackSprite = AttackSprite.WATER_MELEE
}

export class Magby extends Pokemon {
  types = new SetSchema<Synergy>([Synergy.FIRE, Synergy.HUMAN, Synergy.BABY])
  rarity = Rarity.RARE
  stars = 1
  evolution = Pkm.MAGMAR
  hp = 80
  atk = 5
  def = 1
  speDef = 1
  maxPP = 80
  range = 2
  skill = Ability.HEAT_WAVE
  attackSprite = AttackSprite.FIRE_RANGE
}

export class Magmar extends Pokemon {
  types = new SetSchema<Synergy>([Synergy.FIRE, Synergy.HUMAN])
  rarity = Rarity.RARE
  stars = 2
  evolution = Pkm.MAGMORTAR
  hp = 140
  atk = 14
  def = 2
  speDef = 2
  maxPP = 80
  range = 2
  skill = Ability.HEAT_WAVE
  attackSprite = AttackSprite.FIRE_RANGE
}

export class Magmortar extends Pokemon {
  types = new SetSchema<Synergy>([Synergy.FIRE, Synergy.HUMAN])
  rarity = Rarity.RARE
  stars = 3
  hp = 280
  atk = 26
  def = 3
  speDef = 3
  maxPP = 80
  range = 2
  skill = Ability.HEAT_WAVE
  attackSprite = AttackSprite.FIRE_RANGE
}

export class Solosis extends Pokemon {
  types = new SetSchema<Synergy>([Synergy.PSYCHIC])
  rarity = Rarity.ULTRA
  stars = 1
  evolution = Pkm.DUOSION
  hp = 100
  atk = 5
  def = 1
  speDef = 1
  maxPP = 90
  range = 2
  skill = Ability.SHADOW_BALL
  attackSprite = AttackSprite.PSYCHIC_RANGE
}

export class Duosion extends Pokemon {
  types = new SetSchema<Synergy>([Synergy.PSYCHIC])
  rarity = Rarity.ULTRA
  stars = 2
  evolution = Pkm.REUNICLUS
  hp = 200
  atk = 9
  def = 1
  speDef = 1
  maxPP = 90
  range = 2
  skill = Ability.SHADOW_BALL
  attackSprite = AttackSprite.PSYCHIC_RANGE
}

export class Reuniclus extends Pokemon {
  types = new SetSchema<Synergy>([Synergy.PSYCHIC])
  rarity = Rarity.ULTRA
  stars = 3
  hp = 300
  atk = 18
  def = 1
  speDef = 1
  maxPP = 90
  range = 2
  skill = Ability.SHADOW_BALL
  attackSprite = AttackSprite.PSYCHIC_RANGE
}

export class Shinx extends Pokemon {
  types = new SetSchema<Synergy>([Synergy.ELECTRIC, Synergy.FIELD])
  rarity = Rarity.RARE
  stars = 1
  evolution = Pkm.LUXIO
  hp = 80
  atk = 6
  def = 4
  speDef = 4
  maxPP = 100
  range = 1
  skill = Ability.DISCHARGE
  attackSprite = AttackSprite.ELECTRIC_MELEE
}

export class Luxio extends Pokemon {
  types = new SetSchema<Synergy>([Synergy.ELECTRIC, Synergy.FIELD])
  rarity = Rarity.RARE
  stars = 2
  evolution = Pkm.LUXRAY
  hp = 130
  atk = 14
  def = 5
  speDef = 5
  maxPP = 100
  range = 1
  skill = Ability.DISCHARGE
  attackSprite = AttackSprite.ELECTRIC_MELEE
}

export class Luxray extends Pokemon {
  types = new SetSchema<Synergy>([Synergy.ELECTRIC, Synergy.FIELD])
  rarity = Rarity.RARE
  stars = 3
  hp = 220
  atk = 32
  def = 6
  speDef = 6
  maxPP = 100
  range = 1
  skill = Ability.DISCHARGE
  attackSprite = AttackSprite.ELECTRIC_MELEE
}

export class Cubone extends Pokemon {
  types = new SetSchema<Synergy>([Synergy.GROUND, Synergy.GHOST])
  rarity = Rarity.EPIC
  stars = 1
  evolution = Pkm.MAROWAK
  hp = 110
  atk = 10
  def = 4
  speDef = 4
  maxPP = 80
  range = 1
  skill = Ability.BONEMERANG
  passive = Passive.CUBONE
  additional = true
  attackSprite = AttackSprite.ROCK_MELEE
}

export class Marowak extends Pokemon {
  types = new SetSchema<Synergy>([Synergy.GROUND, Synergy.GHOST])
  rarity = Rarity.EPIC
  stars = 2
  evolution = Pkm.ALOLAN_MAROWAK
  evolutionRule = new ItemEvolutionRule([Item.FIRE_STONE])
  hp = 250
  atk = 20
  def = 6
  speDef = 5
  maxPP = 80
  range = 1
  skill = Ability.BONEMERANG
  passive = Passive.CUBONE
  additional = true
  attackSprite = AttackSprite.ROCK_MELEE
}

export class AlolanMarowak extends Pokemon {
  types = new SetSchema<Synergy>([Synergy.GROUND, Synergy.FIRE, Synergy.GHOST])
  rarity = Rarity.EPIC
  stars = 3
  hp = 250
  atk = 26
  def = 8
  speDef = 6
  maxPP = 80
  range = 1
  skill = Ability.BONEMERANG
  additional = true
  attackSprite = AttackSprite.FIRE_MELEE
}

export class Axew extends Pokemon {
  types = new SetSchema<Synergy>([Synergy.DRAGON])
  rarity = Rarity.HATCH
  evolutionRule = new HatchEvolutionRule(EvolutionTime.EVOLVE_HATCH)
  stars = 1
  evolution = Pkm.FRAXURE
  hp = 80
  atk = 10
  def = 1
  speDef = 2
  maxPP = 100
  range = 1
  skill = Ability.OUTRAGE
  attackSprite = AttackSprite.DRAGON_MELEE
}

export class Fraxure extends Pokemon {
  types = new SetSchema<Synergy>([Synergy.DRAGON])
  rarity = Rarity.HATCH
  evolutionRule = new HatchEvolutionRule(EvolutionTime.EVOLVE_HATCH)
  stars = 2
  evolution = Pkm.HAXORUS
  hp = 130
  atk = 20
  def = 2
  speDef = 4
  maxPP = 100
  range = 1
  skill = Ability.OUTRAGE
  attackSprite = AttackSprite.DRAGON_MELEE
}

export class Haxorus extends Pokemon {
  types = new SetSchema<Synergy>([Synergy.DRAGON])
  rarity = Rarity.HATCH
  stars = 3
  hp = 180
  atk = 30
  def = 4
  speDef = 6
  maxPP = 100
  range = 1
  skill = Ability.OUTRAGE
  attackSprite = AttackSprite.DRAGON_MELEE
}

export class Dratini extends Pokemon {
  types = new SetSchema<Synergy>([
    Synergy.DRAGON,
    Synergy.AQUATIC,
    Synergy.FLYING
  ])
  rarity = Rarity.RARE
  stars = 1
  evolution = Pkm.DRAGONAIR
  hp = 80
  atk = 5
  def = 4
  speDef = 4
  maxPP = 110
  range = 1
  skill = Ability.DRAGON_BREATH
  attackSprite = AttackSprite.DRAGON_MELEE
}

export class Dragonair extends Pokemon {
  types = new SetSchema<Synergy>([
    Synergy.DRAGON,
    Synergy.AQUATIC,
    Synergy.FLYING
  ])
  rarity = Rarity.RARE
  stars = 2
  evolution = Pkm.DRAGONITE
  hp = 120
  atk = 13
  def = 5
  speDef = 5
  maxPP = 110
  range = 1
  skill = Ability.DRAGON_BREATH
  attackSprite = AttackSprite.DRAGON_MELEE
}

export class Dragonite extends Pokemon {
  types = new SetSchema<Synergy>([
    Synergy.DRAGON,
    Synergy.AQUATIC,
    Synergy.FLYING
  ])
  rarity = Rarity.RARE
  stars = 3
  hp = 250
  atk = 23
  def = 6
  speDef = 6
  maxPP = 110
  range = 1
  skill = Ability.DRAGON_BREATH
  attackSprite = AttackSprite.DRAGON_MELEE
}

export class Goomy extends Pokemon {
  types = new SetSchema<Synergy>([
    Synergy.DRAGON,
    Synergy.AQUATIC,
    Synergy.MONSTER
  ])
  rarity = Rarity.EPIC
  stars = 1
  evolution = Pkm.SLIGOO
  hp = 90
  atk = 6
  def = 4
  speDef = 6
  maxPP = 80
  range = 1
  skill = Ability.LIQUIDATION
  attackSprite = AttackSprite.DRAGON_MELEE
}

export class Sligoo extends Pokemon {
  types = new SetSchema<Synergy>([
    Synergy.DRAGON,
    Synergy.AQUATIC,
    Synergy.MONSTER
  ])
  rarity = Rarity.EPIC
  stars = 2
  evolution = Pkm.GOODRA
  hp = 160
  atk = 12
  def = 5
  speDef = 7
  maxPP = 80
  range = 1
  skill = Ability.LIQUIDATION
  attackSprite = AttackSprite.DRAGON_MELEE
}

export class Goodra extends Pokemon {
  types = new SetSchema<Synergy>([
    Synergy.DRAGON,
    Synergy.AQUATIC,
    Synergy.MONSTER
  ])
  rarity = Rarity.EPIC
  stars = 3
  hp = 300
  atk = 26
  def = 6
  speDef = 10
  maxPP = 80
  range = 1
  skill = Ability.LIQUIDATION
  attackSprite = AttackSprite.DRAGON_MELEE
}

export class Lotad extends Pokemon {
  types = new SetSchema<Synergy>([
    Synergy.GRASS,
    Synergy.WATER,
    Synergy.AQUATIC
  ])
  rarity = Rarity.RARE
  stars = 1
  evolution = Pkm.LOMBRE
  hp = 60
  atk = 6
  def = 1
  speDef = 1
  maxPP = 120
  range = 3
  skill = Ability.TORMENT
  attackSprite = AttackSprite.GRASS_RANGE
}

export class Lombre extends Pokemon {
  types = new SetSchema<Synergy>([
    Synergy.GRASS,
    Synergy.WATER,
    Synergy.AQUATIC
  ])
  rarity = Rarity.RARE
  stars = 2
  evolution = Pkm.LUDICOLO
  hp = 110
  atk = 12
  def = 2
  speDef = 2
  maxPP = 120
  range = 3
  skill = Ability.TORMENT
  attackSprite = AttackSprite.GRASS_RANGE
}

export class Ludicolo extends Pokemon {
  types = new SetSchema<Synergy>([
    Synergy.GRASS,
    Synergy.WATER,
    Synergy.AQUATIC
  ])
  rarity = Rarity.RARE
  stars = 3
  hp = 220
  atk = 22
  def = 3
  speDef = 3
  maxPP = 120
  range = 3
  skill = Ability.TORMENT
  attackSprite = AttackSprite.GRASS_RANGE
}

export class Togepi extends Pokemon {
  types = new SetSchema<Synergy>([Synergy.FAIRY, Synergy.NORMAL, Synergy.BABY])
  rarity = Rarity.RARE
  stars = 1
  evolution = Pkm.TOGETIC
  hp = 80
  atk = 5
  def = 1
  speDef = 1
  maxPP = 70
  range = 2
  skill = Ability.WISH
  attackSprite = AttackSprite.FLYING_RANGE
}

export class Togetic extends Pokemon {
  types = new SetSchema<Synergy>([
    Synergy.FAIRY,
    Synergy.NORMAL,
    Synergy.FLYING
  ])
  rarity = Rarity.RARE
  stars = 2
  evolution = Pkm.TOGEKISS
  hp = 150
  atk = 11
  def = 1
  speDef = 1
  maxPP = 70
  range = 2
  skill = Ability.WISH
  attackSprite = AttackSprite.FLYING_RANGE
}

export class Togekiss extends Pokemon {
  types = new SetSchema<Synergy>([
    Synergy.FAIRY,
    Synergy.NORMAL,
    Synergy.FLYING
  ])
  rarity = Rarity.RARE
  stars = 3
  hp = 260
  atk = 25
  def = 1
  speDef = 1
  maxPP = 70
  range = 2
  skill = Ability.WISH
  attackSprite = AttackSprite.FLYING_RANGE
}

export class Rhyhorn extends Pokemon {
  types = new SetSchema<Synergy>([
    Synergy.GROUND,
    Synergy.MONSTER,
    Synergy.ROCK
  ])
  rarity = Rarity.RARE
  stars = 1
  evolution = Pkm.RHYDON
  hp = 80
  atk = 5
  def = 4
  speDef = 4
  maxPP = 100
  range = 1
  skill = Ability.STOMP
  attackSprite = AttackSprite.ROCK_MELEE
}

export class Rhydon extends Pokemon {
  types = new SetSchema<Synergy>([
    Synergy.GROUND,
    Synergy.MONSTER,
    Synergy.ROCK
  ])
  rarity = Rarity.RARE
  stars = 2
  evolution = Pkm.RHYPERIOR
  hp = 130
  atk = 9
  def = 6
  speDef = 6
  maxPP = 100
  range = 1
  skill = Ability.STOMP
  attackSprite = AttackSprite.ROCK_MELEE
}

export class Rhyperior extends Pokemon {
  types = new SetSchema<Synergy>([
    Synergy.GROUND,
    Synergy.MONSTER,
    Synergy.ROCK
  ])
  rarity = Rarity.RARE
  stars = 3
  hp = 220
  atk = 20
  def = 8
  speDef = 8
  maxPP = 100
  range = 1
  skill = Ability.STOMP
  attackSprite = AttackSprite.ROCK_MELEE
}

export class Aron extends Pokemon {
  types = new SetSchema<Synergy>([Synergy.STEEL, Synergy.MONSTER, Synergy.ROCK])
  rarity = Rarity.COMMON
  stars = 1
  evolution = Pkm.LAIRON
  hp = 60
  atk = 4
  def = 2
  speDef = 2
  maxPP = 100
  range = 1
  skill = Ability.STOMP
  attackSprite = AttackSprite.ROCK_MELEE
}

export class Lairon extends Pokemon {
  types = new SetSchema<Synergy>([Synergy.STEEL, Synergy.MONSTER, Synergy.ROCK])
  rarity = Rarity.COMMON
  stars = 2
  evolution = Pkm.AGGRON
  hp = 100
  atk = 8
  def = 4
  speDef = 4
  maxPP = 100
  range = 1
  skill = Ability.STOMP
  attackSprite = AttackSprite.ROCK_MELEE
}

export class Aggron extends Pokemon {
  types = new SetSchema<Synergy>([Synergy.STEEL, Synergy.MONSTER, Synergy.ROCK])
  rarity = Rarity.COMMON
  stars = 3
  hp = 170
  atk = 16
  def = 6
  speDef = 6
  maxPP = 100
  range = 1
  skill = Ability.STOMP
  attackSprite = AttackSprite.ROCK_MELEE
}

export class Whismur extends Pokemon {
  types = new SetSchema<Synergy>([Synergy.NORMAL, Synergy.SOUND])
  rarity = Rarity.RARE
  stars = 1
  evolution = Pkm.LOUDRED
  hp = 90
  atk = 6
  def = 1
  speDef = 1
  maxPP = 90
  range = 2
  skill = Ability.ECHO
  attackSprite = AttackSprite.PSYCHIC_RANGE
}
export class Loudred extends Pokemon {
  types = new SetSchema<Synergy>([Synergy.NORMAL, Synergy.SOUND])
  rarity = Rarity.RARE
  stars = 2
  evolution = Pkm.EXPLOUD
  hp = 150
  atk = 14
  def = 2
  speDef = 2
  maxPP = 90
  range = 2
  skill = Ability.ECHO
  attackSprite = AttackSprite.PSYCHIC_RANGE
}

export class Exploud extends Pokemon {
  types = new SetSchema<Synergy>([Synergy.NORMAL, Synergy.SOUND])
  rarity = Rarity.RARE
  stars = 3
  hp = 300
  atk = 24
  def = 3
  speDef = 3
  maxPP = 90
  range = 2
  skill = Ability.ECHO
  attackSprite = AttackSprite.PSYCHIC_RANGE
}

export class Swinub extends Pokemon {
  types = new SetSchema<Synergy>([Synergy.GROUND, Synergy.ICE])
  rarity = Rarity.COMMON
  stars = 1
  evolution = Pkm.PILOSWINE
  hp = 65
  atk = 4
  def = 3
  speDef = 2
  maxPP = 100
  range = 1
  skill = Ability.ICICLE_CRASH
  attackSprite = AttackSprite.ICE_MELEE
}

export class Piloswine extends Pokemon {
  types = new SetSchema<Synergy>([Synergy.GROUND, Synergy.ICE])
  rarity = Rarity.COMMON
  stars = 2
  evolution = Pkm.MAMOSWINE
  hp = 120
  atk = 8
  def = 5
  speDef = 4
  maxPP = 100
  range = 1
  skill = Ability.ICICLE_CRASH
  attackSprite = AttackSprite.ICE_MELEE
}

export class Mamoswine extends Pokemon {
  types = new SetSchema<Synergy>([Synergy.GROUND, Synergy.ICE])
  rarity = Rarity.COMMON
  stars = 3
  hp = 200
  atk = 14
  def = 8
  speDef = 6
  maxPP = 100
  range = 1
  skill = Ability.ICICLE_CRASH
  attackSprite = AttackSprite.ICE_MELEE
}

export class Snover extends Pokemon {
  types = new SetSchema<Synergy>([Synergy.GRASS, Synergy.ICE])
  rarity = Rarity.ULTRA
  stars = 1
  evolution = Pkm.ABOMASNOW
  hp = 130
  atk = 12
  def = 6
  speDef = 6
  maxPP = 100
  range = 1
  skill = Ability.BLIZZARD
  attackSprite = AttackSprite.ICE_MELEE
}

export class Abomasnow extends Pokemon {
  types = new SetSchema<Synergy>([Synergy.GRASS, Synergy.ICE, Synergy.MONSTER])
  rarity = Rarity.ULTRA
  stars = 2
  evolution = Pkm.MEGA_ABOMASNOW
  hp = 260
  atk = 24
  def = 8
  speDef = 8
  maxPP = 100
  range = 1
  skill = Ability.BLIZZARD
  attackSprite = AttackSprite.ICE_MELEE
}

export class MegaAbomasnow extends Pokemon {
  types = new SetSchema<Synergy>([Synergy.GRASS, Synergy.ICE, Synergy.MONSTER])
  rarity = Rarity.ULTRA
  stars = 3
  hp = 400
  atk = 35
  def = 10
  speDef = 10
  maxPP = 100
  range = 1
  skill = Ability.BLIZZARD
  attackSprite = AttackSprite.ICE_MELEE
}

export class Snorunt extends Pokemon {
  types = new SetSchema<Synergy>([Synergy.GHOST, Synergy.ICE])
  rarity = Rarity.EPIC
  stars = 1
  evolution = Pkm.GLALIE
  hp = 90
  atk = 8
  def = 2
  speDef = 2
  maxPP = 100
  range = 3
  skill = Ability.ICY_WIND
  attackSprite = AttackSprite.GHOST_RANGE
}

export class Glalie extends Pokemon {
  types = new SetSchema<Synergy>([Synergy.GHOST, Synergy.ICE])
  rarity = Rarity.EPIC
  stars = 2
  evolution = Pkm.FROSLASS
  hp = 170
  atk = 17
  def = 2
  speDef = 2
  maxPP = 100
  range = 3
  skill = Ability.ICY_WIND
  attackSprite = AttackSprite.GHOST_RANGE
}

export class Froslass extends Pokemon {
  types = new SetSchema<Synergy>([Synergy.GHOST, Synergy.ICE])
  rarity = Rarity.EPIC
  stars = 3
  hp = 350
  atk = 28
  def = 2
  speDef = 2
  maxPP = 100
  range = 3
  skill = Ability.ICY_WIND
  attackSprite = AttackSprite.GHOST_RANGE
}

export class Vanillite extends Pokemon {
  types = new SetSchema<Synergy>([
    Synergy.FAIRY,
    Synergy.ICE,
    Synergy.ARTIFICIAL
  ])
  rarity = Rarity.RARE
  stars = 1
  evolution = Pkm.VANILLISH
  hp = 70
  atk = 5
  def = 2
  speDef = 2
  maxPP = 100
  range = 3
  skill = Ability.SLEEP
  attackSprite = AttackSprite.FAIRY_RANGE
}

export class Vanillish extends Pokemon {
  types = new SetSchema<Synergy>([
    Synergy.FAIRY,
    Synergy.ICE,
    Synergy.ARTIFICIAL
  ])
  rarity = Rarity.RARE
  stars = 2
  evolution = Pkm.VANILLUXE
  hp = 130
  atk = 9
  def = 2
  speDef = 2
  maxPP = 100
  range = 3
  skill = Ability.SLEEP
  attackSprite = AttackSprite.FAIRY_RANGE
}

export class Vanilluxe extends Pokemon {
  types = new SetSchema<Synergy>([
    Synergy.FAIRY,
    Synergy.ICE,
    Synergy.ARTIFICIAL
  ])
  rarity = Rarity.RARE
  stars = 3
  hp = 230
  atk = 21
  def = 2
  speDef = 2
  maxPP = 100
  range = 3
  skill = Ability.SLEEP
  attackSprite = AttackSprite.FAIRY_RANGE
}

export class Trapinch extends Pokemon {
  types = new SetSchema<Synergy>([Synergy.BUG, Synergy.GROUND])
  rarity = Rarity.RARE
  stars = 1
  evolution = Pkm.VIBRAVA
  hp = 80
  atk = 8
  def = 4
  speDef = 4
  maxPP = 100
  range = 1
  skill = Ability.DRAGON_TAIL
  attackSprite = AttackSprite.DRAGON_MELEE
}

export class Vibrava extends Pokemon {
  types = new SetSchema<Synergy>([Synergy.DRAGON, Synergy.BUG, Synergy.GROUND])
  rarity = Rarity.RARE
  stars = 2
  evolution = Pkm.FLYGON
  hp = 120
  atk = 13
  def = 4
  speDef = 4
  maxPP = 100
  range = 1
  skill = Ability.DRAGON_TAIL
  attackSprite = AttackSprite.DRAGON_MELEE
}

export class Flygon extends Pokemon {
  types = new SetSchema<Synergy>([Synergy.DRAGON, Synergy.BUG, Synergy.GROUND])
  rarity = Rarity.RARE
  stars = 3
  hp = 220
  atk = 26
  def = 4
  speDef = 4
  maxPP = 100
  range = 1
  skill = Ability.DRAGON_TAIL
  attackSprite = AttackSprite.DRAGON_MELEE
}

export class Pichu extends Pokemon {
  types = new SetSchema<Synergy>([
    Synergy.ELECTRIC,
    Synergy.FAIRY,
    Synergy.BABY
  ])
  rarity = Rarity.COMMON
  stars = 1
  evolution = Pkm.PIKACHU
  hp = 60
  atk = 5
  def = 1
  speDef = 1
  maxPP = 100
  range = 1
  skill = Ability.NUZZLE
  attackSprite = AttackSprite.ELECTRIC_MELEE
}

export class Pikachu extends Pokemon {
  types = new SetSchema<Synergy>([Synergy.ELECTRIC, Synergy.FAIRY])
  rarity = Rarity.COMMON
  stars = 2
  evolution = Pkm.RAICHU
  hp = 120
  atk = 9
  def = 3
  speDef = 3
  maxPP = 100
  range = 1
  skill = Ability.NUZZLE
  attackSprite = AttackSprite.ELECTRIC_MELEE
}

export class Raichu extends Pokemon {
  types = new SetSchema<Synergy>([Synergy.ELECTRIC, Synergy.FAIRY])
  rarity = Rarity.COMMON
  stars = 3
  evolution = Pkm.ALOLAN_RAICHU
  evolutionRule = new ItemEvolutionRule([Item.DAWN_STONE])
  hp = 220
  atk = 18
  def = 5
  speDef = 5
  maxPP = 100
  range = 1
  skill = Ability.NUZZLE
  passive = Passive.RAICHU
  attackSprite = AttackSprite.ELECTRIC_MELEE
}

export class AlolanRaichu extends Pokemon {
  types = new SetSchema<Synergy>([
    Synergy.ELECTRIC,
    Synergy.FAIRY,
    Synergy.PSYCHIC
  ])
  rarity = Rarity.COMMON
  stars = 4
  hp = 230
  atk = 20
  def = 6
  speDef = 6
  maxPP = 80
  range = 1
  skill = Ability.NUZZLE
  passive = Passive.SURGE_SURFER
  attackSprite = AttackSprite.ELECTRIC_MELEE
}

export class Bulbasaur extends Pokemon {
  types = new SetSchema<Synergy>([Synergy.GRASS, Synergy.POISON, Synergy.FLORA])
  rarity = Rarity.RARE
  stars = 1
  evolution = Pkm.IVYSAUR
  hp = 80
  atk = 5
  def = 2
  speDef = 2
  maxPP = 65
  range = 2
  skill = Ability.MAGICAL_LEAF
  attackSprite = AttackSprite.GRASS_RANGE
}

export class Ivysaur extends Pokemon {
  types = new SetSchema<Synergy>([Synergy.GRASS, Synergy.POISON, Synergy.FLORA])
  rarity = Rarity.RARE
  stars = 2
  evolution = Pkm.VENUSAUR
  hp = 130
  atk = 10
  def = 4
  speDef = 4
  maxPP = 65
  range = 2
  skill = Ability.MAGICAL_LEAF
  attackSprite = AttackSprite.GRASS_RANGE
}

export class Venusaur extends Pokemon {
  types = new SetSchema<Synergy>([Synergy.GRASS, Synergy.POISON, Synergy.FLORA])
  rarity = Rarity.RARE
  stars = 3
  hp = 240
  atk = 18
  def = 6
  speDef = 6
  maxPP = 65
  range = 2
  skill = Ability.MAGICAL_LEAF
  attackSprite = AttackSprite.GRASS_RANGE
}

export class Igglybuff extends Pokemon {
  types = new SetSchema<Synergy>([Synergy.BABY, Synergy.SOUND, Synergy.NORMAL])
  rarity = Rarity.UNCOMMON
  stars = 1
  evolution = Pkm.JIGGLYPUFF
  hp = 65
  atk = 5
  def = 1
  speDef = 1
  maxPP = 90
  range = 2
  skill = Ability.SLEEP
  attackSprite = AttackSprite.FAIRY_RANGE
}

export class Jigglypuff extends Pokemon {
  types = new SetSchema<Synergy>([Synergy.FAIRY, Synergy.SOUND, Synergy.NORMAL])
  rarity = Rarity.UNCOMMON
  stars = 2
  evolution = Pkm.WIGGLYTUFF
  hp = 120
  atk = 9
  def = 1
  speDef = 1
  maxPP = 90
  range = 2
  skill = Ability.SLEEP
  attackSprite = AttackSprite.FAIRY_RANGE
}

export class Wigglytuff extends Pokemon {
  types = new SetSchema<Synergy>([Synergy.FAIRY, Synergy.SOUND, Synergy.NORMAL])
  rarity = Rarity.UNCOMMON
  stars = 3
  hp = 210
  atk = 18
  def = 2
  speDef = 2
  maxPP = 90
  range = 2
  skill = Ability.SLEEP
  attackSprite = AttackSprite.FAIRY_RANGE
}

export class Duskull extends Pokemon {
  types = new SetSchema<Synergy>([Synergy.DARK, Synergy.GHOST])
  rarity = Rarity.UNCOMMON
  stars = 1
  evolution = Pkm.DUSCLOPS
  hp = 70
  atk = 6
  def = 1
  speDef = 1
  maxPP = 100
  range = 2
  skill = Ability.NIGHT_SLASH
  attackSprite = AttackSprite.GHOST_RANGE
}

export class Dusclops extends Pokemon {
  types = new SetSchema<Synergy>([Synergy.DARK, Synergy.GHOST])
  rarity = Rarity.UNCOMMON
  stars = 2
  evolution = Pkm.DUSKNOIR
  hp = 150
  atk = 11
  def = 1
  speDef = 1
  maxPP = 100
  range = 2
  skill = Ability.NIGHT_SLASH
  attackSprite = AttackSprite.GHOST_RANGE
}

export class Dusknoir extends Pokemon {
  types = new SetSchema<Synergy>([Synergy.DARK, Synergy.GHOST])
  rarity = Rarity.UNCOMMON
  stars = 3
  hp = 240
  atk = 24
  def = 1
  speDef = 1
  maxPP = 100
  range = 2
  skill = Ability.NIGHT_SLASH
  attackSprite = AttackSprite.GHOST_RANGE
}

export class Magnemite extends Pokemon {
  types = new SetSchema<Synergy>([Synergy.ELECTRIC, Synergy.STEEL])
  rarity = Rarity.UNCOMMON
  stars = 1
  evolution = Pkm.MAGNETON
  hp = 80
  atk = 5
  def = 1
  speDef = 1
  maxPP = 100
  range = 2
  skill = Ability.TORMENT
  attackSprite = AttackSprite.ELECTRIC_RANGE
}

export class Magneton extends Pokemon {
  types = new SetSchema<Synergy>([Synergy.ELECTRIC, Synergy.STEEL])
  rarity = Rarity.UNCOMMON
  stars = 2
  evolution = Pkm.MAGNEZONE
  hp = 150
  atk = 9
  def = 1
  speDef = 1
  maxPP = 100
  range = 2
  skill = Ability.TORMENT
  attackSprite = AttackSprite.ELECTRIC_RANGE
}

export class Magnezone extends Pokemon {
  types = new SetSchema<Synergy>([Synergy.ELECTRIC, Synergy.STEEL])
  rarity = Rarity.UNCOMMON
  stars = 3
  hp = 250
  atk = 20
  def = 2
  speDef = 2
  maxPP = 100
  range = 2
  skill = Ability.TORMENT
  attackSprite = AttackSprite.ELECTRIC_RANGE
}

export class Horsea extends Pokemon {
  types = new SetSchema<Synergy>([Synergy.DRAGON, Synergy.WATER])
  rarity = Rarity.UNCOMMON
  stars = 1
  evolution = Pkm.SEADRA
  hp = 70
  atk = 6
  def = 1
  speDef = 1
  maxPP = 100
  range = 2
  skill = Ability.WHIRLPOOL
  attackSprite = AttackSprite.WATER_RANGE
}

export class Seadra extends Pokemon {
  types = new SetSchema<Synergy>([Synergy.DRAGON, Synergy.WATER])
  rarity = Rarity.UNCOMMON
  stars = 2
  evolution = Pkm.KINGDRA
  hp = 140
  atk = 12
  def = 1
  speDef = 1
  maxPP = 100
  range = 2
  skill = Ability.WHIRLPOOL
  attackSprite = AttackSprite.WATER_RANGE
}

export class Kingdra extends Pokemon {
  types = new SetSchema<Synergy>([Synergy.DRAGON, Synergy.WATER])
  rarity = Rarity.UNCOMMON
  stars = 3
  hp = 250
  atk = 22
  def = 2
  speDef = 2
  maxPP = 100
  range = 2
  skill = Ability.WHIRLPOOL
  attackSprite = AttackSprite.WATER_RANGE
}

export class Flabebe extends Pokemon {
  types = new SetSchema<Synergy>([Synergy.SOUND, Synergy.FAIRY, Synergy.FLORA])
  rarity = Rarity.UNCOMMON
  stars = 1
  evolution = Pkm.FLOETTE
  hp = 60
  atk = 5
  def = 1
  speDef = 1
  maxPP = 90
  range = 3
  skill = Ability.DISARMING_VOICE
  attackSprite = AttackSprite.PSYCHIC_RANGE
}

export class Floette extends Pokemon {
  types = new SetSchema<Synergy>([Synergy.SOUND, Synergy.FAIRY, Synergy.FLORA])
  rarity = Rarity.UNCOMMON
  stars = 2
  evolution = Pkm.FLORGES
  hp = 120
  atk = 9
  def = 1
  speDef = 1
  maxPP = 90
  range = 3
  skill = Ability.DISARMING_VOICE
  attackSprite = AttackSprite.PSYCHIC_RANGE
}
export class Florges extends Pokemon {
  types = new SetSchema<Synergy>([Synergy.SOUND, Synergy.FAIRY, Synergy.FLORA])
  rarity = Rarity.UNCOMMON
  stars = 3
  hp = 210
  atk = 20
  def = 2
  speDef = 2
  maxPP = 90
  range = 3
  skill = Ability.DISARMING_VOICE
  attackSprite = AttackSprite.PSYCHIC_RANGE
}

export class Chikorita extends Pokemon {
  types = new SetSchema<Synergy>([Synergy.GRASS, Synergy.FLORA])
  rarity = Rarity.UNCOMMON
  stars = 1
  evolution = Pkm.BAYLEEF
  hp = 70
  atk = 6
  def = 1
  speDef = 1
  maxPP = 90
  range = 2
  skill = Ability.STUN_SPORE
  attackSprite = AttackSprite.GRASS_RANGE
}

export class Bayleef extends Pokemon {
  types = new SetSchema<Synergy>([Synergy.GRASS, Synergy.FLORA])
  rarity = Rarity.UNCOMMON
  stars = 2
  evolution = Pkm.MEGANIUM
  hp = 140
  atk = 12
  def = 1
  speDef = 1
  maxPP = 90
  range = 2
  skill = Ability.STUN_SPORE
  attackSprite = AttackSprite.GRASS_RANGE
}

export class Meganium extends Pokemon {
  types = new SetSchema<Synergy>([Synergy.GRASS, Synergy.FLORA])
  rarity = Rarity.UNCOMMON
  stars = 3
  hp = 250
  atk = 27
  def = 1
  speDef = 1
  maxPP = 90
  range = 2
  skill = Ability.STUN_SPORE
  attackSprite = AttackSprite.GRASS_RANGE
}

export class Sandile extends Pokemon {
  types = new SetSchema<Synergy>([Synergy.GROUND, Synergy.DARK, Synergy.FIELD])
  rarity = Rarity.UNCOMMON
  stars = 1
  evolution = Pkm.KROKOROK
  hp = 70
  atk = 5
  def = 3
  speDef = 2
  maxPP = 100
  range = 1
  skill = Ability.DEFAULT
  attackSprite = AttackSprite.ROCK_MELEE
}

export class Krookorok extends Pokemon {
  types = new SetSchema<Synergy>([Synergy.GROUND, Synergy.DARK, Synergy.FIELD])
  rarity = Rarity.UNCOMMON
  stars = 2
  evolution = Pkm.KROOKODILE
  hp = 120
  atk = 9
  def = 3
  speDef = 2
  maxPP = 100
  range = 1
  skill = Ability.DEFAULT
  attackSprite = AttackSprite.ROCK_MELEE
}

export class Krookodile extends Pokemon {
  types = new SetSchema<Synergy>([Synergy.GROUND, Synergy.DARK, Synergy.FIELD])
  rarity = Rarity.UNCOMMON
  stars = 3
  hp = 210
  atk = 20
  def = 3
  speDef = 3
  maxPP = 100
  range = 1
  skill = Ability.DEFAULT
  attackSprite = AttackSprite.ROCK_MELEE
}

export class Venipede extends Pokemon {
  types = new SetSchema<Synergy>([Synergy.BUG, Synergy.POISON])
  rarity = Rarity.UNCOMMON
  stars = 1
  evolution = Pkm.WHIRLIPEDE
  hp = 70
  atk = 5
  def = 3
  speDef = 2
  maxPP = 100
  range = 1
  skill = Ability.DEFAULT
  attackSprite = AttackSprite.GRASS_MELEE
}

export class Whirlipede extends Pokemon {
  types = new SetSchema<Synergy>([Synergy.BUG, Synergy.POISON])
  rarity = Rarity.UNCOMMON
  stars = 2
  evolution = Pkm.SCOLIPEDE
  hp = 120
  atk = 9
  def = 3
  speDef = 2
  maxPP = 100
  range = 1
  skill = Ability.DEFAULT
  attackSprite = AttackSprite.GRASS_MELEE
}

export class Scolipede extends Pokemon {
  types = new SetSchema<Synergy>([Synergy.BUG, Synergy.POISON])
  rarity = Rarity.UNCOMMON
  stars = 3
  hp = 210
  atk = 20
  def = 3
  speDef = 3
  maxPP = 100
  range = 1
  skill = Ability.DEFAULT
  attackSprite = AttackSprite.GRASS_MELEE
}

export class Spheal extends Pokemon {
  types = new SetSchema<Synergy>([Synergy.AQUATIC, Synergy.ICE])
  rarity = Rarity.UNCOMMON
  stars = 1
  evolution = Pkm.SEALEO
  hp = 70
  atk = 6
  def = 3
  speDef = 2
  maxPP = 100
  range = 1
  skill = Ability.ICICLE_CRASH
  attackSprite = AttackSprite.ICE_MELEE
}

export class Sealeo extends Pokemon {
  types = new SetSchema<Synergy>([Synergy.AQUATIC, Synergy.ICE])
  rarity = Rarity.UNCOMMON
  stars = 2
  evolution = Pkm.WALREIN
  hp = 140
  atk = 12
  def = 3
  speDef = 2
  maxPP = 100
  range = 1
  skill = Ability.ICICLE_CRASH
  attackSprite = AttackSprite.ICE_MELEE
}

export class Walrein extends Pokemon {
  types = new SetSchema<Synergy>([Synergy.AQUATIC, Synergy.ICE])
  rarity = Rarity.UNCOMMON
  stars = 3
  hp = 260
  atk = 24
  def = 3
  speDef = 3
  maxPP = 100
  range = 1
  skill = Ability.ICICLE_CRASH
  attackSprite = AttackSprite.ICE_MELEE
}

export class NidoranF extends Pokemon {
  types = new SetSchema<Synergy>([
    Synergy.POISON,
    Synergy.FIELD,
    Synergy.GROUND
  ])
  rarity = Rarity.UNCOMMON
  stars = 1
  evolution = Pkm.NIDORINA
  hp = 70
  atk = 5
  def = 2
  speDef = 2
  maxPP = 90
  range = 1
  skill = Ability.VENOSHOCK
  attackSprite = AttackSprite.POISON_MELEE
}

export class Nidorina extends Pokemon {
  types = new SetSchema<Synergy>([
    Synergy.POISON,
    Synergy.FIELD,
    Synergy.GROUND
  ])
  rarity = Rarity.UNCOMMON
  stars = 2
  evolution = Pkm.NIDOQUEEN
  hp = 130
  atk = 10
  def = 3
  speDef = 3
  maxPP = 90
  range = 1
  skill = Ability.VENOSHOCK
  attackSprite = AttackSprite.POISON_MELEE
}

export class Nidoqueen extends Pokemon {
  types = new SetSchema<Synergy>([
    Synergy.POISON,
    Synergy.FIELD,
    Synergy.GROUND
  ])
  rarity = Rarity.UNCOMMON
  stars = 3
  hp = 230
  atk = 21
  def = 4
  speDef = 4
  maxPP = 90
  range = 1
  skill = Ability.VENOSHOCK
  attackSprite = AttackSprite.POISON_MELEE
}

export class NidoranM extends Pokemon {
  types = new SetSchema<Synergy>([
    Synergy.POISON,
    Synergy.FIELD,
    Synergy.GROUND
  ])
  rarity = Rarity.UNCOMMON
  stars = 1
  evolution = Pkm.NIDORINO
  hp = 70
  atk = 5
  def = 2
  speDef = 2
  maxPP = 90
  range = 1
  skill = Ability.POISON
  attackSprite = AttackSprite.POISON_MELEE
}

export class Nidorino extends Pokemon {
  types = new SetSchema<Synergy>([
    Synergy.POISON,
    Synergy.FIELD,
    Synergy.GROUND
  ])
  rarity = Rarity.UNCOMMON
  stars = 2
  evolution = Pkm.NIDOKING
  hp = 140
  atk = 10
  def = 2
  speDef = 2
  maxPP = 90
  range = 1
  skill = Ability.POISON
  attackSprite = AttackSprite.POISON_MELEE
}

export class Nidoking extends Pokemon {
  types = new SetSchema<Synergy>([
    Synergy.POISON,
    Synergy.FIELD,
    Synergy.GROUND
  ])
  rarity = Rarity.UNCOMMON
  stars = 3
  hp = 250
  atk = 21
  def = 3
  speDef = 3
  maxPP = 90
  range = 1
  skill = Ability.POISON
  attackSprite = AttackSprite.POISON_MELEE
}

export class Machop extends Pokemon {
  types = new SetSchema<Synergy>([Synergy.FIGHTING, Synergy.HUMAN])
  rarity = Rarity.UNCOMMON
  stars = 1
  evolution = Pkm.MACHOKE
  hp = 70
  atk = 6
  def = 3
  speDef = 3
  maxPP = 100
  range = 1
  skill = Ability.GUILLOTINE
  attackSprite = AttackSprite.FIGHTING_MELEE
}

export class Machoke extends Pokemon {
  types = new SetSchema<Synergy>([Synergy.FIGHTING, Synergy.HUMAN])
  rarity = Rarity.UNCOMMON
  stars = 2
  evolution = Pkm.MACHAMP
  hp = 130
  atk = 12
  def = 4
  speDef = 4
  maxPP = 100
  range = 1
  skill = Ability.GUILLOTINE
  attackSprite = AttackSprite.FIGHTING_MELEE
}

export class Machamp extends Pokemon {
  types = new SetSchema<Synergy>([Synergy.FIGHTING, Synergy.HUMAN])
  rarity = Rarity.UNCOMMON
  stars = 3
  hp = 220
  atk = 22
  def = 5
  speDef = 5
  maxPP = 100
  range = 1
  skill = Ability.GUILLOTINE
  attackSprite = AttackSprite.FIGHTING_MELEE
}

export class Piplup extends Pokemon {
  types = new SetSchema<Synergy>([Synergy.WATER, Synergy.FLYING, Synergy.STEEL])
  rarity = Rarity.UNCOMMON
  stars = 1
  evolution = Pkm.PRINPLUP
  hp = 60
  atk = 5
  def = 3
  speDef = 3
  maxPP = 100
  range = 1
  skill = Ability.IRON_TAIL
  attackSprite = AttackSprite.WATER_MELEE
}

export class Prinplup extends Pokemon {
  types = new SetSchema<Synergy>([Synergy.WATER, Synergy.FLYING, Synergy.STEEL])
  rarity = Rarity.UNCOMMON
  stars = 2
  evolution = Pkm.EMPOLEON
  hp = 130
  atk = 9
  def = 3
  speDef = 3
  maxPP = 100
  range = 1
  skill = Ability.IRON_TAIL
  attackSprite = AttackSprite.WATER_MELEE
}

export class Empoleon extends Pokemon {
  types = new SetSchema<Synergy>([Synergy.WATER, Synergy.FLYING, Synergy.STEEL])
  rarity = Rarity.UNCOMMON
  stars = 3
  hp = 240
  atk = 20
  def = 3
  speDef = 3
  maxPP = 100
  range = 1
  skill = Ability.IRON_TAIL
  attackSprite = AttackSprite.WATER_MELEE
}

export class Chimchar extends Pokemon {
  types = new SetSchema<Synergy>([
    Synergy.FIRE,
    Synergy.FIGHTING,
    Synergy.HUMAN
  ])
  rarity = Rarity.COMMON
  stars = 1
  evolution = Pkm.MONFERNO
  hp = 60
  atk = 5
  def = 2
  speDef = 2
  maxPP = 100
  range = 1
  skill = Ability.TORMENT
  attackSprite = AttackSprite.FIRE_MELEE
}

export class Monferno extends Pokemon {
  types = new SetSchema<Synergy>([
    Synergy.FIRE,
    Synergy.FIGHTING,
    Synergy.HUMAN
  ])
  rarity = Rarity.COMMON
  stars = 2
  evolution = Pkm.INFERNAPE
  hp = 100
  atk = 11
  def = 2
  speDef = 2
  maxPP = 100
  range = 1
  skill = Ability.TORMENT
  attackSprite = AttackSprite.FIRE_MELEE
}

export class Infernape extends Pokemon {
  types = new SetSchema<Synergy>([
    Synergy.FIRE,
    Synergy.FIGHTING,
    Synergy.HUMAN
  ])
  rarity = Rarity.COMMON
  stars = 3
  hp = 180
  atk = 22
  def = 2
  speDef = 2
  maxPP = 100
  range = 1
  skill = Ability.TORMENT
  attackSprite = AttackSprite.FIRE_MELEE
}

export class Mudkip extends Pokemon {
  types = new SetSchema<Synergy>([Synergy.WATER, Synergy.GROUND])
  rarity = Rarity.COMMON
  stars = 1
  evolution = Pkm.MARSHTOMP
  hp = 65
  atk = 5
  def = 2
  speDef = 2
  maxPP = 50
  range = 1
  skill = Ability.MUD_BUBBLE
  passive = Passive.WATER_SPRING
  attackSprite = AttackSprite.WATER_MELEE
}

export class Marshtomp extends Pokemon {
  types = new SetSchema<Synergy>([Synergy.WATER, Synergy.GROUND])
  rarity = Rarity.COMMON
  stars = 2
  evolution = Pkm.SWAMPERT
  hp = 130
  atk = 9
  def = 3
  speDef = 3
  maxPP = 50
  range = 1
  skill = Ability.MUD_BUBBLE
  passive = Passive.WATER_SPRING
  attackSprite = AttackSprite.WATER_MELEE
}

export class Swampert extends Pokemon {
  types = new SetSchema<Synergy>([Synergy.WATER, Synergy.GROUND])
  rarity = Rarity.COMMON
  stars = 3
  hp = 200
  atk = 20
  def = 5
  speDef = 5
  maxPP = 50
  range = 1
  skill = Ability.MUD_BUBBLE
  passive = Passive.WATER_SPRING
  attackSprite = AttackSprite.WATER_MELEE
}

export class Torchic extends Pokemon {
  types = new SetSchema<Synergy>([
    Synergy.FIRE,
    Synergy.FIGHTING,
    Synergy.FLYING
  ])
  rarity = Rarity.UNCOMMON
  stars = 1
  evolution = Pkm.COMBUSKEN
  hp = 60
  atk = 5
  def = 3
  speDef = 3
  maxPP = 100
  range = 1
  skill = Ability.BLAZE_KICK
  attackSprite = AttackSprite.FIRE_MELEE
}

export class Combusken extends Pokemon {
  types = new SetSchema<Synergy>([
    Synergy.FIRE,
    Synergy.FIGHTING,
    Synergy.FLYING
  ])
  rarity = Rarity.UNCOMMON
  stars = 2
  evolution = Pkm.BLAZIKEN
  hp = 120
  atk = 9
  def = 3
  speDef = 3
  maxPP = 100
  range = 1
  skill = Ability.BLAZE_KICK
  attackSprite = AttackSprite.FIRE_MELEE
}

export class Blaziken extends Pokemon {
  types = new SetSchema<Synergy>([
    Synergy.FIRE,
    Synergy.FIGHTING,
    Synergy.FLYING
  ])
  rarity = Rarity.UNCOMMON
  stars = 3
  hp = 210
  atk = 20
  def = 3
  speDef = 3
  maxPP = 100
  range = 1
  skill = Ability.BLAZE_KICK
  attackSprite = AttackSprite.FIRE_MELEE
}

export class Treecko extends Pokemon {
  types = new SetSchema<Synergy>([Synergy.GRASS, Synergy.MONSTER])
  rarity = Rarity.UNCOMMON
  stars = 1
  evolution = Pkm.GROVYLE
  hp = 70
  atk = 5
  def = 3
  speDef = 3
  maxPP = 100
  range = 1
  skill = Ability.THIEF
  attackSprite = AttackSprite.GRASS_MELEE
}

export class Grovyle extends Pokemon {
  types = new SetSchema<Synergy>([Synergy.GRASS, Synergy.MONSTER])
  rarity = Rarity.UNCOMMON
  stars = 2
  evolution = Pkm.SCEPTILE
  hp = 120
  atk = 14
  def = 3
  speDef = 3
  maxPP = 100
  range = 1
  skill = Ability.THIEF
  attackSprite = AttackSprite.GRASS_MELEE
}

export class Sceptile extends Pokemon {
  types = new SetSchema<Synergy>([Synergy.GRASS, Synergy.MONSTER])
  rarity = Rarity.UNCOMMON
  stars = 3
  hp = 210
  atk = 27
  def = 5
  speDef = 5
  maxPP = 100
  range = 1
  skill = Ability.THIEF
  attackSprite = AttackSprite.GRASS_MELEE
}

export class Cyndaquil extends Pokemon {
  types = new SetSchema<Synergy>([Synergy.FIRE, Synergy.FIELD])
  rarity = Rarity.UNCOMMON
  stars = 1
  evolution = Pkm.QUILAVA
  hp = 70
  atk = 7
  def = 1
  speDef = 1
  maxPP = 100
  range = 2
  skill = Ability.WHEEL_OF_FIRE
  attackSprite = AttackSprite.FIRE_RANGE
}

export class Quilava extends Pokemon {
  types = new SetSchema<Synergy>([Synergy.FIRE, Synergy.FIELD])
  rarity = Rarity.UNCOMMON
  stars = 2
  evolution = Pkm.TYPHLOSION
  hp = 130
  atk = 13
  def = 2
  speDef = 2
  maxPP = 100
  range = 2
  skill = Ability.WHEEL_OF_FIRE
  attackSprite = AttackSprite.FIRE_RANGE
}

export class Typhlosion extends Pokemon {
  types = new SetSchema<Synergy>([Synergy.FIRE, Synergy.FIELD])
  evolution = Pkm.HISUIAN_TYPHLOSION
  evolutionRule = new ItemEvolutionRule([Item.REAPER_CLOTH])
  rarity = Rarity.UNCOMMON
  stars = 3
  hp = 250
  atk = 25
  def = 3
  speDef = 3
  maxPP = 100
  range = 2
  skill = Ability.WHEEL_OF_FIRE
  attackSprite = AttackSprite.FIRE_RANGE
  passive = Passive.TYPHLOSION
}

export class HisuianTyphlosion extends Pokemon {
  types = new SetSchema<Synergy>([Synergy.FIRE, Synergy.FIELD, Synergy.GHOST])
  rarity = Rarity.UNCOMMON
  stars = 4
  hp = 260
  atk = 27
  def = 4
  speDef = 4
  maxPP = 100
  range = 2
  skill = Ability.INFERNAL_PARADE
  attackSprite = AttackSprite.FIRE_RANGE
  passive = Passive.HISUIAN_TYPHLOSION
}

export class Slowpoke extends Pokemon {
  types = new SetSchema<Synergy>([Synergy.AQUATIC, Synergy.PSYCHIC])
  rarity = Rarity.UNCOMMON
  stars = 1
  evolution = Pkm.SLOWBRO
  hp = 85
  atk = 6
  def = 2
  speDef = 2
  maxPP = 100
  range = 1
  skill = Ability.SOAK
  passive = Passive.SLOWBRO
  additional = true
  attackSprite = AttackSprite.WATER_MELEE
}

export class Slowbro extends Pokemon {
  types = new SetSchema<Synergy>([Synergy.AQUATIC, Synergy.PSYCHIC])
  rarity = Rarity.UNCOMMON
  stars = 2
  evolution = Pkm.SLOWKING
  evolutionRule = new ItemEvolutionRule([Item.KINGS_ROCK])
  hp = 180
  atk = 13
  def = 5
  speDef = 3
  maxPP = 100
  range = 1
  skill = Ability.SOAK
  passive = Passive.SLOWBRO
  additional = true
  attackSprite = AttackSprite.WATER_MELEE
}

export class Slowking extends Pokemon {
  types = new SetSchema<Synergy>([Synergy.AQUATIC, Synergy.PSYCHIC])
  rarity = Rarity.UNCOMMON
  stars = 3
  hp = 260
  atk = 24
  def = 6
  speDef = 4
  maxPP = 100
  range = 1
  skill = Ability.SOAK
  additional = true
  attackSprite = AttackSprite.WATER_MELEE
}

export class Squirtle extends Pokemon {
  types = new SetSchema<Synergy>([Synergy.WATER, Synergy.FIELD])
  rarity = Rarity.COMMON
  stars = 1
  evolution = Pkm.WARTORTLE
  hp = 60
  atk = 5
  def = 1
  speDef = 1
  maxPP = 100
  range = 2
  skill = Ability.HYDRO_PUMP
  attackSprite = AttackSprite.WATER_RANGE
}

export class Wartortle extends Pokemon {
  types = new SetSchema<Synergy>([Synergy.WATER, Synergy.FIELD])
  rarity = Rarity.COMMON
  stars = 2
  evolution = Pkm.BLASTOISE
  hp = 120
  atk = 9
  def = 1
  speDef = 1
  maxPP = 100
  range = 2
  skill = Ability.HYDRO_PUMP
  attackSprite = AttackSprite.WATER_RANGE
}

export class Blastoise extends Pokemon {
  types = new SetSchema<Synergy>([Synergy.WATER, Synergy.FIELD])
  rarity = Rarity.COMMON
  stars = 3
  hp = 210
  atk = 20
  def = 1
  speDef = 1
  maxPP = 100
  range = 2
  skill = Ability.HYDRO_PUMP
  attackSprite = AttackSprite.WATER_RANGE
}

export class Bellsprout extends Pokemon {
  types = new SetSchema<Synergy>([Synergy.GRASS, Synergy.POISON, Synergy.FLORA])
  rarity = Rarity.UNCOMMON
  stars = 1
  evolution = Pkm.WEEPINBELL
  hp = 70
  atk = 5
  def = 2
  speDef = 2
  maxPP = 100
  range = 1
  skill = Ability.ROOT
  passive = Passive.BELLSPROUT
  additional = true
  attackSprite = AttackSprite.GRASS_MELEE
}

export class Weepinbell extends Pokemon {
  types = new SetSchema<Synergy>([Synergy.GRASS, Synergy.POISON, Synergy.FLORA])
  rarity = Rarity.UNCOMMON
  stars = 2
  evolution = Pkm.VICTREEBEL
  evolutionRule = new ItemEvolutionRule(Berries)
  hp = 160
  atk = 12
  def = 2
  speDef = 2
  maxPP = 100
  range = 1
  skill = Ability.ROOT
  passive = Passive.BELLSPROUT
  additional = true
  attackSprite = AttackSprite.GRASS_MELEE
}

export class Victreebel extends Pokemon {
  types = new SetSchema<Synergy>([Synergy.GRASS, Synergy.POISON, Synergy.FLORA])
  rarity = Rarity.UNCOMMON
  stars = 3
  hp = 240
  atk = 20
  def = 4
  speDef = 2
  maxPP = 100
  range = 1
  skill = Ability.ROOT
  additional = true
  attackSprite = AttackSprite.GRASS_MELEE
}

export class Pikipek extends Pokemon {
  types = new SetSchema<Synergy>([
    Synergy.NORMAL,
    Synergy.FLYING,
    Synergy.SOUND
  ])
  rarity = Rarity.UNCOMMON
  stars = 1
  evolution = Pkm.TRUMBEAK
  hp = 70
  atk = 5
  def = 2
  speDef = 2
  maxPP = 70
  range = 1
  skill = Ability.DEFAULT
  attackSprite = AttackSprite.NORMAL_MELEE
}

export class Trumbeak extends Pokemon {
  types = new SetSchema<Synergy>([
    Synergy.NORMAL,
    Synergy.FLYING,
    Synergy.SOUND
  ])
  rarity = Rarity.UNCOMMON
  stars = 2
  evolution = Pkm.TOUCANNON
  hp = 120
  atk = 9
  def = 3
  speDef = 3
  maxPP = 70
  range = 1
  skill = Ability.DEFAULT
  attackSprite = AttackSprite.NORMAL_MELEE
}

export class Toucannon extends Pokemon {
  types = new SetSchema<Synergy>([
    Synergy.NORMAL,
    Synergy.FLYING,
    Synergy.SOUND
  ])
  rarity = Rarity.UNCOMMON
  stars = 3
  hp = 210
  atk = 20
  def = 4
  speDef = 4
  maxPP = 70
  range = 1
  skill = Ability.DEFAULT
  attackSprite = AttackSprite.NORMAL_MELEE
}

export class Geodude extends Pokemon {
  types = new SetSchema<Synergy>([Synergy.GROUND, Synergy.ROCK])
  rarity = Rarity.COMMON
  stars = 1
  evolution = Pkm.GRAVELER
  hp = 70
  atk = 4
  def = 2
  speDef = 2
  maxPP = 100
  range = 1
  skill = Ability.ROCK_SLIDE
  attackSprite = AttackSprite.ROCK_MELEE
}

export class Graveler extends Pokemon {
  types = new SetSchema<Synergy>([Synergy.GROUND, Synergy.ROCK])
  rarity = Rarity.COMMON
  stars = 2
  evolution = Pkm.GOLEM
  hp = 120
  atk = 9
  def = 4
  speDef = 4
  maxPP = 100
  range = 1
  skill = Ability.ROCK_SLIDE
  attackSprite = AttackSprite.ROCK_MELEE
}

export class Golem extends Pokemon {
  types = new SetSchema<Synergy>([Synergy.GROUND, Synergy.ROCK])
  rarity = Rarity.COMMON
  stars = 3
  hp = 200
  atk = 16
  def = 6
  speDef = 6
  maxPP = 100
  range = 1
  skill = Ability.ROCK_SLIDE
  attackSprite = AttackSprite.ROCK_MELEE
}

export class Totodile extends Pokemon {
  types = new SetSchema<Synergy>([
    Synergy.WATER,
    Synergy.MONSTER,
    Synergy.AQUATIC
  ])
  rarity = Rarity.RARE
  stars = 1
  evolution = Pkm.CROCONAW
  hp = 75
  atk = 7
  def = 2
  speDef = 2
  maxPP = 90
  range = 1
  skill = Ability.WATERFALL
  attackSprite = AttackSprite.WATER_MELEE
}

export class Croconaw extends Pokemon {
  types = new SetSchema<Synergy>([
    Synergy.WATER,
    Synergy.MONSTER,
    Synergy.AQUATIC
  ])
  rarity = Rarity.RARE
  stars = 2
  evolution = Pkm.FERALIGATR
  hp = 130
  atk = 15
  def = 3
  speDef = 3
  maxPP = 90
  range = 1
  skill = Ability.WATERFALL
  attackSprite = AttackSprite.WATER_MELEE
}

export class Feraligatr extends Pokemon {
  types = new SetSchema<Synergy>([
    Synergy.WATER,
    Synergy.MONSTER,
    Synergy.AQUATIC
  ])
  rarity = Rarity.RARE
  stars = 3
  hp = 240
  atk = 28
  def = 5
  speDef = 5
  maxPP = 90
  range = 1
  skill = Ability.WATERFALL
  attackSprite = AttackSprite.WATER_MELEE
}

export class Azurill extends Pokemon {
  types = new SetSchema<Synergy>([Synergy.WATER, Synergy.FAIRY, Synergy.BABY])
  rarity = Rarity.COMMON
  stars = 1
  evolution = Pkm.MARILL
  hp = 50
  atk = 5
  def = 1
  speDef = 1
  maxPP = 100
  range = 2
  skill = Ability.PLAY_ROUGH
  attackSprite = AttackSprite.WATER_RANGE
}

export class Marill extends Pokemon {
  types = new SetSchema<Synergy>([Synergy.WATER, Synergy.FAIRY])
  rarity = Rarity.COMMON
  stars = 2
  evolution = Pkm.AZUMARILL
  hp = 110
  atk = 9
  def = 1
  speDef = 1
  maxPP = 100
  range = 2
  skill = Ability.PLAY_ROUGH
  attackSprite = AttackSprite.WATER_RANGE
}

export class Azumarill extends Pokemon {
  types = new SetSchema<Synergy>([Synergy.WATER, Synergy.FAIRY])
  rarity = Rarity.COMMON
  stars = 3
  hp = 200
  atk = 20
  def = 1
  speDef = 1
  maxPP = 100
  range = 2
  skill = Ability.PLAY_ROUGH
  attackSprite = AttackSprite.WATER_RANGE
}

export class Zubat extends Pokemon {
  types = new SetSchema<Synergy>([
    Synergy.POISON,
    Synergy.FLYING,
    Synergy.SOUND
  ])
  rarity = Rarity.COMMON
  stars = 1
  evolution = Pkm.GOLBAT
  hp = 50
  atk = 5
  def = 1
  speDef = 1
  maxPP = 90
  range = 2
  skill = Ability.LEECH_LIFE
  attackSprite = AttackSprite.PSYCHIC_RANGE
}

export class Golbat extends Pokemon {
  types = new SetSchema<Synergy>([
    Synergy.POISON,
    Synergy.FLYING,
    Synergy.SOUND
  ])
  rarity = Rarity.COMMON
  stars = 2
  evolution = Pkm.CROBAT
  hp = 100
  atk = 9
  def = 1
  speDef = 1
  maxPP = 90
  range = 2
  skill = Ability.LEECH_LIFE
  attackSprite = AttackSprite.PSYCHIC_RANGE
}

export class Crobat extends Pokemon {
  types = new SetSchema<Synergy>([
    Synergy.POISON,
    Synergy.FLYING,
    Synergy.SOUND
  ])
  rarity = Rarity.COMMON
  stars = 3
  hp = 200
  atk = 18
  def = 1
  speDef = 1
  maxPP = 90
  range = 2
  skill = Ability.LEECH_LIFE
  attackSprite = AttackSprite.PSYCHIC_RANGE
}

export class Mareep extends Pokemon {
  types = new SetSchema<Synergy>([
    Synergy.ELECTRIC,
    Synergy.FIELD,
    Synergy.LIGHT
  ])
  rarity = Rarity.COMMON
  stars = 1
  evolution = Pkm.FLAFFY
  hp = 60
  atk = 5
  def = 1
  speDef = 1
  maxPP = 110
  range = 2
  skill = Ability.THUNDER
  attackSprite = AttackSprite.ELECTRIC_RANGE
}

export class Flaffy extends Pokemon {
  types = new SetSchema<Synergy>([
    Synergy.ELECTRIC,
    Synergy.FIELD,
    Synergy.LIGHT
  ])
  rarity = Rarity.COMMON
  stars = 2
  evolution = Pkm.AMPHAROS
  hp = 110
  atk = 9
  def = 1
  speDef = 1
  maxPP = 110
  range = 2
  skill = Ability.THUNDER
  attackSprite = AttackSprite.ELECTRIC_RANGE
}

export class Ampharos extends Pokemon {
  types = new SetSchema<Synergy>([
    Synergy.ELECTRIC,
    Synergy.FIELD,
    Synergy.LIGHT
  ])
  rarity = Rarity.COMMON
  stars = 3
  hp = 220
  atk = 18
  def = 1
  speDef = 1
  maxPP = 110
  range = 2
  skill = Ability.THUNDER
  attackSprite = AttackSprite.ELECTRIC_RANGE
}

export class Cleffa extends Pokemon {
  types = new SetSchema<Synergy>([Synergy.FAIRY, Synergy.NORMAL, Synergy.BABY])
  rarity = Rarity.UNCOMMON
  stars = 1
  evolution = Pkm.CLEFAIRY
  hp = 70
  atk = 5
  def = 1
  speDef = 1
  maxPP = 100
  range = 1
  skill = Ability.METRONOME
  passive = Passive.CLEFAIRY
  additional = true
  attackSprite = AttackSprite.FAIRY_MELEE
}

export class Clefairy extends Pokemon {
  types = new SetSchema<Synergy>([Synergy.FAIRY, Synergy.NORMAL, Synergy.LIGHT])
  rarity = Rarity.UNCOMMON
  stars = 2
  evolution = Pkm.CLEFABLE
  evolutionRule = new ItemEvolutionRule([Item.POKE_DOLL])
  hp = 150
  atk = 11
  def = 3
  speDef = 3
  maxPP = 100
  range = 1
  skill = Ability.METRONOME
  passive = Passive.CLEFAIRY
  additional = true
  attackSprite = AttackSprite.FAIRY_MELEE
}

export class Clefable extends Pokemon {
  types = new SetSchema<Synergy>([Synergy.FAIRY, Synergy.NORMAL, Synergy.LIGHT])
  rarity = Rarity.UNCOMMON
  stars = 3
  hp = 220
  atk = 18
  def = 4
  speDef = 4
  maxPP = 100
  range = 1
  skill = Ability.METRONOME
  additional = true
  attackSprite = AttackSprite.FAIRY_MELEE
}

export class Caterpie extends Pokemon {
  types = new SetSchema<Synergy>([Synergy.GRASS, Synergy.BUG])
  rarity = Rarity.COMMON
  stars = 1
  evolution = Pkm.METAPOD
  hp = 60
  atk = 5
  def = 1
  speDef = 1
  maxPP = 100
  range = 2
  skill = Ability.STRING_SHOT
  attackSprite = AttackSprite.POISON_RANGE
}

export class Metapod extends Pokemon {
  types = new SetSchema<Synergy>([Synergy.GRASS, Synergy.BUG])
  rarity = Rarity.COMMON
  stars = 2
  evolution = Pkm.BUTTERFREE
  hp = 110
  atk = 9
  def = 1
  speDef = 1
  maxPP = 100
  range = 2
  skill = Ability.STRING_SHOT
  attackSprite = AttackSprite.POISON_RANGE
}

export class Butterfree extends Pokemon {
  types = new SetSchema<Synergy>([Synergy.GRASS, Synergy.BUG, Synergy.FLYING])
  rarity = Rarity.COMMON
  stars = 3
  hp = 200
  atk = 16
  def = 1
  speDef = 1
  maxPP = 100
  range = 2
  skill = Ability.STRING_SHOT
  attackSprite = AttackSprite.POISON_RANGE
}

export class Weedle extends Pokemon {
  types = new SetSchema<Synergy>([Synergy.POISON, Synergy.BUG])
  rarity = Rarity.COMMON
  stars = 1
  evolution = Pkm.KAKUNA
  hp = 60
  atk = 5
  def = 2
  speDef = 2
  maxPP = 100
  range = 1
  skill = Ability.BUG_BUZZ
  attackSprite = AttackSprite.BUG_MELEE
}

export class Kakuna extends Pokemon {
  types = new SetSchema<Synergy>([Synergy.POISON, Synergy.BUG])
  rarity = Rarity.COMMON
  stars = 2
  evolution = Pkm.BEEDRILL
  hp = 110
  atk = 10
  def = 2
  speDef = 2
  maxPP = 100
  range = 1
  skill = Ability.BUG_BUZZ
  attackSprite = AttackSprite.BUG_MELEE
}

export class Beedrill extends Pokemon {
  types = new SetSchema<Synergy>([Synergy.POISON, Synergy.BUG, Synergy.FLYING])
  rarity = Rarity.COMMON
  stars = 3
  hp = 200
  atk = 18
  def = 2
  speDef = 2
  maxPP = 100
  range = 1
  skill = Ability.BUG_BUZZ
  attackSprite = AttackSprite.BUG_MELEE
}

export class Pidgey extends Pokemon {
  types = new SetSchema<Synergy>([Synergy.NORMAL, Synergy.FLYING])
  rarity = Rarity.COMMON
  stars = 1
  evolution = Pkm.PIDGEOTTO
  hp = 60
  atk = 5
  def = 1
  speDef = 1
  maxPP = 100
  range = 2
  skill = Ability.HURRICANE
  attackSprite = AttackSprite.FLYING_RANGE
}

export class Pidgeotto extends Pokemon {
  types = new SetSchema<Synergy>([Synergy.NORMAL, Synergy.FLYING])
  rarity = Rarity.COMMON
  stars = 2
  evolution = Pkm.PIDGEOT
  hp = 110
  atk = 9
  def = 2
  speDef = 2
  maxPP = 100
  range = 2
  skill = Ability.HURRICANE
  attackSprite = AttackSprite.FLYING_RANGE
}

export class Pidgeot extends Pokemon {
  types = new SetSchema<Synergy>([Synergy.NORMAL, Synergy.FLYING])
  rarity = Rarity.COMMON
  stars = 3
  hp = 200
  atk = 18
  def = 3
  speDef = 3
  maxPP = 100
  range = 2
  skill = Ability.HURRICANE
  attackSprite = AttackSprite.FLYING_RANGE
}

export class Hoppip extends Pokemon {
  types = new SetSchema<Synergy>([Synergy.FLYING, Synergy.FLORA, Synergy.GRASS])
  rarity = Rarity.COMMON
  stars = 1
  evolution = Pkm.SKIPLOOM
  hp = 50
  atk = 5
  def = 1
  speDef = 1
  maxPP = 100
  range = 2
  skill = Ability.ACROBATICS
  attackSprite = AttackSprite.FLYING_RANGE
}

export class Skiploom extends Pokemon {
  types = new SetSchema<Synergy>([Synergy.FLYING, Synergy.FLORA, Synergy.GRASS])
  rarity = Rarity.COMMON
  stars = 2
  evolution = Pkm.JUMPLUFF
  hp = 110
  atk = 9
  def = 1
  speDef = 1
  maxPP = 100
  range = 2
  skill = Ability.ACROBATICS
  attackSprite = AttackSprite.FLYING_RANGE
}

export class Jumpluff extends Pokemon {
  types = new SetSchema<Synergy>([Synergy.FLYING, Synergy.FLORA, Synergy.GRASS])
  rarity = Rarity.COMMON
  stars = 3
  hp = 220
  atk = 18
  def = 1
  speDef = 1
  maxPP = 100
  range = 2
  skill = Ability.ACROBATICS
  attackSprite = AttackSprite.FLYING_RANGE
}

export class Seedot extends Pokemon {
  types = new SetSchema<Synergy>([Synergy.GRASS, Synergy.DARK])
  rarity = Rarity.COMMON
  stars = 1
  evolution = Pkm.NUZLEAF
  hp = 60
  atk = 6
  def = 2
  speDef = 2
  maxPP = 100
  range = 1
  skill = Ability.PAYBACK
  attackSprite = AttackSprite.GRASS_MELEE
}

export class Nuzleaf extends Pokemon {
  types = new SetSchema<Synergy>([Synergy.GRASS, Synergy.DARK])
  rarity = Rarity.COMMON
  stars = 2
  evolution = Pkm.SHIFTRY
  hp = 120
  atk = 10
  def = 3
  speDef = 3
  maxPP = 100
  range = 1
  skill = Ability.PAYBACK
  attackSprite = AttackSprite.GRASS_MELEE
}

export class Shiftry extends Pokemon {
  types = new SetSchema<Synergy>([Synergy.GRASS, Synergy.DARK])
  rarity = Rarity.COMMON
  stars = 3
  hp = 200
  atk = 22
  def = 4
  speDef = 4
  maxPP = 100
  range = 1
  skill = Ability.PAYBACK
  attackSprite = AttackSprite.GRASS_MELEE
}

export class Charmander extends Pokemon {
  types = new SetSchema<Synergy>([Synergy.DRAGON, Synergy.FIRE])
  rarity = Rarity.COMMON
  stars = 1
  evolution = Pkm.CHARMELEON
  hp = 60
  atk = 5
  def = 2
  speDef = 2
  maxPP = 100
  range = 1
  skill = Ability.BLAST_BURN
  attackSprite = AttackSprite.FIRE_MELEE
}

export class Charmeleon extends Pokemon {
  types = new SetSchema<Synergy>([Synergy.DRAGON, Synergy.FIRE])
  rarity = Rarity.COMMON
  stars = 2
  evolution = Pkm.CHARIZARD
  hp = 120
  atk = 9
  def = 2
  speDef = 2
  maxPP = 100
  range = 1
  skill = Ability.BLAST_BURN
  attackSprite = AttackSprite.FIRE_MELEE
}

export class Charizard extends Pokemon {
  types = new SetSchema<Synergy>([Synergy.DRAGON, Synergy.FIRE, Synergy.FLYING])
  rarity = Rarity.COMMON
  stars = 3
  hp = 220
  atk = 20
  def = 2
  speDef = 2
  maxPP = 100
  range = 1
  skill = Ability.BLAST_BURN
  attackSprite = AttackSprite.FIRE_MELEE
}

export class Magikarp extends Pokemon {
  types = new SetSchema<Synergy>([Synergy.WATER])
  rarity = Rarity.SPECIAL
  stars = 1
  evolution = Pkm.GYARADOS
  hp = 30
  atk = 1
  def = 1
  speDef = 1
  maxPP = 50
  range = 1
  skill = Ability.SPLASH
  passive = Passive.MAGIKARP
  attackSprite = AttackSprite.WATER_MELEE

  evolutionRule = new CountEvolutionRule(8)
}

export class Gyarados extends Pokemon {
  types = new SetSchema<Synergy>([
    Synergy.DRAGON,
    Synergy.WATER,
    Synergy.FLYING
  ])
  rarity = Rarity.SPECIAL
  stars = 3
  hp = 300
  atk = 30
  def = 5
  speDef = 1
  maxPP = 100
  range = 1
  skill = Ability.HYDRO_PUMP
  attackSprite = AttackSprite.WATER_MELEE
  onAcquired(player: Player) {
    player.titles.add(Title.FISHERMAN)
  }
}

export class Rattata extends Pokemon {
  types = new SetSchema<Synergy>([Synergy.NORMAL])
  rarity = Rarity.SPECIAL
  stars = 1
  evolution = Pkm.RATICATE
  hp = 30
  atk = 3
  def = 1
  speDef = 1
  maxPP = 100
  range = 1
  skill = Ability.AGILITY
  attackSprite = AttackSprite.NORMAL_MELEE
}

export class Raticate extends Pokemon {
  types = new SetSchema<Synergy>([Synergy.NORMAL])
  rarity = Rarity.SPECIAL
  stars = 2
  hp = 60
  atk = 5
  def = 1
  speDef = 1
  maxPP = 100
  range = 1
  skill = Ability.AGILITY
  attackSprite = AttackSprite.NORMAL_MELEE
}

export class Spearow extends Pokemon {
  types = new SetSchema<Synergy>([Synergy.FLYING, Synergy.NORMAL])
  rarity = Rarity.SPECIAL
  stars = 1
  evolution = Pkm.FEAROW
  hp = 30
  atk = 3
  def = 1
  speDef = 1
  maxPP = 100
  range = 1
  skill = Ability.PECK
  attackSprite = AttackSprite.NORMAL_MELEE
}

export class Fearow extends Pokemon {
  types = new SetSchema<Synergy>([Synergy.FLYING, Synergy.NORMAL])
  rarity = Rarity.SPECIAL
  stars = 2
  hp = 60
  atk = 5
  def = 1
  speDef = 1
  maxPP = 100
  range = 1
  skill = Ability.PECK
  attackSprite = AttackSprite.NORMAL_MELEE
}

export class Meloetta extends Pokemon {
  types = new SetSchema<Synergy>([Synergy.NORMAL, Synergy.SOUND])
  rarity = Rarity.LEGENDARY
  stars = 3
  hp = 250
  atk = 25
  def = 5
  speDef = 5
  maxPP = 60
  range = 4
  skill = Ability.RELIC_SONG
  attackSprite = AttackSprite.PSYCHIC_RANGE
}

export class PirouetteMeloetta extends Pokemon {
  types = new SetSchema<Synergy>([Synergy.NORMAL, Synergy.SOUND])
  rarity = Rarity.LEGENDARY
  stars = 3
  hp = 300
  atk = 30
  def = 5
  speDef = 5
  maxPP = 120
  range = 4
  skill = Ability.DEFAULT
  attackSprite = AttackSprite.PSYCHIC_RANGE
}

export class Lugia extends Pokemon {
  types = new SetSchema<Synergy>([
    Synergy.AQUATIC,
    Synergy.FLYING,
    Synergy.PSYCHIC
  ])
  rarity = Rarity.LEGENDARY
  stars = 3
  hp = 300
  atk = 30
  def = 6
  speDef = 6
  maxPP = 60
  range = 1
  skill = Ability.SKY_ATTACK
  passive = Passive.WINDY
  attackSprite = AttackSprite.FLYING_MELEE
}

export class Giratina extends Pokemon {
  types = new SetSchema<Synergy>([Synergy.DRAGON, Synergy.GHOST])
  rarity = Rarity.LEGENDARY
  stars = 3
  hp = 250
  atk = 35
  def = 6
  speDef = 6
  maxPP = 40
  range = 1
  skill = Ability.SHADOW_SNEAK
  passive = Passive.GIRATINA
  attackSprite = AttackSprite.DRAGON_MELEE

  onChangePosition(x: number, y: number, player: Player) {
    if (y !== 3) {
      player.transformPokemon(this, Pkm.ORIGIN_GIRATINA)
    }
  }
}

export class OriginGiratina extends Pokemon {
  types = new SetSchema<Synergy>([
    Synergy.DRAGON,
    Synergy.GHOST,
    Synergy.FLYING
  ])
  rarity = Rarity.LEGENDARY
  stars = 3
  hp = 200
  atk = 35
  def = 2
  speDef = 2
  maxPP = 40
  range = 2
  skill = Ability.SHADOW_SNEAK
  passive = Passive.GIRATINA
  attackSprite = AttackSprite.GHOST_RANGE

  onChangePosition(x: number, y: number, player: Player) {
    if (y === 3) {
      player.transformPokemon(this, Pkm.GIRATINA)
    }
  }
}

export class Zapdos extends Pokemon {
  types = new SetSchema<Synergy>([Synergy.ELECTRIC, Synergy.FLYING])
  rarity = Rarity.LEGENDARY
  stars = 3
  hp = 300
  atk = 30
  def = 3
  speDef = 3
  maxPP = 80
  range = 2
  skill = Ability.CHARGE
  passive = Passive.STORM
  attackSprite = AttackSprite.ELECTRIC_RANGE
}

export class Zeraora extends Pokemon {
  types = new SetSchema<Synergy>([Synergy.ELECTRIC, Synergy.FIGHTING])
  rarity = Rarity.UNIQUE
  stars = 3
  hp = 200
  atk = 20
  def = 5
  speDef = 5
  maxPP = 90
  range = 1
  skill = Ability.PLASMA_FIST
  attackSprite = AttackSprite.ELECTRIC_MELEE
}

export class Miltank extends Pokemon {
  types = new SetSchema<Synergy>([Synergy.NORMAL, Synergy.FIELD])
  rarity = Rarity.UNIQUE
  stars = 3
  hp = 250
  atk = 15
  def = 5
  speDef = 5
  maxPP = 100
  range = 1
  skill = Ability.ROLLOUT
  attackSprite = AttackSprite.NORMAL_MELEE
}

export class Yveltal extends Pokemon {
  types = new SetSchema<Synergy>([Synergy.DARK, Synergy.FLYING])
  rarity = Rarity.LEGENDARY
  stars = 3
  hp = 300
  atk = 25
  def = 6
  speDef = 6
  maxPP = 100
  range = 1
  skill = Ability.DEATH_WING
  attackSprite = AttackSprite.FLYING_MELEE
}

export class Moltres extends Pokemon {
  types = new SetSchema<Synergy>([Synergy.FIRE, Synergy.FLYING])
  rarity = Rarity.LEGENDARY
  stars = 3
  hp = 300
  atk = 30
  def = 3
  speDef = 3
  maxPP = 100
  range = 2
  skill = Ability.OVERHEAT
  attackSprite = AttackSprite.FIRE_RANGE
}

export class Pinsir extends Pokemon {
  types = new SetSchema<Synergy>([Synergy.BUG, Synergy.HUMAN])
  rarity = Rarity.UNIQUE
  stars = 3
  hp = 190
  atk = 25
  def = 3
  speDef = 3
  maxPP = 85
  range = 1
  skill = Ability.GUILLOTINE
  attackSprite = AttackSprite.NORMAL_MELEE
}

export class Articuno extends Pokemon {
  types = new SetSchema<Synergy>([Synergy.ICE, Synergy.FLYING])
  rarity = Rarity.LEGENDARY
  stars = 3
  hp = 300
  atk = 30
  def = 3
  speDef = 3
  maxPP = 120
  range = 2
  skill = Ability.BLIZZARD
  passive = Passive.SNOW
  attackSprite = AttackSprite.FLYING_RANGE
}

export class Dialga extends Pokemon {
  types = new SetSchema<Synergy>([Synergy.DRAGON, Synergy.STEEL])
  rarity = Rarity.LEGENDARY
  stars = 3
  hp = 300
  atk = 25
  def = 5
  speDef = 5
  maxPP = 120
  range = 1
  skill = Ability.ROAR_OF_TIME
  attackSprite = AttackSprite.FIRE_RANGE
}

export class Palkia extends Pokemon {
  types = new SetSchema<Synergy>([Synergy.DRAGON, Synergy.WATER])
  rarity = Rarity.LEGENDARY
  stars = 3
  hp = 300
  atk = 25
  def = 5
  speDef = 5
  maxPP = 120
  range = 1
  skill = Ability.ROAR_OF_TIME
  attackSprite = AttackSprite.DRAGON_MELEE
}

export class Melmetal extends Pokemon {
  types = new SetSchema<Synergy>([Synergy.STEEL])
  rarity = Rarity.LEGENDARY
  stars = 3
  hp = 300
  atk = 30
  def = 5
  speDef = 5
  maxPP = 150
  range = 1
  skill = Ability.DEFAULT
  attackSprite = AttackSprite.DRAGON_MELEE
}

export class Suicune extends Pokemon {
  types = new SetSchema<Synergy>([Synergy.WATER, Synergy.ICE, Synergy.FIELD])
  rarity = Rarity.LEGENDARY
  stars = 3
  hp = 300
  atk = 30
  def = 5
  speDef = 5
  maxPP = 100
  range = 1
  skill = Ability.AQUA_JET
  attackSprite = AttackSprite.WATER_MELEE
}

export class Raikou extends Pokemon {
  types = new SetSchema<Synergy>([Synergy.ELECTRIC, Synergy.FIELD])
  rarity = Rarity.LEGENDARY
  stars = 3
  hp = 300
  atk = 30
  def = 5
  speDef = 5
  maxPP = 130
  range = 1
  skill = Ability.VOLT_SWITCH
  attackSprite = AttackSprite.ELECTRIC_MELEE
}

export class Entei extends Pokemon {
  types = new SetSchema<Synergy>([Synergy.FIRE, Synergy.FIELD])
  rarity = Rarity.LEGENDARY
  stars = 3
  hp = 300
  atk = 30
  def = 5
  speDef = 5
  maxPP = 130
  range = 1
  skill = Ability.FLAME_CHARGE
  attackSprite = AttackSprite.FIRE_MELEE
}

export class Regice extends Pokemon {
  types = new SetSchema<Synergy>([Synergy.ICE, Synergy.HUMAN])
  rarity = Rarity.UNIQUE
  stars = 3
  hp = 200
  atk = 20
  def = 6
  speDef = 10
  maxPP = 100
  range = 1
  skill = Ability.ICICLE_CRASH
  attackSprite = AttackSprite.ICE_MELEE
}

export class Seviper extends Pokemon {
  types = new SetSchema<Synergy>([Synergy.POISON, Synergy.MONSTER])
  rarity = Rarity.UNIQUE
  stars = 3
  hp = 180
  atk = 22
  def = 4
  speDef = 2
  maxPP = 75
  range = 1
  skill = Ability.VENOSHOCK
  attackSprite = AttackSprite.POISON_MELEE
}

export class Lunatone extends Pokemon {
  types = new SetSchema<Synergy>([Synergy.ROCK, Synergy.PSYCHIC, Synergy.DARK])
  rarity = Rarity.UNIQUE
  stars = 3
  hp = 200
  atk = 20
  def = 2
  speDef = 2
  maxPP = 90
  range = 2
  skill = Ability.COSMIC_POWER
  passive = Passive.NIGHT
  attackSprite = AttackSprite.PSYCHIC_RANGE
}

export class Solrock extends Pokemon {
  types = new SetSchema<Synergy>([Synergy.ROCK, Synergy.FIRE, Synergy.LIGHT])
  rarity = Rarity.UNIQUE
  stars = 3
  hp = 200
  atk = 20
  def = 2
  speDef = 2
  maxPP = 90
  range = 2
  skill = Ability.COSMIC_POWER
  passive = Passive.SUN
  attackSprite = AttackSprite.PSYCHIC_RANGE
}

export class Regirock extends Pokemon {
  types = new SetSchema<Synergy>([Synergy.ROCK, Synergy.HUMAN])
  rarity = Rarity.UNIQUE
  stars = 3
  hp = 200
  atk = 20
  def = 10
  speDef = 6
  maxPP = 100
  range = 1
  skill = Ability.STEALTH_ROCKS
  attackSprite = AttackSprite.ROCK_MELEE
}

export class Tauros extends Pokemon {
  types = new SetSchema<Synergy>([Synergy.NORMAL, Synergy.FIELD])
  rarity = Rarity.UNIQUE
  stars = 3
  hp = 200
  atk = 20
  def = 7
  speDef = 2
  maxPP = 100
  range = 1
  skill = Ability.HEAD_SMASH
  attackSprite = AttackSprite.NORMAL_MELEE
}

export class Heracross extends Pokemon {
  types = new SetSchema<Synergy>([Synergy.BUG, Synergy.FIGHTING])
  rarity = Rarity.UNIQUE
  stars = 3
  hp = 190
  atk = 22
  def = 3
  speDef = 3
  maxPP = 100
  range = 1
  skill = Ability.CLOSE_COMBAT
  passive = Passive.GUTS
  attackSprite = AttackSprite.NORMAL_MELEE
}

export class Registeel extends Pokemon {
  types = new SetSchema<Synergy>([Synergy.STEEL, Synergy.HUMAN])
  rarity = Rarity.UNIQUE
  stars = 3
  hp = 200
  atk = 25
  def = 6
  speDef = 6
  maxPP = 100
  range = 1
  skill = Ability.DEFENSE_CURL
  attackSprite = AttackSprite.DRAGON_MELEE
}

export class Regigigas extends Pokemon {
  types = new SetSchema<Synergy>([
    Synergy.NORMAL,
    Synergy.MONSTER,
    Synergy.HUMAN
  ])
  rarity = Rarity.LEGENDARY
  stars = 3
  hp = 300
  atk = 30
  def = 5
  speDef = 5
  maxPP = 100
  range = 1
  skill = Ability.CRUSH_GRIP
  attackSprite = AttackSprite.DRAGON_MELEE
}

export class Kyogre extends Pokemon {
  types = new SetSchema<Synergy>([Synergy.WATER, Synergy.MONSTER])
  rarity = Rarity.LEGENDARY
  stars = 3
  evolution = Pkm.PRIMAL_KYOGRE
  evolutionRule = new ItemEvolutionRule([Item.BLUE_ORB])
  hp = 300
  atk = 20
  def = 3
  speDef = 3
  maxPP = 100
  range = 3
  skill = Ability.ORIGIN_PULSE
  passive = Passive.PRIMAL
  attackSprite = AttackSprite.WATER_RANGE
}

export class Groudon extends Pokemon {
  types = new SetSchema<Synergy>([Synergy.GROUND, Synergy.FIRE])
  rarity = Rarity.LEGENDARY
  stars = 3
  evolution = Pkm.PRIMAL_GROUDON
  evolutionRule = new ItemEvolutionRule([Item.RED_ORB])
  hp = 300
  atk = 30
  def = 5
  speDef = 5
  maxPP = 100
  range = 1
  skill = Ability.EARTHQUAKE
  passive = Passive.PRIMAL
  attackSprite = AttackSprite.FIRE_MELEE
}

export class Rayquaza extends Pokemon {
  types = new SetSchema<Synergy>([Synergy.DRAGON, Synergy.FLYING])
  rarity = Rarity.LEGENDARY
  stars = 3
  evolution = Pkm.MEGA_RAYQUAZA
  evolutionRule = new ItemEvolutionRule([Item.DELTA_ORB])
  hp = 300
  atk = 30
  def = 5
  speDef = 5
  maxPP = 100
  range = 1
  skill = Ability.DRACO_METEOR
  passive = Passive.PRIMAL
  attackSprite = AttackSprite.DRAGON_MELEE
}

export class Eevee extends Pokemon {
  types = new SetSchema<Synergy>([Synergy.NORMAL, Synergy.FIELD])
  rarity = Rarity.UNCOMMON
  stars = 1
  hp = 90
  atk = 5
  def = 2
  speDef = 2
  maxPP = 100
  range = 1
  skill = Ability.HAPPY_HOUR
  passive = Passive.EEVEE
  attackSprite = AttackSprite.NORMAL_MELEE

  evolutionRule = new ItemEvolutionRule(
    [
      Item.WATER_STONE,
      Item.FIRE_STONE,
      Item.THUNDER_STONE,
      Item.DUSK_STONE,
      Item.MOON_STONE,
      Item.LEAF_STONE,
      Item.DAWN_STONE,
      Item.ICE_STONE
    ],
    (pokemon: Pokemon, player: Player, item?: Item) => {
      switch (item) {
        case Item.WATER_STONE:
          return Pkm.VAPOREON
        case Item.FIRE_STONE:
          return Pkm.FLAREON
        case Item.THUNDER_STONE:
          return Pkm.JOLTEON
        case Item.DUSK_STONE:
          return Pkm.UMBREON
        case Item.MOON_STONE:
          return Pkm.SYLVEON
        case Item.LEAF_STONE:
          return Pkm.LEAFEON
        case Item.DAWN_STONE:
          return Pkm.ESPEON
        case Item.ICE_STONE:
        default:
          return Pkm.GLACEON
      }
    }
  )
}

export class Vaporeon extends Pokemon {
  types = new SetSchema<Synergy>([
    Synergy.WATER,
    Synergy.FIELD,
    Synergy.AQUATIC
  ])
  rarity = Rarity.UNCOMMON
  stars = 2
  hp = 180
  atk = 12
  def = 1
  speDef = 1
  maxPP = 100
  range = 1
  skill = Ability.HAPPY_HOUR
  attackSprite = AttackSprite.WATER_MELEE
}

export class Jolteon extends Pokemon {
  types = new SetSchema<Synergy>([Synergy.ELECTRIC, Synergy.FIELD])
  rarity = Rarity.UNCOMMON
  stars = 2
  hp = 180
  atk = 12
  def = 1
  speDef = 1
  maxPP = 100
  range = 1
  skill = Ability.HAPPY_HOUR
  attackSprite = AttackSprite.ELECTRIC_MELEE
}

export class Flareon extends Pokemon {
  types = new SetSchema<Synergy>([Synergy.FIRE, Synergy.FIELD, Synergy.LIGHT])
  rarity = Rarity.UNCOMMON
  stars = 2
  hp = 180
  atk = 12
  def = 3
  speDef = 2
  maxPP = 80
  range = 1
  skill = Ability.HAPPY_HOUR
  attackSprite = AttackSprite.FIRE_MELEE
}

export class Espeon extends Pokemon {
  types = new SetSchema<Synergy>([Synergy.PSYCHIC, Synergy.FIELD])
  rarity = Rarity.UNCOMMON
  stars = 2
  hp = 180
  atk = 12
  def = 1
  speDef = 1
  maxPP = 80
  range = 1
  skill = Ability.HAPPY_HOUR
  attackSprite = AttackSprite.NORMAL_MELEE
}

export class Umbreon extends Pokemon {
  types = new SetSchema<Synergy>([Synergy.DARK, Synergy.FIELD])
  rarity = Rarity.UNCOMMON
  stars = 2
  hp = 180
  atk = 12
  def = 3
  speDef = 2
  maxPP = 80
  range = 1
  skill = Ability.HAPPY_HOUR
  attackSprite = AttackSprite.DRAGON_MELEE
}

export class Leafeon extends Pokemon {
  types = new SetSchema<Synergy>([Synergy.GRASS, Synergy.FLORA, Synergy.FIELD])
  rarity = Rarity.UNCOMMON
  stars = 2
  hp = 180
  atk = 12
  def = 3
  speDef = 2
  maxPP = 80
  range = 1
  skill = Ability.HAPPY_HOUR
  attackSprite = AttackSprite.GRASS_MELEE
}

export class Sylveon extends Pokemon {
  types = new SetSchema<Synergy>([Synergy.FAIRY, Synergy.FIELD, Synergy.SOUND])
  rarity = Rarity.UNCOMMON
  stars = 2
  hp = 180
  atk = 12
  def = 1
  speDef = 1
  maxPP = 80
  range = 1
  skill = Ability.HAPPY_HOUR
  attackSprite = AttackSprite.FAIRY_MELEE
}

export class Glaceon extends Pokemon {
  types = new SetSchema<Synergy>([Synergy.ICE, Synergy.FIELD])
  rarity = Rarity.UNCOMMON
  stars = 2
  hp = 180
  atk = 12
  def = 1
  speDef = 1
  maxPP = 80
  range = 1
  skill = Ability.HAPPY_HOUR
  attackSprite = AttackSprite.ICE_MELEE
}

export class Volcanion extends Pokemon {
  types = new SetSchema<Synergy>([Synergy.FIRE, Synergy.WATER, Synergy.AQUATIC])
  rarity = Rarity.LEGENDARY
  stars = 3
  hp = 300
  atk = 20
  def = 2
  speDef = 2
  maxPP = 90
  range = 2
  skill = Ability.STEAM_ERUPTION
  attackSprite = AttackSprite.FIRE_RANGE
}

export class Darkrai extends Pokemon {
  types = new SetSchema<Synergy>([Synergy.DARK, Synergy.GHOST])
  rarity = Rarity.LEGENDARY
  stars = 3
  hp = 300
  atk = 30
  def = 2
  speDef = 2
  maxPP = 120
  range = 2
  skill = Ability.DARK_VOID
  attackSprite = AttackSprite.GHOST_RANGE
}

export class Larvesta extends Pokemon {
  types = new SetSchema<Synergy>([Synergy.FIRE, Synergy.BUG])
  rarity = Rarity.EPIC
  stars = 1
  evolution = Pkm.VOLCARONA
  hp = 100
  atk = 10
  def = 2
  speDef = 2
  maxPP = 100
  range = 3
  skill = Ability.FIRE_BLAST
  additional = true
  attackSprite = AttackSprite.PSYCHIC_RANGE
}

export class Volcarona extends Pokemon {
  types = new SetSchema<Synergy>([Synergy.FIRE, Synergy.BUG])
  rarity = Rarity.EPIC
  stars = 2
  hp = 200
  atk = 20
  def = 2
  speDef = 2
  maxPP = 100
  range = 3
  skill = Ability.FIRE_BLAST
  additional = true
  attackSprite = AttackSprite.PSYCHIC_RANGE
}

export class Chatot extends Pokemon {
  types = new SetSchema<Synergy>([Synergy.FLYING, Synergy.SOUND])
  rarity = Rarity.UNIQUE
  stars = 3
  hp = 200
  atk = 20
  def = 2
  speDef = 2
  maxPP = 100
  range = 3
  skill = Ability.CHATTER
  attackSprite = AttackSprite.PSYCHIC_RANGE
}

export class Farfetchd extends Pokemon {
  types = new SetSchema<Synergy>([Synergy.FLYING, Synergy.NORMAL])
  rarity = Rarity.UNIQUE
  stars = 3
  hp = 200
  atk = 20
  def = 4
  speDef = 4
  maxPP = 60
  range = 1
  skill = Ability.RAZOR_WIND
  attackSprite = AttackSprite.NORMAL_MELEE
}

export class Kecleon extends Pokemon {
  types = new SetSchema<Synergy>([])
  rarity = Rarity.UNIQUE
  stars = 3
  hp = 200
  atk = 20
  def = 3
  speDef = 3
  maxPP = 80
  range = 1
  skill = Ability.ILLUSION
  passive = Passive.PROTEAN2
  attackSprite = AttackSprite.NORMAL_MELEE
}

function updateCastform(pokemon: Pokemon, weather: Weather, player: Player) {
  let weatherForm: Pkm = Pkm.CASTFORM
  if (weather === Weather.SNOW) {
    weatherForm = Pkm.CASTFORM_HAIL
  } else if (weather === Weather.RAIN) {
    weatherForm = Pkm.CASTFORM_RAIN
  } else if (weather === Weather.SUN) {
    weatherForm = Pkm.CASTFORM_SUN
  }

  if (pokemon.name === weatherForm) return

  const newPokemon = PokemonFactory.createPokemonFromName(weatherForm, player)
  pokemon.items.forEach((item) => {
    newPokemon.items.add(item)
  })
  newPokemon.positionX = pokemon.positionX
  newPokemon.positionY = pokemon.positionY
  player.board.delete(pokemon.id)
  player.board.set(newPokemon.id, newPokemon)
  player.updateSynergies()
  player.effects.update(player.synergies, player.board)
}

export class Castform extends Pokemon {
  types = new SetSchema<Synergy>([Synergy.NORMAL, Synergy.ARTIFICIAL])
  rarity = Rarity.UNIQUE
  stars = 3
  hp = 180
  atk = 18
  def = 3
  speDef = 3
  maxPP = 80
  range = 2
  skill = Ability.FORECAST
  passive = Passive.CASTFORM
  attackSprite = AttackSprite.PSYCHIC_RANGE

  beforeSimulationStart({ weather, player }) {
    updateCastform(this, weather, player)
  }
}

export class CastformSun extends Pokemon {
  types = new SetSchema<Synergy>([
    Synergy.NORMAL,
    Synergy.ARTIFICIAL,
    Synergy.FIRE
  ])
  rarity = Rarity.UNIQUE
  stars = 3
  hp = 180
  atk = 18
  def = 3
  speDef = 3
  maxPP = 80
  range = 2
  skill = Ability.FORECAST
  passive = Passive.CASTFORM
  attackSprite = AttackSprite.DRAGON_RANGE

  beforeSimulationStart({ weather, player }) {
    updateCastform(this, weather, player)
  }
}

export class CastformRain extends Pokemon {
  types = new SetSchema<Synergy>([
    Synergy.NORMAL,
    Synergy.ARTIFICIAL,
    Synergy.WATER
  ])
  rarity = Rarity.UNIQUE
  stars = 3
  hp = 180
  atk = 18
  def = 3
  speDef = 3
  maxPP = 80
  range = 2
  skill = Ability.FORECAST
  passive = Passive.CASTFORM
  attackSprite = AttackSprite.WATER_RANGE

  beforeSimulationStart({ weather, player }) {
    updateCastform(this, weather, player)
  }
}

export class CastformHail extends Pokemon {
  types = new SetSchema<Synergy>([
    Synergy.NORMAL,
    Synergy.ARTIFICIAL,
    Synergy.ICE
  ])
  rarity = Rarity.UNIQUE
  stars = 3
  hp = 180
  atk = 18
  def = 3
  speDef = 3
  maxPP = 80
  range = 2
  skill = Ability.FORECAST
  passive = Passive.CASTFORM
  attackSprite = AttackSprite.ICE_RANGE

  beforeSimulationStart({ weather, player }) {
    updateCastform(this, weather, player)
  }
}

export class Landorus extends Pokemon {
  types = new SetSchema<Synergy>([Synergy.GROUND, Synergy.FLYING])
  rarity = Rarity.UNIQUE
  stars = 3
  hp = 200
  atk = 20
  def = 3
  speDef = 3
  maxPP = 100
  range = 2
  skill = Ability.DEFAULT //Ability.ROCK_SLIDE
  passive = Passive.NONE //Passive.SANDSTORM
  attackSprite = AttackSprite.FLYING_RANGE
}

export class Thundurus extends Pokemon {
  types = new SetSchema<Synergy>([Synergy.ELECTRIC, Synergy.FLYING])
  rarity = Rarity.UNIQUE
  stars = 3
  hp = 200
  atk = 20
  def = 3
  speDef = 3
  maxPP = 80
  range = 3
  skill = Ability.DEFAULT //Ability.THUNDER
  passive = Passive.NONE //Passive.STORM
  attackSprite = AttackSprite.ELECTRIC_RANGE
}

export class Tornadus extends Pokemon {
  types = new SetSchema<Synergy>([
    Synergy.FLYING,
    Synergy.HUMAN,
    Synergy.MONSTER
  ])
  rarity = Rarity.UNIQUE
  stars = 3
  hp = 200
  atk = 20
  def = 2
  speDef = 2
  maxPP = 70
  range = 3
  skill = Ability.TRI_ATTACK
  passive = Passive.WINDY
  attackSprite = AttackSprite.FLYING_RANGE
}

export class Keldeo extends Pokemon {
  types = new SetSchema<Synergy>([Synergy.WATER, Synergy.FIGHTING])
  rarity = Rarity.UNIQUE
  stars = 3
  hp = 200
  atk = 20
  def = 3
  speDef = 3
  maxPP = 100
  range = 2
  skill = Ability.AQUA_JET
  attackSprite = AttackSprite.WATER_RANGE
}

export class Terrakion extends Pokemon {
  types = new SetSchema<Synergy>([Synergy.ROCK, Synergy.FIGHTING])
  rarity = Rarity.UNIQUE
  stars = 3
  hp = 200
  atk = 20
  def = 6
  speDef = 6
  maxPP = 100
  range = 1
  skill = Ability.DEFAULT
  attackSprite = AttackSprite.ROCK_MELEE
}

export class Virizion extends Pokemon {
  types = new SetSchema<Synergy>([Synergy.GRASS, Synergy.FIGHTING])
  rarity = Rarity.UNIQUE
  stars = 3
  hp = 200
  atk = 20
  def = 6
  speDef = 6
  maxPP = 140
  range = 1
  skill = Ability.SACRED_SWORD
  attackSprite = AttackSprite.GRASS_MELEE
}

export class Cobalion extends Pokemon {
  types = new SetSchema<Synergy>([Synergy.STEEL, Synergy.FIGHTING])
  rarity = Rarity.UNIQUE
  stars = 3
  hp = 200
  atk = 20
  def = 6
  speDef = 6
  maxPP = 100
  range = 1
  skill = Ability.SEISMIC_TOSS
  attackSprite = AttackSprite.FIGHTING_MELEE
}

export class Mawile extends Pokemon {
  types = new SetSchema<Synergy>([
    Synergy.STEEL,
    Synergy.FAIRY,
    Synergy.MONSTER
  ])
  rarity = Rarity.UNIQUE
  stars = 3
  hp = 180
  atk = 15
  def = 6
  speDef = 6
  maxPP = 80
  range = 1
  skill = Ability.BITE
  passive = Passive.MAWILE
  attackSprite = AttackSprite.FIGHTING_MELEE
  afterSimulationStart({
    entity,
    simulation
  }: {
    entity: IPokemonEntity
    simulation: Simulation
  }) {
    const mawile = entity as PokemonEntity
    AbilityStrategies[Ability.ATTRACT].process(
      mawile,
      mawile.state,
      simulation.board,
      mawile,
      false
    )
  }
}

export class Phione extends Pokemon {
  types = new SetSchema<Synergy>([Synergy.WATER, Synergy.BUG, Synergy.AQUATIC])
  rarity = Rarity.UNIQUE
  stars = 3
  evolution = Pkm.MANAPHY
  evolutionRule = new ItemEvolutionRule([Item.AQUA_EGG])
  hp = 160
  atk = 14
  def = 2
  speDef = 2
  maxPP = 100
  range = 3
  skill = Ability.NASTY_PLOT
  passive = Passive.PHIONE
  attackSprite = AttackSprite.PSYCHIC_RANGE
}

export class Manaphy extends Pokemon {
  types = new SetSchema<Synergy>([Synergy.WATER, Synergy.BUG, Synergy.AQUATIC])
  rarity = Rarity.UNIQUE
  stars = 4
  hp = 240
  atk = 16
  def = 4
  speDef = 4
  maxPP = 100
  range = 3
  skill = Ability.NASTY_PLOT
  attackSprite = AttackSprite.PSYCHIC_RANGE
}

export class Rotom extends Pokemon {
  types = new SetSchema<Synergy>([Synergy.ELECTRIC, Synergy.GHOST])
  rarity = Rarity.UNIQUE
  stars = 3
  hp = 200
  atk = 15
  def = 3
  speDef = 3
  maxPP = 100
  range = 3
  skill = Ability.CALM_MIND
  attackSprite = AttackSprite.ELECTRIC_RANGE
}

export class Spiritomb extends Pokemon {
  types = new SetSchema<Synergy>([Synergy.DARK, Synergy.GHOST])
  rarity = Rarity.UNIQUE
  stars = 3
  hp = 200
  atk = 20
  def = 2
  speDef = 2
  maxPP = 80
  range = 2
  skill = Ability.NIGHT_SLASH
  attackSprite = AttackSprite.GHOST_RANGE
}

export class Absol extends Pokemon {
  types = new SetSchema<Synergy>([Synergy.DARK, Synergy.FIELD])
  rarity = Rarity.UNIQUE
  stars = 3
  hp = 200
  atk = 20
  def = 5
  speDef = 5
  maxPP = 100
  range = 1
  skill = Ability.THIEF
  attackSprite = AttackSprite.DRAGON_MELEE
}

export class Delibird extends Pokemon {
  types = new SetSchema<Synergy>([Synergy.ICE, Synergy.FLYING, Synergy.FIELD])
  rarity = Rarity.UNIQUE
  stars = 3
  hp = 200
  atk = 20
  def = 5
  speDef = 5
  maxPP = 100
  range = 1
  skill = Ability.PRESENT
  attackSprite = AttackSprite.ICE_MELEE
}

export class IronBundle extends Pokemon {
  types = new SetSchema<Synergy>([
    Synergy.ICE,
    Synergy.FLYING,
    Synergy.ARTIFICIAL
  ])
  rarity = Rarity.UNIQUE
  stars = 3
  hp = 200
  atk = 16
  def = 4
  speDef = 2
  maxPP = 100
  range = 1
  skill = Ability.AURORA_BEAM
  attackSprite = AttackSprite.ICE_MELEE
}

export class Lapras extends Pokemon {
  types = new SetSchema<Synergy>([Synergy.WATER, Synergy.ICE])
  rarity = Rarity.UNIQUE
  stars = 3
  hp = 250
  atk = 12
  def = 6
  speDef = 6
  maxPP = 100
  range = 1
  skill = Ability.DIVE
  attackSprite = AttackSprite.WATER_MELEE
}

export class Latias extends Pokemon {
  types = new SetSchema<Synergy>([Synergy.DRAGON, Synergy.PSYCHIC])
  rarity = Rarity.UNIQUE
  stars = 3
  hp = 120
  atk = 10
  def = 2
  speDef = 2
  maxPP = 90
  range = 3
  skill = Ability.MIST_BALL
  passive = Passive.SHARED_VISION
  attackSprite = AttackSprite.FIRE_RANGE
}

export class Latios extends Pokemon {
  types = new SetSchema<Synergy>([Synergy.DRAGON, Synergy.PSYCHIC])
  rarity = Rarity.UNIQUE
  stars = 3
  hp = 120
  atk = 10
  def = 2
  speDef = 2
  maxPP = 90
  range = 3
  skill = Ability.LUSTER_PURGE
  passive = Passive.SHARED_VISION
  attackSprite = AttackSprite.FIRE_RANGE
}

export class Uxie extends Pokemon {
  types = new SetSchema<Synergy>([Synergy.PSYCHIC, Synergy.FAIRY])
  rarity = Rarity.UNIQUE
  stars = 3
  hp = 200
  atk = 12
  def = 3
  speDef = 3
  maxPP = 80
  range = 3
  skill = Ability.KNOWLEDGE_THIEF
  attackSprite = AttackSprite.PSYCHIC_RANGE
}

export class Mesprit extends Pokemon {
  types = new SetSchema<Synergy>([Synergy.PSYCHIC, Synergy.FAIRY])
  rarity = Rarity.UNIQUE
  stars = 3
  hp = 200
  atk = 12
  def = 3
  speDef = 3
  maxPP = 90
  range = 3
  skill = Ability.SONG_OF_DESIRE
  attackSprite = AttackSprite.PSYCHIC_RANGE
}

export class Azelf extends Pokemon {
  types = new SetSchema<Synergy>([Synergy.PSYCHIC, Synergy.FAIRY])
  rarity = Rarity.UNIQUE
  stars = 3
  hp = 200
  atk = 12
  def = 3
  speDef = 3
  maxPP = 90
  range = 3
  skill = Ability.CONFUSING_MIND
  attackSprite = AttackSprite.PSYCHIC_RANGE
}

export class Mew extends Pokemon {
  types = new SetSchema<Synergy>([Synergy.PSYCHIC, Synergy.FIELD])
  rarity = Rarity.UNIQUE
  stars = 3
  hp = 200
  atk = 16
  def = 2
  speDef = 2
  maxPP = 80
  range = 4
  skill = Ability.TELEPORT
  passive = Passive.SYNCHRO
  attackSprite = AttackSprite.PSYCHIC_RANGE
}

export class Mewtwo extends Pokemon {
  types = new SetSchema<Synergy>([
    Synergy.PSYCHIC,
    Synergy.MONSTER,
    Synergy.ARTIFICIAL
  ])
  rarity = Rarity.LEGENDARY
  stars = 3
  hp = 200
  atk = 30
  def = 2
  speDef = 5
  maxPP = 110
  range = 3
  skill = Ability.DYNAMAX_CANNON
  attackSprite = AttackSprite.PSYCHIC_RANGE
}

export class Marshadow extends Pokemon {
  types = new SetSchema<Synergy>([Synergy.GHOST, Synergy.FIGHTING])
  rarity = Rarity.LEGENDARY
  stars = 3
  hp = 250
  atk = 28
  def = 5
  speDef = 5
  maxPP = 120
  range = 1
  skill = Ability.SPECTRAL_THIEF
  attackSprite = AttackSprite.FIGHTING_MELEE
}

export class Kyurem extends Pokemon {
  types = new SetSchema<Synergy>([Synergy.DRAGON, Synergy.ICE])
  rarity = Rarity.LEGENDARY
  stars = 3
  hp = 300
  atk = 30
  def = 5
  speDef = 5
  maxPP = 100
  range = 3
  skill = Ability.DEFAULT //Ability.BLIZZARD
  passive = Passive.NONE // Passive.SNOW
  attackSprite = AttackSprite.FIRE_RANGE
}

export class Reshiram extends Pokemon {
  types = new SetSchema<Synergy>([Synergy.DRAGON, Synergy.FIRE])
  rarity = Rarity.LEGENDARY
  stars = 3
  hp = 200
  atk = 30
  def = 3
  speDef = 6
  maxPP = 100
  range = 3
  skill = Ability.BLUE_FLARE
  attackSprite = AttackSprite.FIRE_RANGE
}

export class Zekrom extends Pokemon {
  types = new SetSchema<Synergy>([Synergy.DRAGON, Synergy.ELECTRIC])
  rarity = Rarity.LEGENDARY
  stars = 3
  hp = 200
  atk = 30
  def = 3
  speDef = 6
  maxPP = 100
  range = 3
  skill = Ability.FUSION_BOLT
  attackSprite = AttackSprite.ELECTRIC_RANGE
}

export class Celebi extends Pokemon {
  types = new SetSchema<Synergy>([Synergy.GRASS, Synergy.PSYCHIC])
  rarity = Rarity.LEGENDARY
  stars = 3
  hp = 300
  atk = 30
  def = 5
  speDef = 5
  maxPP = 100
  range = 3
  skill = Ability.TIME_TRAVEL
  passive = Passive.CELEBI
  attackSprite = AttackSprite.GRASS_RANGE
}

export class Victini extends Pokemon {
  types = new SetSchema<Synergy>([Synergy.FIRE, Synergy.PSYCHIC])
  rarity = Rarity.LEGENDARY
  stars = 3
  hp = 300
  atk = 30
  def = 5
  speDef = 5
  maxPP = 100
  range = 1
  skill = Ability.SEARING_SHOT
  attackSprite = AttackSprite.FIRE_MELEE
}

export class Jirachi extends Pokemon {
  types = new SetSchema<Synergy>([Synergy.STEEL, Synergy.PSYCHIC])
  rarity = Rarity.LEGENDARY
  stars = 3
  hp = 220
  atk = 30
  def = 5
  speDef = 5
  maxPP = 60
  range = 3
  skill = Ability.WISH
  attackSprite = AttackSprite.PSYCHIC_RANGE
}

export class Arceus extends Pokemon {
  types = new SetSchema<Synergy>([])
  rarity = Rarity.LEGENDARY
  stars = 3
  hp = 300
  atk = 25
  def = 5
  speDef = 5
  maxPP = 100
  range = 1
  skill = Ability.JUDGEMENT
  passive = Passive.PROTEAN3
  attackSprite = AttackSprite.DRAGON_MELEE
}

export class Deoxys extends Pokemon {
  types = new SetSchema<Synergy>([
    Synergy.PSYCHIC,
    Synergy.HUMAN,
    Synergy.ARTIFICIAL
  ])
  rarity = Rarity.LEGENDARY
  stars = 3
  hp = 220
  atk = 30
  def = 5
  speDef = 5
  maxPP = 100
  range = 1
  skill = Ability.PROTECT
  attackSprite = AttackSprite.PSYCHIC_RANGE
}

export class Shaymin extends Pokemon {
  types = new SetSchema<Synergy>([Synergy.GRASS, Synergy.FLORA])
  rarity = Rarity.LEGENDARY
  stars = 3
  evolution = Pkm.SHAYMIN_SKY
  evolutionRule = new ItemEvolutionRule([Item.GRACIDEA_FLOWER])
  hp = 200
  atk = 30
  def = 5
  speDef = 5
  maxPP = 100
  range = 3
  skill = Ability.SEED_FLARE
  passive = Passive.SHAYMIN
  attackSprite = AttackSprite.GRASS_RANGE
}

export class ShayminSky extends Pokemon {
  types = new SetSchema<Synergy>([Synergy.GRASS, Synergy.FLORA, Synergy.FLYING])
  rarity = Rarity.LEGENDARY
  stars = 4
  hp = 300
  atk = 30
  def = 5
  speDef = 5
  maxPP = 100
  range = 3
  skill = Ability.SEED_FLARE
  attackSprite = AttackSprite.GRASS_RANGE
}

export class Cresselia extends Pokemon {
  types = new SetSchema<Synergy>([
    Synergy.PSYCHIC,
    Synergy.FAIRY,
    Synergy.LIGHT
  ])
  rarity = Rarity.LEGENDARY
  stars = 3
  hp = 300
  atk = 15
  def = 5
  speDef = 5
  maxPP = 60
  range = 3
  skill = Ability.WISH
  attackSprite = AttackSprite.PSYCHIC_RANGE
}

export class Heatran extends Pokemon {
  types = new SetSchema<Synergy>([Synergy.FIRE, Synergy.STEEL])
  rarity = Rarity.LEGENDARY
  stars = 3
  hp = 280
  atk = 20
  def = 5
  speDef = 5
  maxPP = 100
  range = 2
  skill = Ability.MAGMA_STORM
  attackSprite = AttackSprite.FIRE_RANGE
}

export class HooH extends Pokemon {
  types = new SetSchema<Synergy>([Synergy.FIRE, Synergy.FLYING, Synergy.LIGHT])
  rarity = Rarity.LEGENDARY
  stars = 3
  hp = 300
  atk = 30
  def = 3
  speDef = 3
  maxPP = 100
  range = 3
  skill = Ability.FIRE_SPIN
  passive = Passive.SUN
  attackSprite = AttackSprite.FIRE_RANGE
}

export class Torkoal extends Pokemon {
  types = new SetSchema<Synergy>([Synergy.FIRE, Synergy.GROUND])
  rarity = Rarity.UNIQUE
  stars = 3
  hp = 240
  atk = 10
  def = 10
  speDef = 2
  maxPP = 105
  range = 1
  skill = Ability.SMOKE_SCREEN
  attackSprite = AttackSprite.FIRE_MELEE
}

export class PrimalGroudon extends Pokemon {
  types = new SetSchema<Synergy>([Synergy.GROUND, Synergy.FIRE])
  rarity = Rarity.LEGENDARY
  stars = 4
  hp = 400
  atk = 30
  def = 10
  speDef = 10
  maxPP = 100
  range = 1
  skill = Ability.EARTHQUAKE
  passive = Passive.SANDSTORM
  attackSprite = AttackSprite.FIRE_MELEE
}

export class PrimalKyogre extends Pokemon {
  types = new SetSchema<Synergy>([
    Synergy.WATER,
    Synergy.ELECTRIC,
    Synergy.MONSTER
  ])
  rarity = Rarity.LEGENDARY
  stars = 4
  hp = 400
  atk = 20
  def = 3
  speDef = 3
  maxPP = 100
  range = 3
  skill = Ability.ORIGIN_PULSE
  passive = Passive.RAIN
  attackSprite = AttackSprite.WATER_RANGE
}

export class MegaRayquaza extends Pokemon {
  types = new SetSchema<Synergy>([Synergy.DRAGON, Synergy.FLYING])
  rarity = Rarity.LEGENDARY
  stars = 4
  hp = 400
  atk = 30
  def = 5
  speDef = 5
  maxPP = 100
  range = 3
  skill = Ability.DRACO_METEOR
  passive = Passive.AIRLOCK
  attackSprite = AttackSprite.FIRE_RANGE
}

export class Oddish extends Pokemon {
  types = new SetSchema<Synergy>([Synergy.FLORA, Synergy.POISON, Synergy.GRASS])
  rarity = Rarity.SPECIAL
  stars = 1
  evolution = Pkm.GLOOM
  hp = 90
  atk = 9
  def = 2
  speDef = 2
  maxPP = 100
  range = 1
  skill = Ability.STUN_SPORE
  attackSprite = AttackSprite.GRASS_MELEE
}

export class Gloom extends Pokemon {
  types = new SetSchema<Synergy>([Synergy.FLORA, Synergy.POISON, Synergy.GRASS])
  rarity = Rarity.SPECIAL
  stars = 2
  evolution = Pkm.VILEPLUME
  hp = 160
  atk = 18
  def = 3
  speDef = 3
  maxPP = 100
  range = 1
  skill = Ability.STUN_SPORE
  attackSprite = AttackSprite.GRASS_MELEE
}

export class Vileplume extends Pokemon {
  types = new SetSchema<Synergy>([Synergy.FLORA, Synergy.POISON, Synergy.GRASS])
  rarity = Rarity.SPECIAL
  stars = 3
  evolution = Pkm.BELLOSSOM
  hp = 260
  atk = 20
  def = 4
  speDef = 4
  maxPP = 100
  range = 1
  skill = Ability.STUN_SPORE
  attackSprite = AttackSprite.GRASS_MELEE
}

export class Bellossom extends Pokemon {
  types = new SetSchema<Synergy>([Synergy.FLORA, Synergy.POISON, Synergy.GRASS])
  rarity = Rarity.SPECIAL
  stars = 4
  hp = 360
  atk = 27
  def = 5
  speDef = 5
  maxPP = 100
  range = 1
  skill = Ability.STUN_SPORE
  attackSprite = AttackSprite.GRASS_MELEE
}

export class Amaura extends Pokemon {
  types = new SetSchema<Synergy>([Synergy.FOSSIL, Synergy.ICE])
  rarity = Rarity.EPIC
  stars = 1
  evolution = Pkm.AURORUS
  hp = 130
  atk = 7
  def = 3
  speDef = 3
  maxPP = 100
  range = 1
  skill = Ability.ICICLE_CRASH
  additional = true
  attackSprite = AttackSprite.ROCK_MELEE
}

export class Aurorus extends Pokemon {
  types = new SetSchema<Synergy>([Synergy.FOSSIL, Synergy.ICE])
  rarity = Rarity.EPIC
  stars = 2
  hp = 280
  atk = 18
  def = 5
  speDef = 5
  maxPP = 100
  range = 1
  skill = Ability.ICICLE_CRASH
  additional = true
  attackSprite = AttackSprite.ROCK_MELEE
}

export class Carbink extends Pokemon {
  types = new SetSchema<Synergy>([Synergy.FOSSIL, Synergy.ROCK, Synergy.FAIRY])
  rarity = Rarity.EPIC
  stars = 1
  evolution = Pkm.DIANCIE
  hp = 125
  atk = 7
  def = 4
  speDef = 2
  maxPP = 100
  range = 1
  skill = Ability.DIAMOND_STORM
  additional = true
  attackSprite = AttackSprite.FAIRY_MELEE
}

export class Diancie extends Pokemon {
  types = new SetSchema<Synergy>([Synergy.FOSSIL, Synergy.ROCK, Synergy.FAIRY])
  rarity = Rarity.EPIC
  stars = 2
  hp = 300
  atk = 10
  def = 8
  speDef = 4
  maxPP = 100
  range = 1
  skill = Ability.DIAMOND_STORM
  additional = true
  attackSprite = AttackSprite.FAIRY_MELEE
}

export class Sunkern extends Pokemon {
  types = new SetSchema<Synergy>([Synergy.GRASS, Synergy.FIRE, Synergy.FLORA])
  rarity = Rarity.EPIC
  stars = 1
  evolution = Pkm.SUNFLORA
  hp = 80
  atk = 8
  def = 3
  speDef = 3
  maxPP = 100
  range = 2
  skill = Ability.SOLAR_BEAM
  additional = true
  attackSprite = AttackSprite.FIRE_RANGE
}

export class Sunflora extends Pokemon {
  types = new SetSchema<Synergy>([Synergy.GRASS, Synergy.FIRE, Synergy.FLORA])
  rarity = Rarity.EPIC
  stars = 2
  hp = 160
  atk = 18
  def = 5
  speDef = 5
  maxPP = 80
  range = 2
  skill = Ability.SOLAR_BEAM
  additional = true
  attackSprite = AttackSprite.FIRE_RANGE
}

export class Mankey extends Pokemon {
  types = new SetSchema<Synergy>([Synergy.FIGHTING, Synergy.FIELD])
  rarity = Rarity.EPIC
  stars = 1
  evolution = Pkm.PRIMEAPE
  hp = 120
  atk = 10
  def = 3
  speDef = 2
  maxPP = 90
  range = 1
  skill = Ability.THRASH
  additional = true
  attackSprite = AttackSprite.FIGHTING_MELEE
}

export class Primeape extends Pokemon {
  types = new SetSchema<Synergy>([Synergy.FIGHTING, Synergy.FIELD])
  rarity = Rarity.EPIC
  stars = 2
  hp = 240
  atk = 26
  def = 6
  speDef = 4
  maxPP = 90
  range = 1
  skill = Ability.THRASH
  additional = true
  attackSprite = AttackSprite.FIGHTING_MELEE
}

export class Anorith extends Pokemon {
  types = new SetSchema<Synergy>([Synergy.FOSSIL, Synergy.BUG, Synergy.AQUATIC])
  rarity = Rarity.UNCOMMON
  stars = 1
  evolution = Pkm.ARMALDO
  hp = 60
  atk = 6
  def = 2
  speDef = 1
  maxPP = 100
  range = 1
  skill = Ability.ROCK_SMASH
  additional = true
  attackSprite = AttackSprite.ROCK_MELEE
}

export class Armaldo extends Pokemon {
  types = new SetSchema<Synergy>([Synergy.FOSSIL, Synergy.BUG, Synergy.AQUATIC])
  rarity = Rarity.UNCOMMON
  stars = 2
  hp = 130
  atk = 15
  def = 3
  speDef = 2
  maxPP = 100
  range = 1
  skill = Ability.ROCK_SMASH
  additional = true
  attackSprite = AttackSprite.ROCK_MELEE
}

export class Wynaut extends Pokemon {
  types = new SetSchema<Synergy>([Synergy.PSYCHIC, Synergy.BABY])
  rarity = Rarity.RARE
  stars = 1
  evolution = Pkm.WOBBUFFET
  hp = 110
  atk = 7
  def = 2
  speDef = 2
  maxPP = 100
  range = 1
  skill = Ability.COUNTER
  passive = Passive.WOBBUFFET
  additional = true
  attackSprite = AttackSprite.FIGHTING_MELEE
}

export class Wobbuffet extends Pokemon {
  types = new SetSchema<Synergy>([Synergy.PSYCHIC])
  rarity = Rarity.RARE
  stars = 2
  hp = 280
  atk = 18
  def = 4
  speDef = 4
  maxPP = 100
  range = 1
  skill = Ability.COUNTER
  passive = Passive.WOBBUFFET
  additional = true
  attackSprite = AttackSprite.ROCK_MELEE
}

export class Archen extends Pokemon {
  types = new SetSchema<Synergy>([Synergy.FOSSIL, Synergy.ROCK, Synergy.FLYING])
  rarity = Rarity.RARE
  stars = 1
  evolution = Pkm.ARCHEOPS
  hp = 80
  atk = 6
  def = 3
  speDef = 3
  maxPP = 90
  range = 1
  skill = Ability.ROCK_SMASH
  additional = true
  attackSprite = AttackSprite.ROCK_MELEE
}

export class Archeops extends Pokemon {
  types = new SetSchema<Synergy>([Synergy.FOSSIL, Synergy.ROCK, Synergy.FLYING])
  rarity = Rarity.RARE
  stars = 2
  hp = 180
  atk = 14
  def = 5
  speDef = 5
  maxPP = 90
  range = 2
  skill = Ability.ROCK_SMASH
  additional = true
  attackSprite = AttackSprite.ROCK_MELEE
}

export class Gligar extends Pokemon {
  types = new SetSchema<Synergy>([
    Synergy.GROUND,
    Synergy.POISON,
    Synergy.FLYING
  ])
  rarity = Rarity.UNIQUE
  stars = 3
  evolution = Pkm.GLISCOR
  evolutionRule = new ItemEvolutionRule([Item.RAZOR_FANG])
  hp = 150
  atk = 16
  def = 3
  speDef = 3
  maxPP = 90
  range = 1
  skill = Ability.POISON_JAB
  passive = Passive.GLIGAR
  attackSprite = AttackSprite.ROCK_MELEE
}

export class Gliscor extends Pokemon {
  types = new SetSchema<Synergy>([
    Synergy.GROUND,
    Synergy.POISON,
    Synergy.FLYING
  ])
  rarity = Rarity.UNIQUE
  stars = 4
  hp = 170
  atk = 18
  def = 4
  speDef = 4
  maxPP = 90
  range = 1
  skill = Ability.POISON_JAB
  passive = Passive.POISON_HEAL
  additional = true
  attackSprite = AttackSprite.ROCK_MELEE
}

export class Shieldon extends Pokemon {
  types = new SetSchema<Synergy>([Synergy.FOSSIL, Synergy.STEEL])
  rarity = Rarity.RARE
  stars = 1
  evolution = Pkm.BASTIODON
  hp = 90
  atk = 6
  def = 5
  speDef = 3
  maxPP = 100
  range = 1
  skill = Ability.IRON_DEFENSE
  additional = true
  attackSprite = AttackSprite.ROCK_MELEE
}

export class Bastiodon extends Pokemon {
  types = new SetSchema<Synergy>([Synergy.FOSSIL, Synergy.STEEL])
  rarity = Rarity.RARE
  stars = 2
  hp = 250
  atk = 10
  def = 8
  speDef = 4
  maxPP = 100
  range = 1
  skill = Ability.IRON_DEFENSE
  additional = true
  attackSprite = AttackSprite.ROCK_MELEE
}

export class Tirtouga extends Pokemon {
  types = new SetSchema<Synergy>([Synergy.FOSSIL, Synergy.WATER])
  rarity = Rarity.UNCOMMON
  stars = 1
  evolution = Pkm.CARRACOSTA
  hp = 120
  atk = 7
  def = 4
  speDef = 2
  maxPP = 100
  range = 1
  skill = Ability.DEFAULT
  additional = true
  attackSprite = AttackSprite.ROCK_MELEE
}

export class Carracosta extends Pokemon {
  types = new SetSchema<Synergy>([Synergy.FOSSIL, Synergy.WATER])
  rarity = Rarity.RARE
  stars = 2
  hp = 240
  atk = 14
  def = 7
  speDef = 4
  maxPP = 100
  range = 1
  skill = Ability.DEFAULT
  additional = true
  attackSprite = AttackSprite.ROCK_MELEE
}

export class Lileep extends Pokemon {
  types = new SetSchema<Synergy>([Synergy.FOSSIL, Synergy.GRASS, Synergy.FLORA])
  rarity = Rarity.RARE
  stars = 1
  evolution = Pkm.CRADILY
  hp = 70
  atk = 7
  def = 2
  speDef = 2
  maxPP = 100
  range = 2
  skill = Ability.LEECH_SEED
  additional = true
  attackSprite = AttackSprite.ROCK_MELEE
}

export class Cradily extends Pokemon {
  types = new SetSchema<Synergy>([Synergy.FOSSIL, Synergy.GRASS, Synergy.FLORA])
  rarity = Rarity.RARE
  stars = 2
  hp = 150
  atk = 21
  def = 3
  speDef = 3
  maxPP = 100
  range = 2
  skill = Ability.LEECH_SEED
  additional = true
  attackSprite = AttackSprite.ROCK_MELEE
}

export class Cranidos extends Pokemon {
  types = new SetSchema<Synergy>([Synergy.FOSSIL, Synergy.MONSTER])
  rarity = Rarity.UNCOMMON
  stars = 1
  evolution = Pkm.RAMPARDOS
  hp = 60
  atk = 7
  def = 2
  speDef = 1
  maxPP = 100
  range = 1
  skill = Ability.HEAD_SMASH
  additional = true
  attackSprite = AttackSprite.ROCK_MELEE
}

export class Rampardos extends Pokemon {
  types = new SetSchema<Synergy>([Synergy.FOSSIL, Synergy.MONSTER])
  rarity = Rarity.UNCOMMON
  stars = 2
  hp = 160
  atk = 15
  def = 3
  speDef = 1
  maxPP = 100
  range = 1
  skill = Ability.HEAD_SMASH
  additional = true
  attackSprite = AttackSprite.ROCK_MELEE
}

export class Kabuto extends Pokemon {
  types = new SetSchema<Synergy>([Synergy.FOSSIL, Synergy.WATER])
  rarity = Rarity.RARE
  stars = 1
  evolution = Pkm.KABUTOPS
  hp = 80
  atk = 8
  def = 3
  speDef = 3
  maxPP = 90
  range = 1
  skill = Ability.HEAL_BLOCK
  additional = true
  attackSprite = AttackSprite.ROCK_MELEE
}

export class Kabutops extends Pokemon {
  types = new SetSchema<Synergy>([Synergy.FOSSIL, Synergy.WATER])
  rarity = Rarity.RARE
  stars = 2
  hp = 190
  atk = 22
  def = 4
  speDef = 4
  maxPP = 90
  range = 1
  skill = Ability.HEAL_BLOCK
  additional = true
  attackSprite = AttackSprite.ROCK_MELEE
}

export class Omanyte extends Pokemon {
  types = new SetSchema<Synergy>([Synergy.FOSSIL, Synergy.WATER])
  rarity = Rarity.UNCOMMON
  stars = 1
  evolution = Pkm.OMASTAR
  hp = 70
  atk = 6
  def = 2
  speDef = 3
  maxPP = 90
  range = 2
  skill = Ability.ROCK_TOMB
  additional = true
  attackSprite = AttackSprite.ROCK_MELEE
}

export class Omastar extends Pokemon {
  types = new SetSchema<Synergy>([Synergy.FOSSIL, Synergy.WATER])
  rarity = Rarity.UNCOMMON
  stars = 2
  hp = 150
  atk = 14
  def = 3
  speDef = 4
  maxPP = 90
  range = 2
  skill = Ability.ROCK_TOMB
  additional = true
  attackSprite = AttackSprite.ROCK_MELEE
}
export class Clamperl extends Pokemon {
  types = new SetSchema<Synergy>([
    Synergy.FOSSIL,
    Synergy.WATER,
    Synergy.AQUATIC
  ])
  rarity = Rarity.EPIC
  stars = 1
  evolution = Pkm.HUNTAIL
  hp = 100
  atk = 7
  def = 4
  speDef = 2
  maxPP = 80
  range = 1
  skill = Ability.ROCK_TOMB
  passive = Passive.BIVALVE
  additional = true
  attackSprite = AttackSprite.WATER_MELEE
  evolutionRule = new CountEvolutionRule(
    3,
    (pokemon: Pokemon, player: Player) => {
      if (
        Math.max(
          ...values(player.board)
            .filter((pkm) => pkm.index === this.index)
            .map((v) => v.positionY)
        ) === 3
      ) {
        return Pkm.HUNTAIL
      } else {
        return Pkm.GOREBYSS
      }
    }
  )
}

export class Gorebyss extends Pokemon {
  types = new SetSchema<Synergy>([
    Synergy.FOSSIL,
    Synergy.WATER,
    Synergy.PSYCHIC
  ])
  rarity = Rarity.EPIC
  stars = 2
  hp = 200
  atk = 16
  def = 5
  speDef = 3
  maxPP = 80
  range = 2
  skill = Ability.HYDRO_PUMP
  passive = Passive.BIVALVE
  additional = true
  attackSprite = AttackSprite.WATER_RANGE
}
export class Huntail extends Pokemon {
  types = new SetSchema<Synergy>([
    Synergy.FOSSIL,
    Synergy.WATER,
    Synergy.AQUATIC
  ])
  rarity = Rarity.EPIC
  stars = 2
  hp = 140
  atk = 27
  def = 5
  speDef = 3
  maxPP = 80
  range = 1
  skill = Ability.ROCK_TOMB
  passive = Passive.BIVALVE
  additional = true
  attackSprite = AttackSprite.WATER_MELEE
}
export class Relicanth extends Pokemon {
  types = new SetSchema<Synergy>([Synergy.ROCK, Synergy.WATER, Synergy.FOSSIL])
  rarity = Rarity.UNIQUE
  stars = 3
  hp = 220
  atk = 13
  def = 6
  speDef = 3
  maxPP = 70
  range = 1
  skill = Ability.ROCK_TOMB
  attackSprite = AttackSprite.WATER_MELEE
}

export class Tyrunt extends Pokemon {
  types = new SetSchema<Synergy>([Synergy.FOSSIL, Synergy.DRAGON])
  rarity = Rarity.UNCOMMON
  stars = 1
  evolution = Pkm.TYRANTRUM
  hp = 135
  atk = 10
  def = 4
  speDef = 2
  maxPP = 100
  range = 1
  skill = Ability.DEFAULT
  additional = true
  attackSprite = AttackSprite.ROCK_MELEE
}

export class Tyrantrum extends Pokemon {
  types = new SetSchema<Synergy>([Synergy.FOSSIL, Synergy.DRAGON])
  rarity = Rarity.UNCOMMON
  stars = 2
  hp = 290
  atk = 22
  def = 7
  speDef = 4
  maxPP = 100
  range = 1
  skill = Ability.DEFAULT
  additional = true
  attackSprite = AttackSprite.ROCK_MELEE
}

export class Aerodactyl extends Pokemon {
  types = new SetSchema<Synergy>([Synergy.ROCK, Synergy.FLYING, Synergy.FOSSIL])
  rarity = Rarity.UNIQUE
  stars = 3
  hp = 200
  atk = 17
  def = 3
  speDef = 3
  maxPP = 80
  range = 1
  skill = Ability.ROCK_SLIDE
  attackSprite = AttackSprite.ROCK_MELEE
}

export class Genesect extends Pokemon {
  types = new SetSchema<Synergy>([
    Synergy.BUG,
    Synergy.STEEL,
    Synergy.ARTIFICIAL
  ])
  rarity = Rarity.LEGENDARY
  stars = 3
  hp = 200
  atk = 22
  def = 6
  speDef = 3
  maxPP = 80
  range = 4
  skill = Ability.LOCK_ON
  attackSprite = AttackSprite.FIRE_RANGE
}

export class Hatenna extends Pokemon {
  types = new SetSchema<Synergy>([Synergy.FAIRY, Synergy.PSYCHIC])
  rarity = Rarity.UNCOMMON
  stars = 1
  evolution = Pkm.HATTREM
  hp = 75
  atk = 6
  def = 2
  speDef = 2
  maxPP = 100
  range = 1
  skill = Ability.MAGIC_POWDER
  attackSprite = AttackSprite.PSYCHIC_RANGE
}

export class Hattrem extends Pokemon {
  types = new SetSchema<Synergy>([Synergy.FAIRY, Synergy.PSYCHIC])
  rarity = Rarity.UNCOMMON
  stars = 2
  evolution = Pkm.HATTERENE
  hp = 130
  atk = 11
  def = 4
  speDef = 6
  maxPP = 100
  range = 1
  skill = Ability.MAGIC_POWDER
  attackSprite = AttackSprite.PSYCHIC_RANGE
}

export class Hatterene extends Pokemon {
  types = new SetSchema<Synergy>([Synergy.FAIRY, Synergy.PSYCHIC])
  rarity = Rarity.UNCOMMON
  stars = 3
  hp = 240
  atk = 22
  def = 5
  speDef = 8
  maxPP = 100
  range = 1
  skill = Ability.MAGIC_POWDER
  attackSprite = AttackSprite.PSYCHIC_RANGE
}
export class Fennekin extends Pokemon {
  types = new SetSchema<Synergy>([Synergy.FIRE, Synergy.PSYCHIC, Synergy.HUMAN])
  rarity = Rarity.COMMON
  stars = 1
  evolution = Pkm.BRAIXEN
  hp = 50
  atk = 5
  def = 1
  speDef = 1
  maxPP = 100
  range = 2
  skill = Ability.FIRE_TRICK
  attackSprite = AttackSprite.FIRE_RANGE
}
export class Braixen extends Pokemon {
  types = new SetSchema<Synergy>([Synergy.FIRE, Synergy.PSYCHIC, Synergy.HUMAN])
  rarity = Rarity.COMMON
  stars = 2
  evolution = Pkm.DELPHOX
  hp = 100
  atk = 9
  def = 1
  speDef = 1
  maxPP = 100
  range = 2
  skill = Ability.FIRE_TRICK
  attackSprite = AttackSprite.FIRE_RANGE
}
export class Delphox extends Pokemon {
  types = new SetSchema<Synergy>([Synergy.FIRE, Synergy.PSYCHIC, Synergy.HUMAN])
  rarity = Rarity.COMMON
  stars = 3
  hp = 200
  atk = 18
  def = 1
  speDef = 1
  maxPP = 100
  range = 2
  skill = Ability.FIRE_TRICK
  attackSprite = AttackSprite.FIRE_RANGE
}

export class Regieleki extends Pokemon {
  types = new SetSchema<Synergy>([Synergy.ELECTRIC, Synergy.HUMAN])
  rarity = Rarity.UNIQUE
  stars = 3
  hp = 200
  atk = 20
  def = 3
  speDef = 3
  maxPP = 100
  range = 2
  skill = Ability.VOLT_SWITCH
  attackSprite = AttackSprite.ELECTRIC_RANGE
}
export class Regidrago extends Pokemon {
  types = new SetSchema<Synergy>([Synergy.DRAGON, Synergy.HUMAN])
  rarity = Rarity.UNIQUE
  stars = 3
  hp = 200
  atk = 20
  def = 3
  speDef = 3
  maxPP = 100
  range = 2
  skill = Ability.DRACO_ENERGY
  attackSprite = AttackSprite.FIRE_RANGE
}
export class Guzzlord extends Pokemon {
  types = new SetSchema<Synergy>([Synergy.DRAGON, Synergy.DARK])
  rarity = Rarity.LEGENDARY
  stars = 3
  hp = 250
  atk = 22
  def = 3
  speDef = 3
  maxPP = 120
  range = 3
  skill = Ability.TWISTING_NETHER
  attackSprite = AttackSprite.FIRE_RANGE
}
export class Eternatus extends Pokemon {
  types = new SetSchema<Synergy>([
    Synergy.DRAGON,
    Synergy.POISON,
    Synergy.FOSSIL
  ])
  rarity = Rarity.LEGENDARY
  stars = 3
  hp = 300
  atk = 22
  def = 8
  speDef = 8
  maxPP = 120
  range = 1
  skill = Ability.DYNAMAX_CANNON
  attackSprite = AttackSprite.POISON_MELEE
}

export class Nincada extends Pokemon {
  types = new SetSchema<Synergy>([Synergy.BUG, Synergy.FLYING])
  rarity = Rarity.EPIC
  stars = 1
  evolution = Pkm.NINJASK
  hp = 100
  atk = 10
  def = 5
  speDef = 2
  maxPP = 100
  range = 1
  skill = Ability.WONDER_GUARD
  passive = Passive.NINCADA
  attackSprite = AttackSprite.BUG_MELEE
  additional = true
}

export class Ninjask extends Pokemon {
  types = new SetSchema<Synergy>([Synergy.BUG, Synergy.FLYING])
  rarity = Rarity.EPIC
  stars = 2
  hp = 160
  atk = 18
  def = 5
  speDef = 2
  maxPP = 100
  range = 1
  skill = Ability.AERIAL_ACE
  attackSprite = AttackSprite.BUG_MELEE
  additional = true
  onAcquired(player: Player) {
    // also gain sheninja if free space on bench
    const x = player.getFirstAvailablePositionInBench()
    if (x !== undefined) {
      const pokemon = PokemonFactory.createPokemonFromName(Pkm.SHEDINJA, player)
      pokemon.positionX = x
      pokemon.positionY = 0
      player.board.set(pokemon.id, pokemon)
    }
  }
}

export class Shedinja extends Pokemon {
  types = new SetSchema<Synergy>([Synergy.BUG, Synergy.GHOST])
  rarity = Rarity.EPIC
  stars = 2
  hp = 10
  atk = 18
  def = 0
  speDef = 0
  maxPP = 100
  range = 1
  skill = Ability.WONDER_GUARD
  passive = Passive.WONDER_GUARD
  attackSprite = AttackSprite.BUG_MELEE
  additional = true
}

export class Happiny extends Pokemon {
  types = new SetSchema<Synergy>([Synergy.NORMAL, Synergy.HUMAN, Synergy.BABY])
  rarity = Rarity.ULTRA
  stars = 1
  evolution = Pkm.CHANSEY
  hp = 150
  atk = 8
  def = 5
  speDef = 5
  maxPP = 120
  range = 1
  skill = Ability.SOFT_BOILED
  attackSprite = AttackSprite.FAIRY_MELEE
}

export class Chansey extends Pokemon {
  types = new SetSchema<Synergy>([Synergy.NORMAL, Synergy.HUMAN])
  rarity = Rarity.ULTRA
  stars = 2
  evolution = Pkm.BLISSEY
  hp = 300
  atk = 20
  def = 6
  speDef = 4
  maxPP = 120
  range = 1
  skill = Ability.SOFT_BOILED
  attackSprite = AttackSprite.FAIRY_MELEE
}

export class Blissey extends Pokemon {
  types = new SetSchema<Synergy>([Synergy.NORMAL, Synergy.HUMAN])
  rarity = Rarity.ULTRA
  stars = 3
  hp = 480
  atk = 25
  def = 10
  speDef = 8
  maxPP = 120
  range = 1
  skill = Ability.SOFT_BOILED
  attackSprite = AttackSprite.FAIRY_MELEE
}

export class TapuKoko extends Pokemon {
  types = new SetSchema<Synergy>([Synergy.ELECTRIC, Synergy.FAIRY])
  rarity = Rarity.UNIQUE
  stars = 3
  hp = 200
  atk = 17
  def = 3
  speDef = 3
  maxPP = 100
  range = 3
  skill = Ability.ELECTRIC_SURGE
  passive = Passive.ELECTRIC_SURGE
  attackSprite = AttackSprite.ELECTRIC_RANGE
}

export class TapuLele extends Pokemon {
  types = new SetSchema<Synergy>([Synergy.PSYCHIC, Synergy.FAIRY])
  rarity = Rarity.UNIQUE
  stars = 3
  hp = 200
  atk = 17
  def = 3
  speDef = 3
  maxPP = 100
  range = 3
  skill = Ability.PSYCHIC_SURGE
  passive = Passive.PSYCHIC_SURGE
  attackSprite = AttackSprite.PSYCHIC_RANGE
}

export class Xerneas extends Pokemon {
  types = new SetSchema<Synergy>([Synergy.FAIRY, Synergy.LIGHT])
  rarity = Rarity.LEGENDARY
  stars = 3
  hp = 300
  atk = 25
  def = 3
  speDef = 3
  maxPP = 100
  range = 3
  skill = Ability.GEOMANCY
  passive = Passive.MISTY
  attackSprite = AttackSprite.PSYCHIC_RANGE
}

export class TapuFini extends Pokemon {
  types = new SetSchema<Synergy>([Synergy.WATER, Synergy.FAIRY])
  rarity = Rarity.UNIQUE
  stars = 3
  hp = 200
  atk = 17
  def = 3
  speDef = 3
  maxPP = 100
  range = 3
  skill = Ability.MISTY_SURGE
  passive = Passive.MISTY_SURGE
  attackSprite = AttackSprite.WATER_RANGE
}

export class TapuBulu extends Pokemon {
  types = new SetSchema<Synergy>([Synergy.GRASS, Synergy.FAIRY])
  rarity = Rarity.UNIQUE
  stars = 3
  hp = 200
  atk = 17
  def = 5
  speDef = 5
  maxPP = 100
  range = 1
  skill = Ability.GRASSY_SURGE
  passive = Passive.GRASSY_SURGE
  attackSprite = AttackSprite.GRASS_MELEE
}

export class Stakataka extends Pokemon {
  types = new SetSchema<Synergy>([Synergy.ROCK, Synergy.STEEL])
  rarity = Rarity.LEGENDARY
  stars = 3
  hp = 300
  atk = 5
  def = 15
  speDef = 15
  maxPP = 100
  range = 1
  skill = Ability.IRON_DEFENSE
  attackSprite = AttackSprite.ROCK_MELEE
}

export class Blacephalon extends Pokemon {
  types = new SetSchema<Synergy>([Synergy.FIRE, Synergy.GHOST])
  rarity = Rarity.UNIQUE
  stars = 3
  hp = 200
  atk = 15
  def = 3
  speDef = 3
  maxPP = 80
  range = 3
  skill = Ability.MIND_BLOWN
  attackSprite = AttackSprite.GHOST_RANGE
}

export class Houndour extends Pokemon {
  types = new SetSchema<Synergy>([Synergy.FIRE, Synergy.DARK])
  rarity = Rarity.EPIC
  stars = 1
  evolution = Pkm.HOUNDOOM
  hp = 85
  atk = 8
  def = 4
  speDef = 4
  maxPP = 125
  range = 1
  skill = Ability.BEAT_UP
  attackSprite = AttackSprite.FIRE_MELEE
}

export class Houndoom extends Pokemon {
  types = new SetSchema<Synergy>([Synergy.FIRE, Synergy.DARK])
  rarity = Rarity.EPIC
  stars = 2
  evolution = Pkm.MEGA_HOUNDOOM
  hp = 150
  atk = 20
  def = 6
  speDef = 6
  maxPP = 125
  range = 1
  skill = Ability.BEAT_UP
  attackSprite = AttackSprite.FIRE_MELEE
}

export class MegaHoundoom extends Pokemon {
  types = new SetSchema<Synergy>([Synergy.FIRE, Synergy.DARK])
  rarity = Rarity.EPIC
  stars = 3
  hp = 280
  atk = 38
  def = 8
  speDef = 8
  maxPP = 125
  range = 1
  skill = Ability.BEAT_UP
  attackSprite = AttackSprite.FIRE_MELEE
}

export class Cacnea extends Pokemon {
  types = new SetSchema<Synergy>([Synergy.GRASS, Synergy.DARK, Synergy.HUMAN])
  rarity = Rarity.RARE
  stars = 1
  evolution = Pkm.CACTURNE
  hp = 85
  atk = 7
  def = 3
  speDef = 1
  maxPP = 70
  range = 1
  skill = Ability.HEAL_BLOCK
  additional = true
  attackSprite = AttackSprite.GRASS_MELEE
}

export class Cacturne extends Pokemon {
  types = new SetSchema<Synergy>([Synergy.GRASS, Synergy.DARK, Synergy.HUMAN])
  rarity = Rarity.RARE
  stars = 2
  hp = 180
  atk = 20
  def = 6
  speDef = 2
  maxPP = 70
  range = 1
  skill = Ability.HEAL_BLOCK
  additional = true
  attackSprite = AttackSprite.GRASS_MELEE
}

export class Pumpkaboo extends Pokemon {
  types = new SetSchema<Synergy>([Synergy.GHOST, Synergy.GRASS])
  rarity = Rarity.EPIC
  stars = 1
  evolution = Pkm.GOURGEIST
  hp = 90
  atk = 14
  def = 6
  speDef = 3
  maxPP = 80
  range = 1
  skill = Ability.CORRUPTED_NATURE
  additional = true
  attackSprite = AttackSprite.GRASS_MELEE
}
export class Gourgeist extends Pokemon {
  types = new SetSchema<Synergy>([Synergy.GHOST, Synergy.GRASS])
  rarity = Rarity.EPIC
  stars = 2
  hp = 190
  atk = 28
  def = 10
  speDef = 5
  maxPP = 80
  range = 1
  skill = Ability.CORRUPTED_NATURE
  additional = true
  attackSprite = AttackSprite.GRASS_MELEE
}

export class Natu extends Pokemon {
  types = new SetSchema<Synergy>([Synergy.PSYCHIC, Synergy.FLYING])
  rarity = Rarity.UNCOMMON
  stars = 1
  evolution = Pkm.XATU
  hp = 90
  atk = 5
  def = 2
  speDef = 2
  maxPP = 70
  range = 2
  skill = Ability.MAGIC_BOUNCE
  additional = true
  attackSprite = AttackSprite.PSYCHIC_RANGE
}
export class Xatu extends Pokemon {
  types = new SetSchema<Synergy>([Synergy.PSYCHIC, Synergy.FLYING])
  rarity = Rarity.UNCOMMON
  stars = 2
  hp = 180
  atk = 12
  def = 3
  speDef = 3
  maxPP = 70
  range = 2
  skill = Ability.MAGIC_BOUNCE
  additional = true
  attackSprite = AttackSprite.PSYCHIC_RANGE
}

export class Noibat extends Pokemon {
  types = new SetSchema<Synergy>([
    Synergy.DRAGON,
    Synergy.SOUND,
    Synergy.FLYING
  ])
  rarity = Rarity.RARE
  stars = 1
  evolution = Pkm.NOIVERN
  hp = 65
  atk = 7
  def = 1
  speDef = 1
  maxPP = 90
  range = 2
  skill = Ability.RAZOR_WIND
  additional = true
  attackSprite = AttackSprite.FLYING_RANGE
}
export class Noivern extends Pokemon {
  types = new SetSchema<Synergy>([
    Synergy.DRAGON,
    Synergy.SOUND,
    Synergy.FLYING
  ])
  rarity = Rarity.RARE
  stars = 2
  hp = 150
  atk = 17
  def = 3
  speDef = 3
  maxPP = 90
  range = 2
  skill = Ability.RAZOR_WIND
  additional = true
  attackSprite = AttackSprite.FLYING_RANGE
}

export class Shellder extends Pokemon {
  types = new SetSchema<Synergy>([Synergy.WATER, Synergy.ICE, Synergy.ROCK])
  rarity = Rarity.UNCOMMON
  stars = 1
  evolution = Pkm.CLOYSTER
  hp = 70
  atk = 5
  def = 5
  speDef = 2
  maxPP = 110
  range = 1
  skill = Ability.SHELL_SMASH
  additional = true
  attackSprite = AttackSprite.WATER_MELEE
}

export class Cloyster extends Pokemon {
  types = new SetSchema<Synergy>([Synergy.WATER, Synergy.ICE, Synergy.ROCK])
  rarity = Rarity.UNCOMMON
  stars = 2
  hp = 150
  atk = 11
  def = 8
  speDef = 2
  maxPP = 110
  range = 1
  skill = Ability.SHELL_SMASH
  additional = true
  attackSprite = AttackSprite.WATER_MELEE
}

export class Buizel extends Pokemon {
  types = new SetSchema<Synergy>([
    Synergy.WATER,
    Synergy.AQUATIC,
    Synergy.FIELD
  ])
  rarity = Rarity.EPIC
  stars = 1
  evolution = Pkm.FLOATZEL
  hp = 90
  atk = 9
  def = 3
  speDef = 3
  maxPP = 55
  range = 1
  skill = Ability.AQUA_JET
  additional = true
  attackSprite = AttackSprite.WATER_MELEE
}
export class Floatzel extends Pokemon {
  types = new SetSchema<Synergy>([
    Synergy.WATER,
    Synergy.AQUATIC,
    Synergy.FIELD
  ])
  rarity = Rarity.EPIC
  stars = 2
  hp = 180
  atk = 22
  def = 5
  speDef = 5
  maxPP = 55
  range = 1
  skill = Ability.AQUA_JET
  additional = true
  attackSprite = AttackSprite.WATER_MELEE
}

export class Ponyta extends Pokemon {
  types = new SetSchema<Synergy>([Synergy.FIRE, Synergy.FIELD])
  rarity = Rarity.EPIC
  stars = 1
  evolution = Pkm.RAPIDASH
  hp = 90
  atk = 12
  def = 3
  speDef = 3
  maxPP = 55
  range = 1
  skill = Ability.FLAME_CHARGE
  additional = true
  attackSprite = AttackSprite.FIRE_MELEE
}
export class Rapidash extends Pokemon {
  types = new SetSchema<Synergy>([Synergy.FIRE, Synergy.FIELD])
  rarity = Rarity.EPIC
  stars = 2
  hp = 220
  atk = 24
  def = 5
  speDef = 5
  maxPP = 55
  range = 1
  skill = Ability.FLAME_CHARGE
  additional = true
  attackSprite = AttackSprite.FIRE_MELEE
}
export class Makuhita extends Pokemon {
  types = new SetSchema<Synergy>([Synergy.FIGHTING, Synergy.MONSTER])
  rarity = Rarity.RARE
  stars = 1
  evolution = Pkm.HARIYAMA
  hp = 80
  atk = 8
  def = 3
  speDef = 3
  maxPP = 100
  range = 1
  skill = Ability.DYNAMIC_PUNCH
  additional = true
  attackSprite = AttackSprite.FIGHTING_MELEE
}
export class Hariyama extends Pokemon {
  types = new SetSchema<Synergy>([Synergy.FIGHTING, Synergy.MONSTER])
  rarity = Rarity.RARE
  stars = 2
  hp = 200
  atk = 22
  def = 5
  speDef = 5
  maxPP = 80
  range = 1
  skill = Ability.DYNAMIC_PUNCH
  additional = true
  attackSprite = AttackSprite.FIGHTING_MELEE
}

export class Sentret extends Pokemon {
  types = new SetSchema<Synergy>([
    Synergy.GROUND,
    Synergy.NORMAL,
    Synergy.FIELD
  ])
  rarity = Rarity.RARE
  stars = 1
  evolution = Pkm.FURRET
  hp = 80
  atk = 7
  def = 3
  speDef = 3
  maxPP = 100
  range = 1
  skill = Ability.HELPING_HAND
  additional = true
  attackSprite = AttackSprite.NORMAL_MELEE
}
export class Furret extends Pokemon {
  types = new SetSchema<Synergy>([
    Synergy.GROUND,
    Synergy.NORMAL,
    Synergy.FIELD
  ])
  rarity = Rarity.RARE
  stars = 2
  hp = 200
  atk = 16
  def = 4
  speDef = 4
  maxPP = 80
  range = 1
  skill = Ability.HELPING_HAND
  additional = true
  attackSprite = AttackSprite.NORMAL_MELEE
}

export class Joltik extends Pokemon {
  types = new SetSchema<Synergy>([Synergy.BUG, Synergy.ELECTRIC])
  rarity = Rarity.RARE
  stars = 1
  evolution = Pkm.GALVANTULA
  hp = 80
  atk = 8
  def = 3
  speDef = 2
  maxPP = 100
  range = 1
  skill = Ability.ELECTRO_WEB
  additional = true
  attackSprite = AttackSprite.ELECTRIC_MELEE
}
export class Galvantula extends Pokemon {
  types = new SetSchema<Synergy>([Synergy.BUG, Synergy.ELECTRIC])
  rarity = Rarity.RARE
  stars = 2
  hp = 180
  atk = 20
  def = 5
  speDef = 3
  maxPP = 100
  range = 1
  skill = Ability.ELECTRO_WEB
  additional = true
  attackSprite = AttackSprite.ELECTRIC_MELEE
}

export class Paras extends Pokemon {
  types = new SetSchema<Synergy>([Synergy.BUG, Synergy.POISON, Synergy.GRASS])
  rarity = Rarity.RARE
  stars = 1
  evolution = Pkm.PARASECT
  hp = 90
  atk = 6
  def = 2
  speDef = 2
  maxPP = 110
  range = 1
  skill = Ability.ABSORB
  additional = true
  attackSprite = AttackSprite.BUG_MELEE
}

export class Parasect extends Pokemon {
  types = new SetSchema<Synergy>([Synergy.BUG, Synergy.POISON, Synergy.GRASS])
  rarity = Rarity.RARE
  stars = 2
  hp = 180
  atk = 16
  def = 3
  speDef = 3
  maxPP = 110
  range = 1
  skill = Ability.ABSORB
  additional = true
  attackSprite = AttackSprite.BUG_MELEE
}

export class Corphish extends Pokemon {
  types = new SetSchema<Synergy>([Synergy.WATER, Synergy.DARK])
  rarity = Rarity.UNCOMMON
  stars = 1
  evolution = Pkm.CRAWDAUNT
  hp = 85
  atk = 6
  def = 3
  speDef = 2
  maxPP = 100
  range = 1
  skill = Ability.CRABHAMMER
  additional = true
  attackSprite = AttackSprite.WATER_MELEE
}

export class Crawdaunt extends Pokemon {
  types = new SetSchema<Synergy>([Synergy.WATER, Synergy.DARK])
  rarity = Rarity.UNCOMMON
  stars = 2
  hp = 160
  atk = 16
  def = 5
  speDef = 3
  maxPP = 100
  range = 1
  skill = Ability.CRABHAMMER
  additional = true
  attackSprite = AttackSprite.WATER_MELEE
}
export class Meowth extends Pokemon {
  types = new SetSchema<Synergy>([Synergy.NORMAL, Synergy.FIELD])
  rarity = Rarity.RARE
  stars = 1
  evolution = Pkm.PERSIAN
  hp = 80
  atk = 8
  def = 3
  speDef = 3
  maxPP = 90
  range = 1
  skill = Ability.PAYDAY
  additional = true
  attackSprite = AttackSprite.NORMAL_MELEE
}

export class Persian extends Pokemon {
  types = new SetSchema<Synergy>([Synergy.NORMAL, Synergy.FIELD])
  rarity = Rarity.RARE
  stars = 2
  hp = 200
  atk = 20
  def = 3
  speDef = 3
  maxPP = 90
  range = 1
  skill = Ability.PAYDAY
  additional = true
  attackSprite = AttackSprite.NORMAL_MELEE
}

export class Hoothoot extends Pokemon {
  types = new SetSchema<Synergy>([
    Synergy.NORMAL,
    Synergy.FLYING,
    Synergy.PSYCHIC
  ])
  rarity = Rarity.UNCOMMON
  stars = 1
  evolution = Pkm.NOCTOWL
  hp = 75
  atk = 5
  def = 2
  speDef = 3
  maxPP = 100
  range = 1
  skill = Ability.HYPNOSIS
  additional = true
  attackSprite = AttackSprite.NORMAL_MELEE
}

export class Noctowl extends Pokemon {
  types = new SetSchema<Synergy>([
    Synergy.NORMAL,
    Synergy.FLYING,
    Synergy.PSYCHIC
  ])
  rarity = Rarity.UNCOMMON
  stars = 2
  hp = 170
  atk = 10
  def = 3
  speDef = 5
  maxPP = 100
  range = 1
  skill = Ability.HYPNOSIS
  additional = true
  attackSprite = AttackSprite.NORMAL_MELEE
}

export class Munchlax extends Pokemon {
  types = new SetSchema<Synergy>([Synergy.NORMAL, Synergy.HUMAN, Synergy.BABY])
  rarity = Rarity.EPIC
  stars = 1
  evolution = Pkm.SNORLAX
  hp = 120
  atk = 8
  def = 2
  speDef = 2
  maxPP = 120
  range = 1
  skill = Ability.BODY_SLAM
  passive = Passive.GLUTTON
  additional = true
  attackSprite = AttackSprite.NORMAL_MELEE

  onEvolve({
    pokemonEvolved: snorlax,
    pokemonsBeforeEvolution: munchlaxs
  }: {
    pokemonEvolved: Pokemon
    pokemonsBeforeEvolution: Pokemon[]
  }) {
    // carry over the hp gained with passive
    const hpStacked = sum(munchlaxs.map((m) => m.hp - 120))
    snorlax.hp += hpStacked
  }
}

export class Snorlax extends Pokemon {
  types = new SetSchema<Synergy>([
    Synergy.NORMAL,
    Synergy.HUMAN,
    Synergy.MONSTER
  ])
  rarity = Rarity.EPIC
  stars = 2
  hp = 260
  atk = 19
  def = 3
  speDef = 3
  maxPP = 120
  range = 1
  skill = Ability.BODY_SLAM
  passive = Passive.GLUTTON
  additional = true
  attackSprite = AttackSprite.NORMAL_MELEE
}

export class Growlithe extends Pokemon {
  types = new SetSchema<Synergy>([Synergy.FIRE, Synergy.FIELD])
  rarity = Rarity.UNCOMMON
  stars = 1
  evolution = Pkm.ARCANINE
  hp = 70
  atk = 6
  def = 2
  speDef = 2
  maxPP = 80
  range = 1
  skill = Ability.GROWL
  additional = true
  attackSprite = AttackSprite.FIRE_MELEE
}

export class Arcanine extends Pokemon {
  types = new SetSchema<Synergy>([Synergy.FIRE, Synergy.FIELD])
  rarity = Rarity.UNCOMMON
  stars = 2
  hp = 130
  atk = 14
  def = 5
  speDef = 5
  maxPP = 80
  range = 1
  skill = Ability.GROWL
  additional = true
  attackSprite = AttackSprite.FIRE_MELEE
}

export class Smoochum extends Pokemon {
  types = new SetSchema<Synergy>([Synergy.ICE, Synergy.PSYCHIC, Synergy.BABY])
  rarity = Rarity.UNCOMMON
  stars = 1
  evolution = Pkm.JYNX
  hp = 60
  atk = 6
  def = 1
  speDef = 1
  maxPP = 80
  range = 2
  skill = Ability.LOVELY_KISS
  additional = true
  attackSprite = AttackSprite.PSYCHIC_RANGE
}

export class Jynx extends Pokemon {
  types = new SetSchema<Synergy>([Synergy.ICE, Synergy.PSYCHIC, Synergy.HUMAN])
  rarity = Rarity.UNCOMMON
  stars = 2
  hp = 130
  atk = 12
  def = 3
  speDef = 3
  maxPP = 80
  range = 2
  skill = Ability.LOVELY_KISS
  additional = true
  attackSprite = AttackSprite.PSYCHIC_RANGE
}

export class MimeJr extends Pokemon {
  types = new SetSchema<Synergy>([Synergy.FAIRY, Synergy.PSYCHIC, Synergy.BABY])
  rarity = Rarity.RARE
  stars = 1
  evolution = Pkm.MR_MIME
  hp = 70
  atk = 6
  def = 2
  speDef = 2
  maxPP = 85
  range = 2
  skill = Ability.MIMIC
  additional = true
  attackSprite = AttackSprite.PSYCHIC_RANGE
}

export class MrMime extends Pokemon {
  types = new SetSchema<Synergy>([
    Synergy.FAIRY,
    Synergy.PSYCHIC,
    Synergy.HUMAN
  ])
  rarity = Rarity.RARE
  stars = 2
  hp = 200
  atk = 15
  def = 2
  speDef = 4
  maxPP = 85
  range = 2
  skill = Ability.MIMIC
  additional = true
  attackSprite = AttackSprite.PSYCHIC_RANGE
}

export class Salandit extends Pokemon {
  types = new SetSchema<Synergy>([Synergy.FIRE, Synergy.POISON])
  rarity = Rarity.RARE
  stars = 1
  evolution = Pkm.SALAZZLE
  hp = 70
  atk = 7
  def = 2
  speDef = 2
  maxPP = 60
  range = 2
  skill = Ability.POISON
  additional = true
  attackSprite = AttackSprite.FIRE_RANGE
}

export class Salazzle extends Pokemon {
  types = new SetSchema<Synergy>([Synergy.FIRE, Synergy.POISON])
  rarity = Rarity.RARE
  stars = 2
  hp = 170
  atk = 17
  def = 4
  speDef = 4
  maxPP = 60
  range = 2
  skill = Ability.POISON
  additional = true
  attackSprite = AttackSprite.FIRE_RANGE
}

export class Venonat extends Pokemon {
  types = new SetSchema<Synergy>([Synergy.BUG, Synergy.FLYING, Synergy.POISON])
  rarity = Rarity.UNCOMMON
  stars = 1
  evolution = Pkm.VENOMOTH
  hp = 50
  atk = 6
  def = 2
  speDef = 2
  maxPP = 80
  range = 1
  skill = Ability.BUG_BUZZ
  additional = true
  attackSprite = AttackSprite.BUG_MELEE
}

export class Venomoth extends Pokemon {
  types = new SetSchema<Synergy>([Synergy.BUG, Synergy.FLYING, Synergy.POISON])
  rarity = Rarity.UNCOMMON
  stars = 2
  hp = 130
  atk = 11
  def = 3
  speDef = 3
  maxPP = 80
  range = 2
  skill = Ability.BUG_BUZZ
  additional = true
  attackSprite = AttackSprite.PSYCHIC_RANGE
}

export class Voltorb extends Pokemon {
  types = new SetSchema<Synergy>([Synergy.ELECTRIC, Synergy.ARTIFICIAL])
  rarity = Rarity.UNCOMMON
  stars = 1
  evolution = Pkm.ELECTRODE
  hp = 60
  atk = 9
  def = 1
  speDef = 1
  maxPP = 80
  range = 1
  skill = Ability.EXPLOSION
  additional = true
  attackSprite = AttackSprite.ELECTRIC_MELEE
}

export class Electrode extends Pokemon {
  types = new SetSchema<Synergy>([Synergy.ELECTRIC, Synergy.ARTIFICIAL])
  rarity = Rarity.UNCOMMON
  stars = 2
  hp = 150
  atk = 18
  def = 3
  speDef = 3
  maxPP = 80
  range = 1
  skill = Ability.EXPLOSION
  additional = true
  attackSprite = AttackSprite.ELECTRIC_MELEE
}

export class Slugma extends Pokemon {
  types = new SetSchema<Synergy>([Synergy.FIRE, Synergy.ROCK])
  rarity = Rarity.RARE
  stars = 1
  evolution = Pkm.MAGCARGO
  hp = 70
  atk = 7
  def = 3
  speDef = 1
  maxPP = 90
  range = 2
  skill = Ability.FIRE_BLAST
  additional = true
  attackSprite = AttackSprite.FIRE_RANGE
}

export class Magcargo extends Pokemon {
  types = new SetSchema<Synergy>([Synergy.FIRE, Synergy.ROCK])
  rarity = Rarity.RARE
  stars = 2
  hp = 180
  atk = 16
  def = 6
  speDef = 2
  maxPP = 90
  range = 2
  skill = Ability.FIRE_BLAST
  additional = true
  attackSprite = AttackSprite.FIRE_RANGE
}

export class Sneasel extends Pokemon {
  types = new SetSchema<Synergy>([Synergy.ICE, Synergy.DARK, Synergy.MONSTER])
  rarity = Rarity.EPIC
  stars = 1
  evolution = Pkm.WEAVILE
  hp = 85
  atk = 9
  def = 1
  speDef = 3
  maxPP = 40
  range = 1
  skill = Ability.SLASHING_CLAW
  additional = true
  attackSprite = AttackSprite.ICE_MELEE
}

export class Weavile extends Pokemon {
  types = new SetSchema<Synergy>([Synergy.ICE, Synergy.DARK, Synergy.MONSTER])
  rarity = Rarity.EPIC
  stars = 2
  hp = 200
  atk = 22
  def = 2
  speDef = 3
  maxPP = 40
  range = 1
  skill = Ability.SLASHING_CLAW
  additional = true
  attackSprite = AttackSprite.ICE_MELEE
}

export class Seel extends Pokemon {
  types = new SetSchema<Synergy>([Synergy.ICE, Synergy.AQUATIC])
  rarity = Rarity.UNCOMMON
  stars = 1
  evolution = Pkm.DEWGONG
  hp = 80
  atk = 7
  def = 4
  speDef = 4
  maxPP = 90
  range = 1
  skill = Ability.AURORA_BEAM
  additional = true
  attackSprite = AttackSprite.ICE_MELEE
}

export class Dewgong extends Pokemon {
  types = new SetSchema<Synergy>([Synergy.ICE, Synergy.AQUATIC])
  rarity = Rarity.UNCOMMON
  stars = 2
  hp = 170
  atk = 16
  def = 4
  speDef = 4
  maxPP = 90
  range = 1
  skill = Ability.AURORA_BEAM
  additional = true
  attackSprite = AttackSprite.ICE_MELEE
}

export class Croagunk extends Pokemon {
  types = new SetSchema<Synergy>([
    Synergy.POISON,
    Synergy.FIGHTING,
    Synergy.AQUATIC
  ])
  rarity = Rarity.RARE
  stars = 1
  evolution = Pkm.TOXICROAK
  hp = 75
  atk = 6
  def = 2
  speDef = 2
  maxPP = 85
  range = 1
  skill = Ability.GUILLOTINE
  additional = true
  attackSprite = AttackSprite.POISON_MELEE
}

export class Toxicroak extends Pokemon {
  types = new SetSchema<Synergy>([
    Synergy.POISON,
    Synergy.FIGHTING,
    Synergy.AQUATIC
  ])
  rarity = Rarity.RARE
  stars = 2
  hp = 190
  atk = 14
  def = 4
  speDef = 4
  maxPP = 85
  range = 1
  skill = Ability.GUILLOTINE
  additional = true
  attackSprite = AttackSprite.POISON_MELEE
}
export class Chinchou extends Pokemon {
  types = new SetSchema<Synergy>([
    Synergy.WATER,
    Synergy.ELECTRIC,
    Synergy.LIGHT
  ])
  rarity = Rarity.UNCOMMON
  stars = 1
  evolution = Pkm.LANTURN
  hp = 60
  atk = 7
  def = 2
  speDef = 3
  maxPP = 90
  range = 2
  skill = Ability.THUNDER
  additional = true
  attackSprite = AttackSprite.ELECTRIC_RANGE
}

export class Lanturn extends Pokemon {
  types = new SetSchema<Synergy>([
    Synergy.WATER,
    Synergy.ELECTRIC,
    Synergy.LIGHT
  ])
  rarity = Rarity.UNCOMMON
  stars = 2
  hp = 130
  atk = 16
  def = 3
  speDef = 5
  maxPP = 90
  range = 2
  skill = Ability.THUNDER
  additional = true
  attackSprite = AttackSprite.ELECTRIC_RANGE
}
export class Poochyena extends Pokemon {
  types = new SetSchema<Synergy>([Synergy.NORMAL, Synergy.DARK, Synergy.FIELD])
  rarity = Rarity.RARE
  stars = 1
  evolution = Pkm.MIGHTYENA
  hp = 70
  atk = 9
  def = 2
  speDef = 2
  maxPP = 75
  range = 1
  skill = Ability.GROWL
  additional = true
  attackSprite = AttackSprite.NORMAL_MELEE
}

export class Mightyena extends Pokemon {
  types = new SetSchema<Synergy>([Synergy.NORMAL, Synergy.DARK, Synergy.FIELD])
  rarity = Rarity.RARE
  stars = 2
  hp = 160
  atk = 19
  def = 4
  speDef = 4
  maxPP = 75
  range = 1
  skill = Ability.GROWL
  additional = true
  attackSprite = AttackSprite.NORMAL_MELEE
}

export class Bronzor extends Pokemon {
  types = new SetSchema<Synergy>([Synergy.STEEL, Synergy.PSYCHIC])
  rarity = Rarity.RARE
  stars = 1
  evolution = Pkm.BRONZONG
  hp = 100
  atk = 5
  def = 6
  speDef = 3
  maxPP = 85
  range = 1
  skill = Ability.DEFENSE_CURL
  additional = true
  attackSprite = AttackSprite.DRAGON_MELEE
}

export class Bronzong extends Pokemon {
  types = new SetSchema<Synergy>([
    Synergy.STEEL,
    Synergy.PSYCHIC,
    Synergy.SOUND
  ])
  rarity = Rarity.RARE
  stars = 2
  hp = 200
  atk = 11
  def = 9
  speDef = 7
  maxPP = 85
  range = 1
  skill = Ability.DEFENSE_CURL
  additional = true
  attackSprite = AttackSprite.DRAGON_MELEE
}

export class Drifloon extends Pokemon {
  types = new SetSchema<Synergy>([Synergy.GHOST, Synergy.FLYING])
  rarity = Rarity.RARE
  stars = 1
  evolution = Pkm.DRIFBLIM
  hp = 120
  atk = 5
  def = 2
  speDef = 2
  maxPP = 85
  range = 2
  skill = Ability.CALM_MIND
  additional = true
  attackSprite = AttackSprite.GHOST_RANGE
}

export class Drifblim extends Pokemon {
  types = new SetSchema<Synergy>([Synergy.GHOST, Synergy.FLYING])
  rarity = Rarity.RARE
  stars = 2
  hp = 250
  atk = 10
  def = 3
  speDef = 3
  maxPP = 85
  range = 2
  skill = Ability.CALM_MIND
  additional = true
  attackSprite = AttackSprite.GHOST_RANGE
}

export class Shroomish extends Pokemon {
  types = new SetSchema<Synergy>([Synergy.GRASS, Synergy.FIGHTING])
  rarity = Rarity.UNCOMMON
  stars = 1
  evolution = Pkm.BRELOOM
  hp = 70
  atk = 7
  def = 2
  speDef = 2
  maxPP = 85
  range = 1
  skill = Ability.LEECH_SEED
  additional = true
  attackSprite = AttackSprite.FIGHTING_MELEE
}

export class Breloom extends Pokemon {
  types = new SetSchema<Synergy>([Synergy.GRASS, Synergy.FIGHTING])
  rarity = Rarity.UNCOMMON
  stars = 2
  hp = 170
  atk = 18
  def = 3
  speDef = 3
  maxPP = 85
  range = 1
  skill = Ability.LEECH_SEED
  additional = true
  attackSprite = AttackSprite.FIGHTING_MELEE
}
export class Tentacool extends Pokemon {
  types = new SetSchema<Synergy>([
    Synergy.WATER,
    Synergy.AQUATIC,
    Synergy.POISON
  ])
  rarity = Rarity.UNCOMMON
  stars = 1
  evolution = Pkm.TENTACRUEL
  hp = 65
  atk = 5
  def = 2
  speDef = 4
  maxPP = 85
  range = 1
  skill = Ability.POISON
  additional = true
  attackSprite = AttackSprite.WATER_MELEE
}

export class Tentacruel extends Pokemon {
  types = new SetSchema<Synergy>([
    Synergy.WATER,
    Synergy.AQUATIC,
    Synergy.POISON
  ])
  rarity = Rarity.UNCOMMON
  stars = 2
  hp = 150
  atk = 10
  def = 3
  speDef = 7
  maxPP = 85
  range = 1
  skill = Ability.POISON
  additional = true
  attackSprite = AttackSprite.WATER_MELEE
}

export class Snubull extends Pokemon {
  types = new SetSchema<Synergy>([Synergy.FAIRY, Synergy.FIELD])
  rarity = Rarity.EPIC
  stars = 1
  evolution = Pkm.GRANBULL
  hp = 115
  atk = 10
  def = 3
  speDef = 2
  maxPP = 70
  range = 1
  skill = Ability.BITE
  additional = true
  attackSprite = AttackSprite.FAIRY_MELEE
}

export class Granbull extends Pokemon {
  types = new SetSchema<Synergy>([Synergy.FAIRY, Synergy.FIELD])
  rarity = Rarity.EPIC
  stars = 2
  hp = 265
  atk = 24
  def = 6
  speDef = 3
  maxPP = 70
  range = 1
  skill = Ability.BITE
  additional = true
  attackSprite = AttackSprite.FAIRY_MELEE
}

export class TypeNull extends Pokemon {
  types = new SetSchema<Synergy>([Synergy.NORMAL])
  rarity = Rarity.EPIC
  stars = 1
  evolution = Pkm.GRANBULL
  hp = 65
  atk = 6
  def = 3
  speDef = 2
  maxPP = 70
  range = 1
  skill = Ability.DEFAULT
  additional = true
  attackSprite = AttackSprite.FAIRY_MELEE
}

export class Sylvally extends Pokemon {
  types = new SetSchema<Synergy>([Synergy.NORMAL])
  rarity = Rarity.EPIC
  stars = 2
  hp = 130
  atk = 11
  def = 6
  speDef = 3
  maxPP = 70
  range = 1
  skill = Ability.DEFAULT
  additional = true
  attackSprite = AttackSprite.FAIRY_MELEE
}

export class Applin extends Pokemon {
  types = new SetSchema<Synergy>([Synergy.DRAGON, Synergy.GRASS])
  rarity = Rarity.EPIC
  stars = 1
  evolution = Pkm.APPLETUN
  hp = 130
  atk = 8
  def = 5
  speDef = 2
  maxPP = 85
  range = 1
  skill = Ability.APPLE_ACID
  additional = true
  attackSprite = AttackSprite.GRASS_MELEE
}

export class Appletun extends Pokemon {
  types = new SetSchema<Synergy>([Synergy.DRAGON, Synergy.GRASS])
  rarity = Rarity.EPIC
  stars = 2
  hp = 250
  atk = 22
  def = 8
  speDef = 6
  maxPP = 85
  range = 1
  skill = Ability.APPLE_ACID
  additional = true
  attackSprite = AttackSprite.GRASS_MELEE
}

export class Staryu extends Pokemon {
  types = new SetSchema<Synergy>([Synergy.WATER, Synergy.PSYCHIC])
  rarity = Rarity.RARE
  stars = 1
  evolution = Pkm.STARMIE
  hp = 80
  atk = 7
  def = 2
  speDef = 3
  maxPP = 100
  range = 2
  skill = Ability.PSYCHIC
  additional = true
  attackSprite = AttackSprite.PSYCHIC_RANGE
}

export class Starmie extends Pokemon {
  types = new SetSchema<Synergy>([Synergy.WATER, Synergy.PSYCHIC])
  rarity = Rarity.RARE
  stars = 2
  hp = 180
  atk = 20
  def = 2
  speDef = 6
  maxPP = 100
  range = 2
  skill = Ability.PSYCHIC
  additional = true
  attackSprite = AttackSprite.PSYCHIC_RANGE
}

export class Vulpix extends Pokemon {
  types = new SetSchema<Synergy>([Synergy.FIRE, Synergy.PSYCHIC])
  rarity = Rarity.RARE
  stars = 1
  evolution = Pkm.NINETALES
  hp = 75
  atk = 7
  def = 2
  speDef = 2
  maxPP = 100
  range = 2
  skill = Ability.FIRE_SPIN
  additional = true
  attackSprite = AttackSprite.FIRE_RANGE
}

export class Ninetales extends Pokemon {
  types = new SetSchema<Synergy>([Synergy.FIRE, Synergy.PSYCHIC])
  rarity = Rarity.RARE
  stars = 2
  hp = 170
  atk = 20
  def = 3
  speDef = 5
  maxPP = 100
  range = 2
  skill = Ability.FIRE_SPIN
  additional = true
  attackSprite = AttackSprite.FIRE_RANGE
}

export class AlolanVulpix extends Pokemon {
  types = new SetSchema<Synergy>([Synergy.ICE, Synergy.FAIRY])
  rarity = Rarity.RARE
  stars = 1
  evolution = Pkm.ALOLAN_NINETALES
  hp = 75
  atk = 7
  def = 2
  speDef = 2
  maxPP = 85
  range = 2
  skill = Ability.AURORA_VEIL
  additional = true
  attackSprite = AttackSprite.ICE_RANGE
}

export class AlolanNinetales extends Pokemon {
  types = new SetSchema<Synergy>([Synergy.ICE, Synergy.FAIRY])
  rarity = Rarity.RARE
  stars = 2
  hp = 170
  atk = 20
  def = 5
  speDef = 5
  maxPP = 85
  range = 2
  skill = Ability.AURORA_VEIL
  additional = true
  attackSprite = AttackSprite.ICE_RANGE
}

export class Snom extends Pokemon {
  types = new SetSchema<Synergy>([Synergy.BUG, Synergy.ICE])
  rarity = Rarity.RARE
  stars = 1
  evolution = Pkm.FROSMOTH
  hp = 70
  atk = 8
  def = 2
  speDef = 2
  maxPP = 80
  range = 2
  skill = Ability.BUG_BUZZ
  additional = true
  attackSprite = AttackSprite.ICE_RANGE
}

export class Frosmoth extends Pokemon {
  types = new SetSchema<Synergy>([Synergy.BUG, Synergy.ICE])
  rarity = Rarity.RARE
  stars = 2
  hp = 180
  atk = 20
  def = 3
  speDef = 3
  maxPP = 80
  range = 2
  skill = Ability.BUG_BUZZ
  additional = true
  attackSprite = AttackSprite.ICE_RANGE
}

export class Wailmer extends Pokemon {
  types = new SetSchema<Synergy>([Synergy.WATER, Synergy.SOUND])
  rarity = Rarity.EPIC
  stars = 1
  evolution = Pkm.WAILORD
  hp = 180
  atk = 6
  def = 2
  speDef = 2
  maxPP = 110
  range = 1
  skill = Ability.DIVE
  additional = true
  attackSprite = AttackSprite.WATER_MELEE
}

export class Wailord extends Pokemon {
  types = new SetSchema<Synergy>([Synergy.WATER, Synergy.SOUND])
  rarity = Rarity.EPIC
  stars = 2
  hp = 400
  atk = 11
  def = 3
  speDef = 3
  maxPP = 110
  range = 1
  skill = Ability.DIVE
  additional = true
  attackSprite = AttackSprite.WATER_MELEE
}

export class Dreepy extends Pokemon {
  types = new SetSchema<Synergy>([Synergy.DRAGON, Synergy.GHOST])
  rarity = Rarity.HATCH
  stars = 1
  evolution = Pkm.DRAKLOAK
  evolutionRule = new HatchEvolutionRule(EvolutionTime.EVOLVE_HATCH)
  hp = 90
  atk = 5
  def = 3
  speDef = 3
  maxPP = 80
  range = 2
  skill = Ability.DRAGON_DARTS
  passive = Passive.HATCH
  attackSprite = AttackSprite.FIRE_RANGE
}

export class Drakloak extends Pokemon {
  types = new SetSchema<Synergy>([Synergy.DRAGON, Synergy.GHOST])
  rarity = Rarity.HATCH
  stars = 2
  evolution = Pkm.DRAGAPULT
  evolutionRule = new HatchEvolutionRule(EvolutionTime.EVOLVE_HATCH)
  hp = 140
  atk = 12
  def = 3
  speDef = 3
  maxPP = 80
  range = 2
  skill = Ability.DRAGON_DARTS
  passive = Passive.HATCH
  attackSprite = AttackSprite.FIRE_RANGE
}

export class Dragapult extends Pokemon {
  types = new SetSchema<Synergy>([Synergy.DRAGON, Synergy.GHOST])
  rarity = Rarity.HATCH
  stars = 3
  hp = 190
  atk = 22
  def = 3
  speDef = 3
  maxPP = 80
  range = 2
  skill = Ability.DRAGON_DARTS
  attackSprite = AttackSprite.FIRE_RANGE
}

export class Snivy extends Pokemon {
  types = new SetSchema<Synergy>([Synergy.GRASS, Synergy.FIELD])
  rarity = Rarity.HATCH
  stars = 1
  evolution = Pkm.SERVINE
  evolutionRule = new HatchEvolutionRule(EvolutionTime.EVOLVE_HATCH)
  hp = 90
  atk = 5
  def = 1
  speDef = 1
  maxPP = 70
  range = 3
  skill = Ability.MAGICAL_LEAF
  passive = Passive.HATCH
  attackSprite = AttackSprite.GRASS_RANGE
}

export class Servine extends Pokemon {
  types = new SetSchema<Synergy>([Synergy.GRASS, Synergy.FIELD])
  rarity = Rarity.HATCH
  stars = 2
  evolution = Pkm.SERPERIOR
  evolutionRule = new HatchEvolutionRule(EvolutionTime.EVOLVE_HATCH)
  hp = 160
  atk = 11
  def = 1
  speDef = 1
  maxPP = 70
  range = 3
  skill = Ability.MAGICAL_LEAF
  passive = Passive.HATCH
  attackSprite = AttackSprite.GRASS_RANGE
}

export class Serperior extends Pokemon {
  types = new SetSchema<Synergy>([Synergy.GRASS, Synergy.FIELD])
  rarity = Rarity.HATCH
  stars = 3
  hp = 240
  atk = 24
  def = 1
  speDef = 1
  maxPP = 70
  range = 3
  skill = Ability.MAGICAL_LEAF
  attackSprite = AttackSprite.GRASS_RANGE
}

export class Starly extends Pokemon {
  types = new SetSchema<Synergy>([Synergy.NORMAL, Synergy.FLYING])
  rarity = Rarity.HATCH
  stars = 1
  evolution = Pkm.STARAVIA
  evolutionRule = new HatchEvolutionRule(EvolutionTime.EVOLVE_HATCH)
  hp = 75
  atk = 8
  def = 3
  speDef = 3
  maxPP = 100
  range = 1
  skill = Ability.BRAVE_BIRD
  passive = Passive.HATCH
  attackSprite = AttackSprite.FLYING_MELEE
}

export class Staravia extends Pokemon {
  types = new SetSchema<Synergy>([Synergy.NORMAL, Synergy.FLYING])
  rarity = Rarity.HATCH
  stars = 2
  evolution = Pkm.STARAPTOR
  evolutionRule = new HatchEvolutionRule(EvolutionTime.EVOLVE_HATCH)
  hp = 130
  atk = 16
  def = 5
  speDef = 5
  maxPP = 100
  range = 1
  skill = Ability.BRAVE_BIRD
  passive = Passive.HATCH
  attackSprite = AttackSprite.FLYING_MELEE
}

export class Staraptor extends Pokemon {
  types = new SetSchema<Synergy>([Synergy.NORMAL, Synergy.FLYING])
  rarity = Rarity.HATCH
  stars = 3
  hp = 200
  atk = 24
  def = 7
  speDef = 7
  maxPP = 100
  range = 1
  skill = Ability.BRAVE_BIRD
  attackSprite = AttackSprite.FLYING_MELEE
}

export class Scorbunny extends Pokemon {
  types = new SetSchema<Synergy>([
    Synergy.FIRE,
    Synergy.FIGHTING,
    Synergy.HUMAN
  ])
  rarity = Rarity.HATCH
  stars = 1
  evolution = Pkm.RABOOT
  evolutionRule = new HatchEvolutionRule(EvolutionTime.EVOLVE_HATCH)
  hp = 75
  atk = 6
  def = 3
  speDef = 3
  maxPP = 50
  range = 1
  skill = Ability.PYRO_BALL
  passive = Passive.HATCH
  attackSprite = AttackSprite.FIRE_MELEE
}

export class Raboot extends Pokemon {
  types = new SetSchema<Synergy>([
    Synergy.FIRE,
    Synergy.FIGHTING,
    Synergy.HUMAN
  ])
  rarity = Rarity.HATCH
  stars = 2
  evolution = Pkm.CINDERACE
  evolutionRule = new HatchEvolutionRule(EvolutionTime.EVOLVE_HATCH)
  hp = 130
  atk = 12
  def = 5
  speDef = 5
  maxPP = 50
  range = 1
  skill = Ability.PYRO_BALL
  passive = Passive.HATCH
  attackSprite = AttackSprite.FIRE_MELEE
}

export class Cinderace extends Pokemon {
  types = new SetSchema<Synergy>([
    Synergy.FIRE,
    Synergy.FIGHTING,
    Synergy.HUMAN
  ])
  rarity = Rarity.HATCH
  stars = 3
  hp = 180
  atk = 20
  def = 7
  speDef = 7
  maxPP = 50
  range = 1
  skill = Ability.PYRO_BALL
  attackSprite = AttackSprite.FIRE_MELEE
}

export class AlolanGeodude extends Pokemon {
  types = new SetSchema<Synergy>([Synergy.ELECTRIC, Synergy.ROCK])
  rarity = Rarity.HATCH
  stars = 1
  evolution = Pkm.ALOLAN_GRAVELER
  evolutionRule = new HatchEvolutionRule(EvolutionTime.EVOLVE_HATCH)
  hp = 100
  atk = 5
  def = 3
  speDef = 3
  maxPP = 100
  range = 1
  skill = Ability.DISCHARGE
  passive = Passive.HATCH
  attackSprite = AttackSprite.ROCK_MELEE
}

export class AlolanGraveler extends Pokemon {
  types = new SetSchema<Synergy>([Synergy.ELECTRIC, Synergy.ROCK])
  rarity = Rarity.HATCH
  stars = 2
  evolution = Pkm.ALOLAN_GOLEM
  evolutionRule = new HatchEvolutionRule(EvolutionTime.EVOLVE_HATCH)
  hp = 180
  atk = 10
  def = 5
  speDef = 5
  maxPP = 100
  range = 1
  skill = Ability.DISCHARGE
  passive = Passive.HATCH
  attackSprite = AttackSprite.ROCK_MELEE
}

export class AlolanGolem extends Pokemon {
  types = new SetSchema<Synergy>([Synergy.ELECTRIC, Synergy.ROCK])
  rarity = Rarity.HATCH
  stars = 3
  hp = 250
  atk = 20
  def = 7
  speDef = 7
  maxPP = 100
  range = 1
  skill = Ability.DISCHARGE
  attackSprite = AttackSprite.ROCK_MELEE
}

export class Popplio extends Pokemon {
  types = new SetSchema<Synergy>([Synergy.WATER, Synergy.FAIRY, Synergy.SOUND])
  rarity = Rarity.HATCH
  stars = 1
  evolution = Pkm.BRIONNE
  evolutionRule = new HatchEvolutionRule(EvolutionTime.EVOLVE_HATCH)
  hp = 65
  atk = 5
  def = 2
  speDef = 2
  maxPP = 100
  range = 3
  skill = Ability.SPARKLING_ARIA
  passive = Passive.HATCH
  attackSprite = AttackSprite.PSYCHIC_RANGE
}

export class Brionne extends Pokemon {
  types = new SetSchema<Synergy>([Synergy.WATER, Synergy.FAIRY, Synergy.SOUND])
  rarity = Rarity.HATCH
  stars = 2
  evolution = Pkm.PRIMARINA
  evolutionRule = new HatchEvolutionRule(EvolutionTime.EVOLVE_HATCH)
  hp = 130
  atk = 9
  def = 2
  speDef = 3
  maxPP = 100
  range = 3
  skill = Ability.SPARKLING_ARIA
  passive = Passive.HATCH
  attackSprite = AttackSprite.PSYCHIC_RANGE
}

export class Primarina extends Pokemon {
  types = new SetSchema<Synergy>([Synergy.WATER, Synergy.FAIRY, Synergy.SOUND])
  rarity = Rarity.HATCH
  stars = 3
  hp = 190
  atk = 20
  def = 2
  speDef = 4
  maxPP = 100
  range = 3
  skill = Ability.SPARKLING_ARIA
  attackSprite = AttackSprite.PSYCHIC_RANGE
}

export class Gothita extends Pokemon {
  types = new SetSchema<Synergy>([Synergy.PSYCHIC, Synergy.DARK, Synergy.HUMAN])
  rarity = Rarity.HATCH
  stars = 1
  evolution = Pkm.GOTHORITA
  evolutionRule = new HatchEvolutionRule(EvolutionTime.EVOLVE_HATCH)
  hp = 70
  atk = 5
  def = 1
  speDef = 2
  maxPP = 80
  range = 3
  skill = Ability.FAKE_TEARS
  passive = Passive.HATCH
  attackSprite = AttackSprite.PSYCHIC_RANGE
}

export class Gothorita extends Pokemon {
  types = new SetSchema<Synergy>([Synergy.PSYCHIC, Synergy.DARK, Synergy.HUMAN])
  rarity = Rarity.HATCH
  stars = 2
  evolution = Pkm.GOTHITELLE
  evolutionRule = new HatchEvolutionRule(EvolutionTime.EVOLVE_HATCH)
  hp = 120
  atk = 12
  def = 1
  speDef = 3
  maxPP = 80
  range = 3
  skill = Ability.FAKE_TEARS
  passive = Passive.HATCH
  attackSprite = AttackSprite.PSYCHIC_RANGE
}

export class Gothitelle extends Pokemon {
  types = new SetSchema<Synergy>([Synergy.PSYCHIC, Synergy.DARK, Synergy.HUMAN])
  rarity = Rarity.HATCH
  stars = 3
  hp = 190
  atk = 20
  def = 1
  speDef = 4
  maxPP = 80
  range = 3
  skill = Ability.FAKE_TEARS
  attackSprite = AttackSprite.PSYCHIC_RANGE
}

export class Sandshrew extends Pokemon {
  types = new SetSchema<Synergy>([Synergy.GROUND, Synergy.NORMAL])
  rarity = Rarity.UNCOMMON
  stars = 1
  evolution = Pkm.SANDSLASH
  hp = 90
  atk = 5
  def = 3
  speDef = 3
  maxPP = 80
  range = 1
  skill = Ability.SPIKE_ARMOR
  additional = true
  attackSprite = AttackSprite.NORMAL_MELEE
}

export class Sandslash extends Pokemon {
  types = new SetSchema<Synergy>([Synergy.GROUND, Synergy.NORMAL])
  rarity = Rarity.UNCOMMON
  stars = 2
  hp = 180
  atk = 13
  def = 5
  speDef = 5
  maxPP = 80
  range = 1
  skill = Ability.SPIKE_ARMOR
  additional = true
  attackSprite = AttackSprite.NORMAL_MELEE
}

export class Nosepass extends Pokemon {
  types = new SetSchema<Synergy>([Synergy.ROCK, Synergy.ARTIFICIAL])
  rarity = Rarity.UNCOMMON
  stars = 1
  evolution = Pkm.PROBOPASS
  hp = 70
  atk = 5
  def = 3
  speDef = 3
  maxPP = 100
  range = 2
  skill = Ability.MAGNET_RISE
  additional = true
  attackSprite = AttackSprite.ROCK_MELEE
}

export class Probopass extends Pokemon {
  types = new SetSchema<Synergy>([Synergy.ROCK, Synergy.ARTIFICIAL])
  rarity = Rarity.UNCOMMON
  stars = 2
  hp = 140
  atk = 10
  def = 8
  speDef = 8
  maxPP = 100
  range = 2
  skill = Ability.MAGNET_RISE
  additional = true
  attackSprite = AttackSprite.ROCK_MELEE
}

export class Woobat extends Pokemon {
  types = new SetSchema<Synergy>([
    Synergy.FLYING,
    Synergy.SOUND,
    Synergy.PSYCHIC
  ])
  rarity = Rarity.UNCOMMON
  stars = 1
  evolution = Pkm.SWOOBAT
  hp = 60
  atk = 5
  def = 1
  speDef = 1
  maxPP = 90
  range = 3
  skill = Ability.ATTRACT
  additional = true
  attackSprite = AttackSprite.FAIRY_RANGE
}

export class Swoobat extends Pokemon {
  types = new SetSchema<Synergy>([
    Synergy.FLYING,
    Synergy.SOUND,
    Synergy.PSYCHIC
  ])
  rarity = Rarity.UNCOMMON
  stars = 2
  hp = 130
  atk = 12
  def = 2
  speDef = 2
  maxPP = 90
  range = 3
  skill = Ability.ATTRACT
  additional = true
  attackSprite = AttackSprite.FAIRY_RANGE
}

export class Pineco extends Pokemon {
  types = new SetSchema<Synergy>([Synergy.BUG, Synergy.STEEL])
  rarity = Rarity.UNCOMMON
  stars = 1
  evolution = Pkm.FORRETRESS
  hp = 75
  atk = 5
  def = 3
  speDef = 3
  maxPP = 120
  range = 1
  skill = Ability.EXPLOSION
  additional = true
  attackSprite = AttackSprite.BUG_MELEE
}

export class Forretress extends Pokemon {
  types = new SetSchema<Synergy>([Synergy.BUG, Synergy.STEEL])
  rarity = Rarity.UNCOMMON
  stars = 2
  hp = 200
  atk = 5
  def = 5
  speDef = 3
  maxPP = 120
  range = 1
  skill = Ability.EXPLOSION
  additional = true
  attackSprite = AttackSprite.BUG_MELEE
}

export class UnownA extends Pokemon {
  types = new SetSchema<Synergy>([Synergy.PSYCHIC])
  rarity = Rarity.SPECIAL
  stars = 1
  hp = 100
  atk = 1
  def = 1
  speDef = 1
  maxPP = 100
  range = 9
  skill = Ability.HIDDEN_POWER_A
  passive = Passive.UNOWN
  attackSprite = AttackSprite.PSYCHIC_RANGE
}
export class UnownB extends Pokemon {
  types = new SetSchema<Synergy>([Synergy.PSYCHIC])
  rarity = Rarity.SPECIAL
  stars = 1
  hp = 100
  atk = 1
  def = 1
  speDef = 1
  maxPP = 30
  range = 9
  skill = Ability.HIDDEN_POWER_B
  passive = Passive.UNOWN
  attackSprite = AttackSprite.PSYCHIC_RANGE
}

export class UnownC extends Pokemon {
  types = new SetSchema<Synergy>([Synergy.PSYCHIC])
  rarity = Rarity.SPECIAL
  stars = 1
  hp = 100
  atk = 1
  def = 1
  speDef = 1
  maxPP = 60
  range = 9
  skill = Ability.HIDDEN_POWER_C
  passive = Passive.UNOWN
  attackSprite = AttackSprite.PSYCHIC_RANGE
}

export class UnownD extends Pokemon {
  types = new SetSchema<Synergy>([Synergy.PSYCHIC])
  rarity = Rarity.SPECIAL
  stars = 1
  hp = 100
  atk = 1
  def = 1
  speDef = 1
  maxPP = 150
  range = 9
  skill = Ability.HIDDEN_POWER_D
  passive = Passive.UNOWN
  attackSprite = AttackSprite.PSYCHIC_RANGE
}

export class UnownE extends Pokemon {
  types = new SetSchema<Synergy>([Synergy.PSYCHIC])
  rarity = Rarity.SPECIAL
  stars = 1
  hp = 100
  atk = 1
  def = 1
  speDef = 1
  maxPP = 100
  range = 9
  skill = Ability.HIDDEN_POWER_E
  passive = Passive.UNOWN
  attackSprite = AttackSprite.PSYCHIC_RANGE
}

export class UnownF extends Pokemon {
  types = new SetSchema<Synergy>([Synergy.PSYCHIC])
  rarity = Rarity.SPECIAL
  stars = 1
  hp = 100
  atk = 1
  def = 1
  speDef = 1
  maxPP = 100
  range = 9
  skill = Ability.HIDDEN_POWER_F
  passive = Passive.UNOWN
  attackSprite = AttackSprite.PSYCHIC_RANGE
}

export class UnownG extends Pokemon {
  types = new SetSchema<Synergy>([Synergy.PSYCHIC])
  rarity = Rarity.SPECIAL
  stars = 1
  hp = 100
  atk = 1
  def = 1
  speDef = 1
  maxPP = 100
  range = 9
  skill = Ability.HIDDEN_POWER_G
  passive = Passive.UNOWN
  attackSprite = AttackSprite.PSYCHIC_RANGE
}

export class UnownH extends Pokemon {
  types = new SetSchema<Synergy>([Synergy.PSYCHIC])
  rarity = Rarity.SPECIAL
  stars = 1
  hp = 100
  atk = 1
  def = 1
  speDef = 1
  maxPP = 80
  range = 9
  skill = Ability.HIDDEN_POWER_H
  passive = Passive.UNOWN
  attackSprite = AttackSprite.PSYCHIC_RANGE
}

export class UnownI extends Pokemon {
  types = new SetSchema<Synergy>([Synergy.PSYCHIC])
  rarity = Rarity.SPECIAL
  stars = 1
  hp = 100
  atk = 1
  def = 1
  speDef = 1
  maxPP = 100
  range = 9
  skill = Ability.HIDDEN_POWER_I
  passive = Passive.UNOWN
  attackSprite = AttackSprite.PSYCHIC_RANGE
}

export class UnownJ extends Pokemon {
  types = new SetSchema<Synergy>([Synergy.PSYCHIC])
  rarity = Rarity.SPECIAL
  stars = 1
  hp = 100
  atk = 1
  def = 1
  speDef = 1
  maxPP = 100
  range = 9
  skill = Ability.HIDDEN_POWER_J
  passive = Passive.UNOWN
  attackSprite = AttackSprite.PSYCHIC_RANGE
}

export class UnownK extends Pokemon {
  types = new SetSchema<Synergy>([Synergy.PSYCHIC])
  rarity = Rarity.SPECIAL
  stars = 1
  hp = 100
  atk = 1
  def = 1
  speDef = 1
  maxPP = 100
  range = 9
  skill = Ability.HIDDEN_POWER_K
  passive = Passive.UNOWN
  attackSprite = AttackSprite.PSYCHIC_RANGE
}

export class UnownL extends Pokemon {
  types = new SetSchema<Synergy>([Synergy.PSYCHIC])
  rarity = Rarity.SPECIAL
  stars = 1
  hp = 100
  atk = 1
  def = 1
  speDef = 1
  maxPP = 100
  range = 9
  skill = Ability.HIDDEN_POWER_L
  passive = Passive.UNOWN
  attackSprite = AttackSprite.PSYCHIC_RANGE
}

export class UnownM extends Pokemon {
  types = new SetSchema<Synergy>([Synergy.PSYCHIC])
  rarity = Rarity.SPECIAL
  stars = 1
  hp = 100
  atk = 1
  def = 1
  speDef = 1
  maxPP = 50
  range = 9
  skill = Ability.HIDDEN_POWER_M
  passive = Passive.UNOWN
  attackSprite = AttackSprite.PSYCHIC_RANGE
}

export class UnownN extends Pokemon {
  types = new SetSchema<Synergy>([Synergy.PSYCHIC])
  rarity = Rarity.SPECIAL
  stars = 1
  hp = 100
  atk = 1
  def = 1
  speDef = 1
  maxPP = 100
  range = 9
  skill = Ability.HIDDEN_POWER_N
  passive = Passive.UNOWN
  attackSprite = AttackSprite.PSYCHIC_RANGE
}

export class UnownO extends Pokemon {
  types = new SetSchema<Synergy>([Synergy.PSYCHIC])
  rarity = Rarity.SPECIAL
  stars = 1
  hp = 100
  atk = 1
  def = 1
  speDef = 1
  maxPP = 100
  range = 9
  skill = Ability.HIDDEN_POWER_O
  passive = Passive.UNOWN
  attackSprite = AttackSprite.PSYCHIC_RANGE
}

export class UnownP extends Pokemon {
  types = new SetSchema<Synergy>([Synergy.PSYCHIC])
  rarity = Rarity.SPECIAL
  stars = 1
  hp = 100
  atk = 1
  def = 1
  speDef = 1
  maxPP = 100
  range = 9
  skill = Ability.HIDDEN_POWER_P
  passive = Passive.UNOWN
  attackSprite = AttackSprite.PSYCHIC_RANGE
}

export class UnownQ extends Pokemon {
  types = new SetSchema<Synergy>([Synergy.PSYCHIC])
  rarity = Rarity.SPECIAL
  stars = 1
  hp = 100
  atk = 1
  def = 1
  speDef = 1
  maxPP = 200
  range = 9
  skill = Ability.HIDDEN_POWER_Q
  passive = Passive.UNOWN
  attackSprite = AttackSprite.PSYCHIC_RANGE
}

export class UnownR extends Pokemon {
  types = new SetSchema<Synergy>([Synergy.PSYCHIC])
  rarity = Rarity.SPECIAL
  stars = 1
  hp = 100
  atk = 1
  def = 1
  speDef = 1
  maxPP = 100
  range = 9
  skill = Ability.HIDDEN_POWER_R
  passive = Passive.UNOWN
  attackSprite = AttackSprite.PSYCHIC_RANGE
}

export class UnownS extends Pokemon {
  types = new SetSchema<Synergy>([Synergy.PSYCHIC])
  rarity = Rarity.SPECIAL
  stars = 1
  hp = 100
  atk = 1
  def = 1
  speDef = 1
  maxPP = 100
  range = 9
  skill = Ability.HIDDEN_POWER_S
  passive = Passive.UNOWN
  attackSprite = AttackSprite.PSYCHIC_RANGE
}

export class UnownT extends Pokemon {
  types = new SetSchema<Synergy>([Synergy.PSYCHIC])
  rarity = Rarity.SPECIAL
  stars = 1
  hp = 100
  atk = 1
  def = 1
  speDef = 1
  maxPP = 80
  range = 9
  skill = Ability.HIDDEN_POWER_T
  passive = Passive.UNOWN
  attackSprite = AttackSprite.PSYCHIC_RANGE
}

export class UnownU extends Pokemon {
  types = new SetSchema<Synergy>([Synergy.PSYCHIC])
  rarity = Rarity.SPECIAL
  stars = 1
  hp = 100
  atk = 1
  def = 1
  speDef = 1
  maxPP = 80
  range = 9
  skill = Ability.HIDDEN_POWER_U
  passive = Passive.UNOWN
  attackSprite = AttackSprite.PSYCHIC_RANGE
}

export class UnownV extends Pokemon {
  types = new SetSchema<Synergy>([Synergy.PSYCHIC])
  rarity = Rarity.SPECIAL
  stars = 1
  hp = 100
  atk = 1
  def = 1
  speDef = 1
  maxPP = 100
  range = 9
  skill = Ability.HIDDEN_POWER_V
  passive = Passive.UNOWN
  attackSprite = AttackSprite.PSYCHIC_RANGE
}

export class UnownW extends Pokemon {
  types = new SetSchema<Synergy>([Synergy.PSYCHIC])
  rarity = Rarity.SPECIAL
  stars = 1
  hp = 100
  atk = 1
  def = 1
  speDef = 1
  maxPP = 100
  range = 9
  skill = Ability.HIDDEN_POWER_W
  passive = Passive.UNOWN
  attackSprite = AttackSprite.PSYCHIC_RANGE
}

export class UnownX extends Pokemon {
  types = new SetSchema<Synergy>([Synergy.PSYCHIC])
  rarity = Rarity.SPECIAL
  stars = 1
  hp = 100
  atk = 1
  def = 1
  speDef = 1
  maxPP = 100
  range = 9
  skill = Ability.HIDDEN_POWER_X
  passive = Passive.UNOWN
  attackSprite = AttackSprite.PSYCHIC_RANGE
}

export class UnownY extends Pokemon {
  types = new SetSchema<Synergy>([Synergy.PSYCHIC])
  rarity = Rarity.SPECIAL
  stars = 1
  hp = 100
  atk = 1
  def = 1
  speDef = 1
  maxPP = 50
  range = 9
  skill = Ability.HIDDEN_POWER_Y
  passive = Passive.UNOWN
  attackSprite = AttackSprite.PSYCHIC_RANGE
}

export class UnownZ extends Pokemon {
  types = new SetSchema<Synergy>([Synergy.PSYCHIC])
  rarity = Rarity.SPECIAL
  stars = 1
  hp = 100
  atk = 1
  def = 1
  speDef = 1
  maxPP = 100
  range = 9
  skill = Ability.HIDDEN_POWER_Z
  passive = Passive.UNOWN
  attackSprite = AttackSprite.PSYCHIC_RANGE
}

export class UnownQuestion extends Pokemon {
  types = new SetSchema<Synergy>([Synergy.PSYCHIC])
  rarity = Rarity.SPECIAL
  stars = 1
  hp = 100
  atk = 1
  def = 1
  speDef = 1
  maxPP = 100
  range = 9
  skill = Ability.HIDDEN_POWER_QM
  passive = Passive.UNOWN
  attackSprite = AttackSprite.PSYCHIC_RANGE
}

export class UnownExclamation extends Pokemon {
  types = new SetSchema<Synergy>([Synergy.PSYCHIC])
  rarity = Rarity.SPECIAL
  stars = 1
  hp = 100
  atk = 1
  def = 1
  speDef = 1
  maxPP = 100
  range = 9
  skill = Ability.HIDDEN_POWER_EM
  passive = Passive.UNOWN
  attackSprite = AttackSprite.PSYCHIC_RANGE
}

export class Diglett extends Pokemon {
  types = new SetSchema<Synergy>([Synergy.GROUND, Synergy.NORMAL])
  rarity = Rarity.UNCOMMON
  stars = 1
  evolution = Pkm.DUGTRIO
  hp = 75
  atk = 6
  def = 3
  speDef = 2
  maxPP = 50
  range = 1
  skill = Ability.DIG
  additional = true
  attackSprite = AttackSprite.ROCK_MELEE
}

export class Dugtrio extends Pokemon {
  types = new SetSchema<Synergy>([Synergy.GROUND, Synergy.NORMAL])
  rarity = Rarity.UNCOMMON
  stars = 2
  hp = 160
  atk = 14
  def = 5
  speDef = 4
  maxPP = 50
  range = 1
  skill = Ability.DIG
  additional = true
  attackSprite = AttackSprite.ROCK_MELEE
}

export class Rowlet extends Pokemon {
  types = new SetSchema<Synergy>([Synergy.GRASS, Synergy.FLYING, Synergy.GHOST])
  rarity = Rarity.HATCH
  stars = 1
  evolution = Pkm.DARTIX
  evolutionRule = new HatchEvolutionRule(EvolutionTime.EVOLVE_HATCH)
  hp = 70
  atk = 5
  def = 2
  speDef = 2
  maxPP = 80
  range = 3
  skill = Ability.SPIRIT_SHACKLE
  passive = Passive.HATCH
  attackSprite = AttackSprite.GRASS_MELEE
}

export class Dartix extends Pokemon {
  types = new SetSchema<Synergy>([Synergy.GRASS, Synergy.FLYING, Synergy.GHOST])
  rarity = Rarity.HATCH
  stars = 2
  evolution = Pkm.DECIDUEYE
  evolutionRule = new HatchEvolutionRule(EvolutionTime.EVOLVE_HATCH)
  hp = 130
  atk = 9
  def = 2
  speDef = 3
  maxPP = 80
  range = 3
  skill = Ability.SPIRIT_SHACKLE
  passive = Passive.HATCH
  attackSprite = AttackSprite.GRASS_MELEE
}

export class Decidueye extends Pokemon {
  types = new SetSchema<Synergy>([Synergy.GRASS, Synergy.FLYING, Synergy.GHOST])
  rarity = Rarity.HATCH
  stars = 3
  hp = 190
  atk = 18
  def = 2
  speDef = 4
  maxPP = 80
  range = 3
  skill = Ability.SPIRIT_SHACKLE
  attackSprite = AttackSprite.GRASS_MELEE
}

export class Zorua extends Pokemon {
  types = new SetSchema<Synergy>([Synergy.DARK, Synergy.FIELD])
  rarity = Rarity.UNCOMMON
  stars = 1
  evolution = Pkm.ZOROARK
  hp = 70
  atk = 6
  def = 2
  speDef = 2
  maxPP = 100
  range = 1
  skill = Ability.ILLUSION
  additional = true
  attackSprite = AttackSprite.NORMAL_MELEE
}

export class Zoroark extends Pokemon {
  types = new SetSchema<Synergy>([Synergy.DARK, Synergy.FIELD])
  rarity = Rarity.UNCOMMON
  stars = 2
  hp = 140
  atk = 15
  def = 4
  speDef = 4
  maxPP = 100
  range = 1
  skill = Ability.ILLUSION
  additional = true
  attackSprite = AttackSprite.NORMAL_MELEE
}

export class HisuiZorua extends Pokemon {
  types = new SetSchema<Synergy>([Synergy.NORMAL, Synergy.GHOST])
  rarity = Rarity.UNCOMMON
  stars = 1
  evolution = Pkm.HISUI_ZOROARK
  hp = 70
  atk = 6
  def = 2
  speDef = 2
  maxPP = 100
  range = 1
  skill = Ability.ILLUSION
  additional = true
  attackSprite = AttackSprite.NORMAL_MELEE
}

export class HisuiZoroark extends Pokemon {
  types = new SetSchema<Synergy>([Synergy.NORMAL, Synergy.GHOST])
  rarity = Rarity.UNCOMMON
  stars = 2
  hp = 140
  atk = 15
  def = 4
  speDef = 4
  maxPP = 100
  range = 1
  skill = Ability.ILLUSION
  additional = true
  attackSprite = AttackSprite.NORMAL_MELEE
}

export class Grimer extends Pokemon {
  types = new SetSchema<Synergy>([Synergy.POISON, Synergy.MONSTER])
  rarity = Rarity.UNCOMMON
  stars = 1
  evolution = Pkm.MUK
  hp = 90
  atk = 5
  def = 3
  speDef = 2
  maxPP = 100
  range = 1
  skill = Ability.SLUDGE
  additional = true
  attackSprite = AttackSprite.POISON_MELEE
}

export class Muk extends Pokemon {
  types = new SetSchema<Synergy>([Synergy.POISON, Synergy.MONSTER])
  rarity = Rarity.UNCOMMON
  stars = 2
  hp = 190
  atk = 10
  def = 6
  speDef = 4
  maxPP = 100
  range = 1
  skill = Ability.SLUDGE
  additional = true
  attackSprite = AttackSprite.POISON_MELEE
}

export class AlolanGrimer extends Pokemon {
  types = new SetSchema<Synergy>([Synergy.POISON, Synergy.DARK])
  rarity = Rarity.UNCOMMON
  stars = 1
  evolution = Pkm.ALOLAN_MUK
  hp = 80
  atk = 7
  def = 2
  speDef = 2
  maxPP = 100
  range = 1
  skill = Ability.SLUDGE
  additional = true
  attackSprite = AttackSprite.POISON_MELEE
}

export class AlolanMuk extends Pokemon {
  types = new SetSchema<Synergy>([Synergy.POISON, Synergy.DARK])
  rarity = Rarity.UNCOMMON
  stars = 2
  hp = 160
  atk = 15
  def = 6
  speDef = 4
  maxPP = 100
  range = 1
  skill = Ability.SLUDGE
  additional = true
  attackSprite = AttackSprite.POISON_MELEE
}

export class Ekans extends Pokemon {
  types = new SetSchema<Synergy>([Synergy.POISON, Synergy.DARK])
  rarity = Rarity.UNCOMMON
  stars = 1
  evolution = Pkm.ARBOK
  hp = 60
  atk = 8
  def = 2
  speDef = 2
  maxPP = 90
  range = 1
  skill = Ability.VENOSHOCK
  additional = true
  attackSprite = AttackSprite.POISON_MELEE
}

export class Arbok extends Pokemon {
  types = new SetSchema<Synergy>([Synergy.POISON, Synergy.DARK])
  rarity = Rarity.UNCOMMON
  stars = 2
  hp = 130
  atk = 18
  def = 4
  speDef = 4
  maxPP = 90
  range = 1
  skill = Ability.VENOSHOCK
  additional = true
  attackSprite = AttackSprite.POISON_MELEE
}

export class Carvanha extends Pokemon {
  types = new SetSchema<Synergy>([Synergy.WATER, Synergy.DARK])
  rarity = Rarity.UNCOMMON
  stars = 1
  evolution = Pkm.SHARPEDO
  hp = 75
  atk = 10
  def = 1
  speDef = 2
  maxPP = 40
  range = 1
  skill = Ability.AGILITY
  additional = true
  attackSprite = AttackSprite.NORMAL_MELEE
}

export class Sharpedo extends Pokemon {
  types = new SetSchema<Synergy>([Synergy.WATER, Synergy.DARK])
  rarity = Rarity.UNCOMMON
  stars = 2
  hp = 150
  atk = 21
  def = 2
  speDef = 3
  maxPP = 40
  range = 1
  skill = Ability.AGILITY
  additional = true
  attackSprite = AttackSprite.NORMAL_MELEE
}

export class Froakie extends Pokemon {
  types = new SetSchema<Synergy>([Synergy.WATER, Synergy.AQUATIC, Synergy.DARK])
  rarity = Rarity.HATCH
  stars = 1
  evolution = Pkm.FROGADIER
  evolutionRule = new HatchEvolutionRule(EvolutionTime.EVOLVE_HATCH)
  hp = 80
  atk = 7
  def = 2
  speDef = 2
  maxPP = 80
  range = 1
  skill = Ability.WATER_SHURIKEN
  passive = Passive.HATCH
  attackSprite = AttackSprite.WATER_MELEE
}

export class Frogadier extends Pokemon {
  types = new SetSchema<Synergy>([Synergy.WATER, Synergy.AQUATIC, Synergy.DARK])
  rarity = Rarity.HATCH
  stars = 2
  evolution = Pkm.GRENINJA
  evolutionRule = new HatchEvolutionRule(EvolutionTime.EVOLVE_HATCH)
  hp = 140
  atk = 14
  def = 3
  speDef = 4
  maxPP = 80
  range = 1
  skill = Ability.WATER_SHURIKEN
  passive = Passive.HATCH
  attackSprite = AttackSprite.WATER_RANGE
}

export class Greninja extends Pokemon {
  types = new SetSchema<Synergy>([Synergy.WATER, Synergy.AQUATIC, Synergy.DARK])
  rarity = Rarity.HATCH
  stars = 3
  hp = 200
  atk = 23
  def = 4
  speDef = 6
  maxPP = 80
  range = 1
  skill = Ability.WATER_SHURIKEN
  attackSprite = AttackSprite.WATER_RANGE
}

export class Chingling extends Pokemon {
  types = new SetSchema<Synergy>([Synergy.SOUND, Synergy.PSYCHIC, Synergy.BABY])
  rarity = Rarity.UNIQUE
  stars = 2
  evolution = Pkm.CHIMECHO
  evolutionRule = new ItemEvolutionRule([Item.STAR_DUST])
  hp = 150
  atk = 8
  def = 2
  speDef = 4
  maxPP = 80
  range = 3
  skill = Ability.ECHO
  passive = Passive.CHINGLING
  attackSprite = AttackSprite.PSYCHIC_RANGE
}

export class Chimecho extends Pokemon {
  types = new SetSchema<Synergy>([Synergy.SOUND, Synergy.PSYCHIC])
  rarity = Rarity.UNIQUE
  stars = 3
  hp = 200
  atk = 15
  def = 3
  speDef = 6
  maxPP = 90
  range = 3
  skill = Ability.ECHO
  passive = Passive.CHIMECHO
  attackSprite = AttackSprite.PSYCHIC_RANGE
}

export class Tyrogue extends Pokemon {
  types = new SetSchema<Synergy>([Synergy.FIGHTING, Synergy.BABY])
  rarity = Rarity.UNIQUE
  stars = 2
  evolution = Pkm.HITMONTOP
  hp = 150
  atk = 10
  def = 3
  speDef = 3
  maxPP = 100
  range = 1
  skill = Ability.MACH_PUNCH
  passive = Passive.TYROGUE
  attackSprite = AttackSprite.FIGHTING_MELEE

  evolutionRule = new ItemEvolutionRule(AllItems, (pokemon, player, item) => {
    if (
      item === Item.CHARCOAL ||
      item === Item.MAGNET ||
      (item in ItemRecipe && ItemRecipe[item]!.includes(Item.CHARCOAL)) ||
      (item in ItemRecipe && ItemRecipe[item]!.includes(Item.MAGNET))
    ) {
      return Pkm.HITMONLEE
    }

    if (
      item === Item.HEART_SCALE ||
      item === Item.NEVER_MELT_ICE ||
      (item in ItemRecipe && ItemRecipe[item]!.includes(Item.HEART_SCALE)) ||
      (item in ItemRecipe && ItemRecipe[item]!.includes(Item.NEVER_MELT_ICE))
    ) {
      return Pkm.HITMONCHAN
    }

    return Pkm.HITMONTOP
  })
}

export class Hitmontop extends Pokemon {
  types = new SetSchema<Synergy>([Synergy.FIGHTING, Synergy.HUMAN])
  rarity = Rarity.UNIQUE
  stars = 3
  hp = 200
  atk = 20
  def = 5
  speDef = 5
  maxPP = 80
  range = 1
  skill = Ability.TRIPLE_KICK
  attackSprite = AttackSprite.FIGHTING_MELEE
}

export class Hitmonlee extends Pokemon {
  types = new SetSchema<Synergy>([Synergy.FIGHTING, Synergy.HUMAN])
  rarity = Rarity.UNIQUE
  stars = 3
  hp = 180
  atk = 30
  def = 3
  speDef = 3
  maxPP = 100
  range = 1
  skill = Ability.MAWASHI_GERI
  attackSprite = AttackSprite.FIGHTING_MELEE
}

export class Hitmonchan extends Pokemon {
  types = new SetSchema<Synergy>([Synergy.FIGHTING, Synergy.HUMAN])
  rarity = Rarity.UNIQUE
  stars = 3
  hp = 180
  atk = 20
  def = 7
  speDef = 7
  maxPP = 100
  range = 1
  skill = Ability.UPPERCUT
  attackSprite = AttackSprite.FIGHTING_MELEE
}

export class Mimikyu extends Pokemon {
  types = new SetSchema<Synergy>([Synergy.GHOST, Synergy.FAIRY])
  rarity = Rarity.UNIQUE
  stars = 3
  hp = 200
  atk = 20
  def = 5
  speDef = 6
  maxPP = 40
  range = 1
  skill = Ability.SHADOW_SNEAK
  attackSprite = AttackSprite.FAIRY_MELEE
}

export class Bonsley extends Pokemon {
  types = new SetSchema<Synergy>([Synergy.ROCK, Synergy.FLORA, Synergy.BABY])
  rarity = Rarity.EPIC
  stars = 1
  evolution = Pkm.SUDOWOODO
  hp = 125
  atk = 8
  def = 5
  speDef = 2
  maxPP = 100
  range = 1
  skill = Ability.MIMIC
  passive = Passive.SUDOWOODO
  additional = true
  attackSprite = AttackSprite.ROCK_MELEE
}

export class Sudowoodo extends Pokemon {
  types = new SetSchema<Synergy>([Synergy.ROCK, Synergy.FLORA, Synergy.MONSTER])
  rarity = Rarity.EPIC
  stars = 2
  hp = 250
  atk = 16
  def = 6
  speDef = 3
  maxPP = 100
  range = 1
  skill = Ability.MIMIC
  passive = Passive.SUDOWOODO
  additional = true
  attackSprite = AttackSprite.ROCK_MELEE
}

export class Combee extends Pokemon {
  types = new SetSchema<Synergy>([Synergy.BUG, Synergy.FLORA])
  rarity = Rarity.EPIC
  stars = 1
  evolution = Pkm.VESPIQUEEN
  hp = 120
  atk = 9
  def = 3
  speDef = 3
  maxPP = 90
  range = 1
  skill = Ability.HEAL_ORDER
  additional = true
  attackSprite = AttackSprite.BUG_MELEE
}

export class Vespiqueen extends Pokemon {
  types = new SetSchema<Synergy>([Synergy.BUG, Synergy.FLORA])
  rarity = Rarity.EPIC
  stars = 2
  hp = 280
  atk = 20
  def = 4
  speDef = 4
  maxPP = 90
  range = 1
  skill = Ability.HEAL_ORDER
  additional = true
  attackSprite = AttackSprite.BUG_MELEE
}

export class Shuckle extends Pokemon {
  types = new SetSchema<Synergy>([Synergy.BUG, Synergy.ROCK])
  rarity = Rarity.UNIQUE
  stars = 3
  hp = 150
  atk = 4
  def = 15
  speDef = 15
  maxPP = 100
  range = 1
  skill = Ability.SHELL_TRAP
  attackSprite = AttackSprite.ROCK_MELEE
}

export class Tepig extends Pokemon {
  types = new SetSchema<Synergy>([
    Synergy.FIRE,
    Synergy.FIGHTING,
    Synergy.FIELD
  ])
  rarity = Rarity.HATCH
  stars = 1
  evolution = Pkm.PIGNITE
  evolutionRule = new HatchEvolutionRule(EvolutionTime.EVOLVE_HATCH)
  hp = 80
  atk = 5
  def = 4
  speDef = 2
  maxPP = 100
  range = 1
  skill = Ability.IRON_TAIL
  passive = Passive.HATCH
  attackSprite = AttackSprite.NORMAL_MELEE
}

export class Pignite extends Pokemon {
  types = new SetSchema<Synergy>([
    Synergy.FIRE,
    Synergy.FIGHTING,
    Synergy.FIELD
  ])
  rarity = Rarity.HATCH
  stars = 2
  evolution = Pkm.EMBOAR
  evolutionRule = new HatchEvolutionRule(EvolutionTime.EVOLVE_HATCH)
  hp = 140
  atk = 12
  def = 5
  speDef = 2
  maxPP = 100
  range = 1
  skill = Ability.IRON_TAIL
  passive = Passive.HATCH
  attackSprite = AttackSprite.NORMAL_MELEE
}

export class Emboar extends Pokemon {
  types = new SetSchema<Synergy>([
    Synergy.FIRE,
    Synergy.FIGHTING,
    Synergy.FIELD
  ])
  rarity = Rarity.HATCH
  stars = 3
  hp = 220
  atk = 18
  def = 6
  speDef = 2
  maxPP = 100
  range = 1
  skill = Ability.IRON_TAIL
  attackSprite = AttackSprite.NORMAL_MELEE
}

export class Wurmple extends Pokemon {
  types = new SetSchema<Synergy>([Synergy.BUG])
  rarity = Rarity.EPIC
  stars = 1
  evolution = Pkm.SILCOON
  hp = 110
  atk = 10
  def = 3
  speDef = 3
  maxPP = 100
  range = 1
  skill = Ability.STICKY_WEB
  passive = Passive.WURMPLE
  attackSprite = AttackSprite.BUG_MELEE

  evolutionRule = new CountEvolutionRule(
    3,
    (pokemon: Pokemon, player: Player) => {
      const lastWeather = player.getLastBattle()?.weather ?? Weather.NEUTRAL
      let existingSecondTier: Pkm | null = null
      player.board.forEach((pkm) => {
        if (pkm.name === Pkm.CASCOON) existingSecondTier = Pkm.CASCOON
        else if (pkm.name === Pkm.SILCOON) existingSecondTier = Pkm.SILCOON
      })
      if (existingSecondTier !== null) {
        return existingSecondTier
      } else if (
        [
          Weather.NIGHT,
          Weather.STORM,
          Weather.SANDSTORM,
          Weather.SNOW
        ].includes(lastWeather)
      ) {
        return Pkm.CASCOON
      } else if (
        [Weather.SUN, Weather.RAIN, Weather.MISTY, Weather.WINDY].includes(
          lastWeather
        )
      ) {
        return Pkm.SILCOON
      } else {
        return coinflip() ? Pkm.CASCOON : Pkm.SILCOON
      }
    }
  )
}

export class Silcoon extends Pokemon {
  types = new SetSchema<Synergy>([Synergy.BUG, Synergy.NORMAL])
  rarity = Rarity.EPIC
  stars = 2
  evolution = Pkm.BEAUTIFLY
  hp = 180
  atk = 20
  def = 6
  speDef = 6
  maxPP = 100
  range = 1
  skill = Ability.SPIKE_ARMOR
  attackSprite = AttackSprite.BUG_MELEE
}

export class Beautifly extends Pokemon {
  types = new SetSchema<Synergy>([Synergy.BUG, Synergy.NORMAL, Synergy.FLYING])
  rarity = Rarity.EPIC
  stars = 3
  hp = 250
  atk = 30
  def = 6
  speDef = 6
  maxPP = 60
  range = 1
  skill = Ability.SILVER_WIND
  attackSprite = AttackSprite.BUG_MELEE
}

export class Cascoon extends Pokemon {
  types = new SetSchema<Synergy>([Synergy.BUG, Synergy.POISON])
  rarity = Rarity.EPIC
  stars = 2
  evolution = Pkm.DUSTOX
  hp = 180
  atk = 20
  def = 6
  speDef = 6
  maxPP = 100
  range = 1
  skill = Ability.SPIKE_ARMOR
  attackSprite = AttackSprite.BUG_MELEE
}

export class Dustox extends Pokemon {
  types = new SetSchema<Synergy>([Synergy.BUG, Synergy.POISON, Synergy.FLYING])
  rarity = Rarity.EPIC
  stars = 3
  hp = 250
  atk = 30
  def = 6
  speDef = 6
  maxPP = 60
  range = 1
  skill = Ability.POISON_POWDER
  attackSprite = AttackSprite.BUG_MELEE
}

export class Tinkatink extends Pokemon {
  types = new SetSchema<Synergy>([Synergy.STEEL, Synergy.FAIRY])
  rarity = Rarity.EPIC
  stars = 1
  evolution = Pkm.TINKATUFF
  hp = 100
  atk = 11
  def = 3
  speDef = 3
  maxPP = 150
  range = 1
  skill = Ability.GIGATON_HAMMER
  attackSprite = AttackSprite.FAIRY_MELEE
}

export class Tinkatuff extends Pokemon {
  types = new SetSchema<Synergy>([Synergy.STEEL, Synergy.FAIRY])
  rarity = Rarity.EPIC
  stars = 2
  evolution = Pkm.TINKATON
  hp = 200
  atk = 22
  def = 4
  speDef = 4
  maxPP = 150
  range = 1
  skill = Ability.GIGATON_HAMMER
  attackSprite = AttackSprite.FAIRY_MELEE
}

export class Tinkaton extends Pokemon {
  types = new SetSchema<Synergy>([Synergy.STEEL, Synergy.FAIRY])
  rarity = Rarity.EPIC
  stars = 3
  hp = 300
  atk = 44
  def = 8
  speDef = 8
  maxPP = 150
  range = 1
  skill = Ability.GIGATON_HAMMER
  attackSprite = AttackSprite.FAIRY_MELEE
}

export class Maractus extends Pokemon {
  types = new SetSchema<Synergy>([Synergy.GRASS, Synergy.GROUND, Synergy.FLORA])
  rarity = Rarity.UNIQUE
  stars = 3
  hp = 200
  atk = 16
  def = 6
  speDef = 4
  maxPP = 85
  range = 1
  skill = Ability.SPIKE_ARMOR
  passive = Passive.HYDRATATION
  attackSprite = AttackSprite.GRASS_MELEE
}

export class Plusle extends Pokemon {
  types = new SetSchema<Synergy>([Synergy.ELECTRIC, Synergy.FAIRY])
  rarity = Rarity.UNIQUE
  stars = 3
  hp = 140
  atk = 13
  def = 3
  speDef = 3
  maxPP = 60
  range = 1
  skill = Ability.LINK_CABLE
  attackSprite = AttackSprite.ELECTRIC_MELEE
}

export class Minun extends Pokemon {
  types = new SetSchema<Synergy>([Synergy.ELECTRIC, Synergy.FAIRY])
  rarity = Rarity.UNIQUE
  stars = 3
  hp = 140
  atk = 13
  def = 3
  speDef = 3
  maxPP = 60
  range = 1
  skill = Ability.LINK_CABLE
  attackSprite = AttackSprite.ELECTRIC_MELEE
}

export class Spectrier extends Pokemon {
  types = new SetSchema<Synergy>([Synergy.GHOST, Synergy.FIELD])
  rarity = Rarity.LEGENDARY
  stars = 3
  hp = 280
  atk = 25
  def = 5
  speDef = 10
  maxPP = 100
  range = 1
  skill = Ability.ASTRAL_BARRAGE
  passive = Passive.GRIM_NEIGH
  attackSprite = AttackSprite.NORMAL_MELEE
}

export class Kartana extends Pokemon {
  types = new SetSchema<Synergy>([Synergy.STEEL, Synergy.GRASS])
  rarity = Rarity.LEGENDARY
  stars = 3
  hp = 230
  atk = 40
  def = 10
  speDef = 2
  maxPP = 65
  range = 1
  skill = Ability.LEAF_BLADE
  passive = Passive.BEAST_BOOST
  attackSprite = AttackSprite.GRASS_MELEE
}

export class Dhelmise extends Pokemon {
  types = new SetSchema<Synergy>([Synergy.GRASS, Synergy.GHOST, Synergy.STEEL])
  rarity = Rarity.UNIQUE
  stars = 3
  hp = 200
  atk = 18
  def = 5
  speDef = 5
  maxPP = 80
  range = 1
  skill = Ability.ANCHOR_SHOT
  attackSprite = AttackSprite.GRASS_MELEE
}

export class Tropius extends Pokemon {
  types = new SetSchema<Synergy>([Synergy.GRASS, Synergy.FLORA, Synergy.FLYING])
  rarity = Rarity.UNIQUE
  stars = 3
  hp = 200
  atk = 16
  def = 4
  speDef = 4
  maxPP = 100
  range = 1
  skill = Ability.AIR_SLASH
  attackSprite = AttackSprite.GRASS_MELEE
  passive = Passive.HARVEST

  afterSimulationStart({
    player,
    entity
  }: {
    player: IPlayer
    entity: IPokemonEntity
  }) {
    const berry = pickRandomIn(Berries)
    if (entity.items.size < 3) {
      entity.items.add(berry)
      entity.refToBoardPokemon.items.add(berry)
    } else {
      player.items.add(berry)
    }
  }
}

export class Carnivine extends Pokemon {
  types = new SetSchema<Synergy>([
    Synergy.MONSTER,
    Synergy.GRASS,
    Synergy.FLORA
  ])
  rarity = Rarity.UNIQUE
  stars = 3
  hp = 180
  atk = 20
  def = 3
  speDef = 3
  maxPP = 100
  range = 2
  skill = Ability.VINE_WHIP
  attackSprite = AttackSprite.GRASS_RANGE
}

export class Sableye extends Pokemon {
  types = new SetSchema<Synergy>([Synergy.DARK, Synergy.ROCK, Synergy.GHOST])
  rarity = Rarity.UNIQUE
  stars = 3
  hp = 220
  atk = 12
  def = 5
  speDef = 5
  maxPP = 80
  range = 1
  skill = Ability.KNOCK_OFF
  attackSprite = AttackSprite.NORMAL_MELEE
}

export class Koffing extends Pokemon {
  types = new SetSchema<Synergy>([Synergy.POISON, Synergy.ARTIFICIAL])
  rarity = Rarity.UNCOMMON
  stars = 1
  evolution = Pkm.WEEZING
  hp = 85
  atk = 5
  def = 3
  speDef = 3
  maxPP = 40
  range = 1
  skill = Ability.SMOG
  additional = true
  attackSprite = AttackSprite.POISON_MELEE
}

export class Weezing extends Pokemon {
  types = new SetSchema<Synergy>([Synergy.POISON, Synergy.ARTIFICIAL])
  rarity = Rarity.UNCOMMON
  stars = 2
  hp = 190
  atk = 10
  def = 5
  speDef = 5
  maxPP = 40
  range = 1
  skill = Ability.SMOG
  additional = true
  attackSprite = AttackSprite.POISON_MELEE
}

export class Clauncher extends Pokemon {
  types = new SetSchema<Synergy>([Synergy.WATER, Synergy.SOUND])
  rarity = Rarity.RARE
  stars = 1
  evolution = Pkm.CLAWITZER
  hp = 80
  atk = 7
  def = 1
  speDef = 1
  maxPP = 200
  range = 4
  skill = Ability.WATER_PULSE
  passive = Passive.MEGA_LAUNCHER
  additional = true
  attackSprite = AttackSprite.PSYCHIC_RANGE
}

export class Clawitzer extends Pokemon {
  types = new SetSchema<Synergy>([Synergy.WATER, Synergy.SOUND])
  rarity = Rarity.RARE
  stars = 2
  hp = 150
  atk = 19
  def = 3
  speDef = 2
  maxPP = 200
  range = 4
  skill = Ability.WATER_PULSE
  passive = Passive.MEGA_LAUNCHER
  additional = true
  attackSprite = AttackSprite.PSYCHIC_RANGE
}

export class Yanma extends Pokemon {
  types = new SetSchema<Synergy>([Synergy.BUG, Synergy.FOSSIL, Synergy.FLYING])
  rarity = Rarity.RARE
  stars = 1
  evolution = Pkm.YANMEGA
  hp = 70
  atk = 9
  def = 1
  speDef = 1
  maxPP = 100
  range = 2
  skill = Ability.AERIAL_ACE
  passive = Passive.CLEAR_WING
  additional = true
  attackSprite = AttackSprite.PSYCHIC_RANGE
}

export class Yanmega extends Pokemon {
  types = new SetSchema<Synergy>([Synergy.BUG, Synergy.FOSSIL, Synergy.FLYING])
  rarity = Rarity.RARE
  stars = 2
  hp = 160
  atk = 16
  def = 2
  speDef = 2
  maxPP = 100
  range = 2
  skill = Ability.AERIAL_ACE
  passive = Passive.CLEAR_WING
  additional = true
  attackSprite = AttackSprite.PSYCHIC_RANGE
}

export class Helioptile extends Pokemon {
  types = new SetSchema<Synergy>([
    Synergy.NORMAL,
    Synergy.ELECTRIC,
    Synergy.LIGHT
  ])
  rarity = Rarity.EPIC
  stars = 1
  evolution = Pkm.HELIOLISK
  hp = 75
  atk = 9
  def = 2
  speDef = 2
  maxPP = 80
  range = 3
  skill = Ability.PARABOLIC_CHARGE
  passive = Passive.DRY_SKIN
  additional = true
  attackSprite = AttackSprite.ELECTRIC_RANGE
}

export class Heliolisk extends Pokemon {
  types = new SetSchema<Synergy>([
    Synergy.NORMAL,
    Synergy.ELECTRIC,
    Synergy.LIGHT
  ])
  rarity = Rarity.EPIC
  stars = 2
  hp = 170
  atk = 22
  def = 3
  speDef = 3
  maxPP = 80
  range = 3
  skill = Ability.PARABOLIC_CHARGE
  passive = Passive.DRY_SKIN
  additional = true
  attackSprite = AttackSprite.ELECTRIC_RANGE
}

export class Exeggcute extends Pokemon {
  types = new SetSchema<Synergy>([Synergy.FLORA, Synergy.PSYCHIC])
  rarity = Rarity.EPIC
  stars = 1
  evolution = Pkm.EXEGGUTOR
  hp = 110
  atk = 8
  def = 3
  speDef = 3
  maxPP = 100
  range = 3
  skill = Ability.EGGSPLOSION
  passive = Passive.COCONUT
  additional = true
  attackSprite = AttackSprite.GRASS_MELEE
}

export class Exeggutor extends Pokemon {
  types = new SetSchema<Synergy>([Synergy.FLORA, Synergy.PSYCHIC])
  rarity = Rarity.EPIC
  stars = 2
  evolution = Pkm.ALOLAN_EXEGGUTOR
  evolutionRule = new ItemEvolutionRule([Item.LEAF_STONE])
  hp = 300
  atk = 20
  def = 4
  speDef = 4
  maxPP = 100
  range = 1
  skill = Ability.EGGSPLOSION
  passive = Passive.COCONUT
  additional = true
  attackSprite = AttackSprite.GRASS_MELEE
}

export class AlolanExeggutor extends Pokemon {
  types = new SetSchema<Synergy>([
    Synergy.DRAGON,
    Synergy.FLORA,
    Synergy.PSYCHIC
  ])
  rarity = Rarity.EPIC
  stars = 3
  hp = 350
  atk = 24
  def = 5
  speDef = 5
  maxPP = 100
  range = 1
  skill = Ability.EGGSPLOSION
  additional = true
  attackSprite = AttackSprite.GRASS_MELEE
}

export class Bidoof extends Pokemon {
  types = new SetSchema<Synergy>([
    Synergy.NORMAL,
    Synergy.FIELD,
    Synergy.AQUATIC
  ])
  rarity = Rarity.UNCOMMON
  stars = 1
  evolution = Pkm.BIBAREL
  hp = 60
  atk = 6
  def = 2
  speDef = 2
  maxPP = 90
  range = 1
  skill = Ability.SUPER_FANG
  additional = true
  attackSprite = AttackSprite.NORMAL_MELEE
}

export class Bibarel extends Pokemon {
  types = new SetSchema<Synergy>([
    Synergy.NORMAL,
    Synergy.FIELD,
    Synergy.AQUATIC
  ])
  rarity = Rarity.UNCOMMON
  stars = 2
  hp = 135
  atk = 15
  def = 2
  speDef = 2
  maxPP = 80
  range = 1
  skill = Ability.SUPER_FANG
  additional = true
  attackSprite = AttackSprite.NORMAL_MELEE
}

export class Spinda extends Pokemon {
  types = new SetSchema<Synergy>([Synergy.NORMAL])
  rarity = Rarity.UNIQUE
  stars = 3
  hp = 250
  atk = 25
  def = 5
  speDef = 5
  maxPP = 100
  range = 1
  skill = Ability.TEETER_DANCE
  passive = Passive.SPOT_PANDA
  attackSprite = AttackSprite.NORMAL_MELEE
}

export class Baltoy extends Pokemon {
  types = new SetSchema<Synergy>([
    Synergy.GROUND,
    Synergy.PSYCHIC,
    Synergy.ARTIFICIAL
  ])
  rarity = Rarity.EPIC
  stars = 1
  evolution = Pkm.CLAYDOL
  hp = 80
  atk = 8
  def = 4
  speDef = 4
  maxPP = 70
  range = 2
  skill = Ability.CONFUSION
  additional = true
  attackSprite = AttackSprite.PSYCHIC_RANGE
}

export class Claydol extends Pokemon {
  types = new SetSchema<Synergy>([
    Synergy.GROUND,
    Synergy.PSYCHIC,
    Synergy.ARTIFICIAL
  ])
  rarity = Rarity.EPIC
  stars = 2
  hp = 180
  atk = 16
  def = 6
  speDef = 6
  maxPP = 70
  range = 2
  skill = Ability.CONFUSION
  additional = true
  attackSprite = AttackSprite.PSYCHIC_RANGE
}

export class Purrloin extends Pokemon {
  types = new SetSchema<Synergy>([Synergy.DARK, Synergy.FIELD])
  rarity = Rarity.RARE
  stars = 1
  evolution = Pkm.LIEPARD
  hp = 80
  atk = 9
  def = 1
  speDef = 1
  maxPP = 90
  range = 1
  skill = Ability.ASSIST
  additional = true
  attackSprite = AttackSprite.NORMAL_MELEE
}

export class Liepard extends Pokemon {
  types = new SetSchema<Synergy>([Synergy.DARK, Synergy.FIELD])
  rarity = Rarity.RARE
  stars = 2
  hp = 175
  atk = 25
  def = 2
  speDef = 2
  maxPP = 90
  range = 1
  skill = Ability.ASSIST
  additional = true
  attackSprite = AttackSprite.NORMAL_MELEE
}

export class Barboach extends Pokemon {
  types = new SetSchema<Synergy>([Synergy.WATER, Synergy.GROUND])
  rarity = Rarity.EPIC
  stars = 1
  evolution = Pkm.WHISCASH
  hp = 120
  atk = 9
  def = 3
  speDef = 4
  maxPP = 90
  range = 1
  skill = Ability.FISSURE
  passive = Passive.AQUA_VEIL
  additional = true
  attackSprite = AttackSprite.WATER_MELEE
}

export class Whiscash extends Pokemon {
  types = new SetSchema<Synergy>([Synergy.WATER, Synergy.GROUND])
  rarity = Rarity.EPIC
  stars = 2
  hp = 250
  atk = 22
  def = 4
  speDef = 5
  maxPP = 90
  range = 1
  skill = Ability.FISSURE
  passive = Passive.AQUA_VEIL
  additional = true
  attackSprite = AttackSprite.WATER_MELEE
}

export class Scraggy extends Pokemon {
  types = new SetSchema<Synergy>([Synergy.DARK, Synergy.FIGHTING])
  rarity = Rarity.UNCOMMON
  stars = 1
  evolution = Pkm.SCRAFTY
  hp = 70
  atk = 8
  def = 2
  speDef = 2
  maxPP = 85
  range = 1
  skill = Ability.ASSURANCE
  passive = Passive.MOXIE
  additional = true
  attackSprite = AttackSprite.FIGHTING_MELEE
}

export class Scrafty extends Pokemon {
  types = new SetSchema<Synergy>([Synergy.DARK, Synergy.FIGHTING])
  rarity = Rarity.UNCOMMON
  stars = 2
  hp = 140
  atk = 18
  def = 4
  speDef = 4
  maxPP = 85
  range = 1
  skill = Ability.ASSURANCE
  passive = Passive.MOXIE
  additional = true
  attackSprite = AttackSprite.FIGHTING_MELEE
}

export class Finneon extends Pokemon {
  types = new SetSchema<Synergy>([Synergy.WATER, Synergy.LIGHT])
  rarity = Rarity.RARE
  stars = 1
  evolution = Pkm.LUMINEON
  hp = 80
  atk = 7
  def = 2
  speDef = 2
  maxPP = 90
  range = 2
  skill = Ability.AQUA_RING
  additional = true
  attackSprite = AttackSprite.WATER_RANGE
}

export class Lumineon extends Pokemon {
  types = new SetSchema<Synergy>([Synergy.WATER, Synergy.LIGHT])
  rarity = Rarity.RARE
  stars = 2
  hp = 180
  atk = 19
  def = 4
  speDef = 4
  maxPP = 85
  range = 2
  skill = Ability.AQUA_RING
  additional = true
  attackSprite = AttackSprite.WATER_RANGE
}

export class Stunky extends Pokemon {
  types = new SetSchema<Synergy>([Synergy.DARK, Synergy.POISON])
  rarity = Rarity.EPIC
  stars = 1
  evolution = Pkm.SKUNTANK
  hp = 125
  atk = 10
  def = 2
  speDef = 2
  maxPP = 80
  range = 1
  skill = Ability.POISON_GAS
  passive = Passive.STENCH
  additional = true
  attackSprite = AttackSprite.POISON_MELEE
}

export class Skuntank extends Pokemon {
  types = new SetSchema<Synergy>([Synergy.DARK, Synergy.POISON])
  rarity = Rarity.EPIC
  stars = 2
  hp = 280
  atk = 22
  def = 4
  speDef = 4
  maxPP = 80
  range = 1
  skill = Ability.POISON_GAS
  passive = Passive.STENCH
  additional = true
  attackSprite = AttackSprite.POISON_MELEE
}

export class Illumise extends Pokemon {
  types = new SetSchema<Synergy>([Synergy.FLYING, Synergy.BUG, Synergy.LIGHT])
  rarity = Rarity.UNIQUE
  stars = 3
  hp = 150
  atk = 13
  def = 3
  speDef = 3
  maxPP = 90
  range = 1
  skill = Ability.STRUGGLE_BUG
  passive = Passive.ILLUMISE_VOLBEAT
  attackSprite = AttackSprite.BUG_MELEE
}

export class Volbeat extends Pokemon {
  types = new SetSchema<Synergy>([Synergy.FLYING, Synergy.BUG, Synergy.LIGHT])
  rarity = Rarity.UNIQUE
  stars = 3
  hp = 150
  atk = 13
  def = 3
  speDef = 3
  maxPP = 90
  range = 1
  skill = Ability.TAIL_GLOW
  passive = Passive.ILLUMISE_VOLBEAT
  attackSprite = AttackSprite.BUG_MELEE
}

export class Necrozma extends Pokemon {
  types = new SetSchema<Synergy>([Synergy.LIGHT, Synergy.PSYCHIC])
  rarity = Rarity.LEGENDARY
  stars = 3
  hp = 300
  atk = 30
  def = 5
  speDef = 5
  maxPP = 100
  range = 1
  skill = Ability.PRISMATIC_LASER
  passive = Passive.PRISM
  attackSprite = AttackSprite.DRAGON_MELEE

  onChangePosition(x: number, y: number, player: Player) {
    const hasLight =
      (player.synergies.get(Synergy.LIGHT) ?? 0) >=
      SynergyTriggers[Synergy.LIGHT][0]
    if (x === player.lightX && y === player.lightY && hasLight) {
      player.transformPokemon(this, Pkm.ULTRA_NECROZMA)
    }
  }
}

export class UltraNecrozma extends Pokemon {
  types = new SetSchema<Synergy>([
    Synergy.DRAGON,
    Synergy.LIGHT,
    Synergy.PSYCHIC
  ])
  rarity = Rarity.LEGENDARY
  stars = 4
  hp = 300
  atk = 30
  def = 5
  speDef = 5
  maxPP = 100
  range = 3
  skill = Ability.PRISMATIC_LASER
  passive = Passive.PRISM
  attackSprite = AttackSprite.GHOST_RANGE

  onChangePosition(x: number, y: number, player: Player) {
    const hasLight =
      (player.synergies.get(Synergy.LIGHT) ?? 0) >=
      SynergyTriggers[Synergy.LIGHT][0]
    if (x !== player.lightX || y !== player.lightY || !hasLight) {
      player.transformPokemon(this, Pkm.NECROZMA)
    }
  }
}

export class Cherrubi extends Pokemon {
  types = new SetSchema<Synergy>([Synergy.FLORA, Synergy.LIGHT, Synergy.GRASS])
  rarity = Rarity.EPIC
  stars = 1
  evolution = Pkm.CHERRIM
  hp = 90
  atk = 6
  def = 1
  speDef = 1
  maxPP = 65
  range = 3
  skill = Ability.NATURAL_GIFT
  additional = true
  attackSprite = AttackSprite.GRASS_RANGE
}

export class Cherrim extends Pokemon {
  types = new SetSchema<Synergy>([Synergy.FLORA, Synergy.LIGHT, Synergy.GRASS])
  rarity = Rarity.EPIC
  stars = 2
  hp = 180
  atk = 16
  def = 2
  speDef = 2
  maxPP = 65
  range = 3
  skill = Ability.NATURAL_GIFT
  passive = Passive.BLOSSOM
  additional = true
  attackSprite = AttackSprite.GRASS_RANGE
  onChangePosition(x: number, y: number, player: Player) {
    const hasLight =
      (player.synergies.get(Synergy.LIGHT) ?? 0) >=
      SynergyTriggers[Synergy.LIGHT][0]
    if (x === player.lightX && y === player.lightY && hasLight) {
      player.transformPokemon(this, Pkm.CHERRIM_SUNLIGHT)
    }
  }
}

export class CherrimSunlight extends Pokemon {
  types = new SetSchema<Synergy>([Synergy.FLORA, Synergy.LIGHT, Synergy.GRASS])
  rarity = Rarity.EPIC
  stars = 2
  hp = 210
  atk = 18
  def = 3
  speDef = 3
  maxPP = 60
  range = 3
  skill = Ability.NATURAL_GIFT
  passive = Passive.BLOSSOM
  additional = true
  attackSprite = AttackSprite.GRASS_RANGE
  onChangePosition(x: number, y: number, player: Player) {
    const hasLight =
      (player.synergies.get(Synergy.LIGHT) ?? 0) >=
      SynergyTriggers[Synergy.LIGHT][0]
    if (x !== player.lightX || y !== player.lightY || !hasLight) {
      player.transformPokemon(this, Pkm.CHERRIM)
    }
  }
}

export class Misdreavus extends Pokemon {
  types = new SetSchema<Synergy>([Synergy.GHOST, Synergy.FAIRY])
  rarity = Rarity.EPIC
  stars = 1
  evolution = Pkm.MISMAGIUS
  hp = 90
  atk = 9
  def = 2
  speDef = 3
  maxPP = 95
  range = 3
  skill = Ability.NIGHT_SHADE
  additional = true
  attackSprite = AttackSprite.GHOST_RANGE
}

export class Mismagius extends Pokemon {
  types = new SetSchema<Synergy>([Synergy.GHOST, Synergy.FAIRY])
  rarity = Rarity.EPIC
  stars = 2
  hp = 180
  atk = 26
  def = 2
  speDef = 4
  maxPP = 95
  range = 3
  skill = Ability.NIGHT_SHADE
  additional = true
  attackSprite = AttackSprite.GHOST_RANGE
}

export class Doduo extends Pokemon {
  types = new SetSchema<Synergy>([Synergy.FLYING, Synergy.NORMAL])
  rarity = Rarity.EPIC
  stars = 1
  evolution = Pkm.DODRIO
  hp = 90
  atk = 12
  def = 3
  speDef = 2
  maxPP = 40
  range = 1
  skill = Ability.AGILITY
  additional = true
  attackSprite = AttackSprite.NORMAL_MELEE
}

export class Dodrio extends Pokemon {
  types = new SetSchema<Synergy>([Synergy.FLYING, Synergy.NORMAL])
  rarity = Rarity.EPIC
  stars = 2
  hp = 185
  atk = 28
  def = 5
  speDef = 3
  maxPP = 40
  range = 1
  skill = Ability.AGILITY
  additional = true
  attackSprite = AttackSprite.NORMAL_MELEE
}

export class Kricketot extends Pokemon {
  types = new SetSchema<Synergy>([Synergy.BUG, Synergy.SOUND])
  rarity = Rarity.RARE
  stars = 1
  evolution = Pkm.KRICKETUNE
  hp = 80
  atk = 7
  def = 2
  speDef = 2
  maxPP = 70
  range = 1
  skill = Ability.SCREECH
  additional = true
  attackSprite = AttackSprite.BUG_MELEE
}

export class Kricketune extends Pokemon {
  types = new SetSchema<Synergy>([Synergy.BUG, Synergy.SOUND])
  rarity = Rarity.RARE
  stars = 2
  hp = 190
  atk = 18
  def = 4
  speDef = 4
  maxPP = 70
  range = 1
  skill = Ability.SCREECH
  additional = true
  attackSprite = AttackSprite.BUG_MELEE
}

export class Hippopotas extends Pokemon {
  types = new SetSchema<Synergy>([Synergy.GROUND, Synergy.ROCK])
  rarity = Rarity.EPIC
  stars = 1
  evolution = Pkm.HIPPODOWN
  hp = 120
  atk = 10
  def = 4
  speDef = 2
  maxPP = 100
  range = 1
  skill = Ability.SAND_TOMB
  additional = true
  attackSprite = AttackSprite.ROCK_MELEE
  passive = Passive.SAND_STREAM
}

export class Hippodown extends Pokemon {
  types = new SetSchema<Synergy>([Synergy.GROUND, Synergy.ROCK])
  rarity = Rarity.EPIC
  stars = 2
  hp = 270
  atk = 22
  def = 7
  speDef = 3
  maxPP = 100
  range = 1
  skill = Ability.SAND_TOMB
  additional = true
  attackSprite = AttackSprite.ROCK_MELEE
  passive = Passive.SAND_STREAM
}

export class Wingull extends Pokemon {
  types = new SetSchema<Synergy>([Synergy.WATER, Synergy.FLYING])
  rarity = Rarity.EPIC
  stars = 1
  evolution = Pkm.PELIPPER
  hp = 80
  atk = 8
  def = 3
  speDef = 3
  maxPP = 85
  range = 2
  skill = Ability.WHIRLWIND
  additional = true
  attackSprite = AttackSprite.FLYING_RANGE
  passive = Passive.DRIZZLE
}

export class Pelipper extends Pokemon {
  types = new SetSchema<Synergy>([Synergy.WATER, Synergy.FLYING])
  rarity = Rarity.EPIC
  stars = 2
  hp = 180
  atk = 20
  def = 4
  speDef = 4
  maxPP = 85
  range = 2
  skill = Ability.WHIRLWIND
  additional = true
  attackSprite = AttackSprite.FLYING_RANGE
  passive = Passive.DRIZZLE
}

export class Zigzagoon extends Pokemon {
  types = new SetSchema<Synergy>([Synergy.FIELD, Synergy.NORMAL])
  rarity = Rarity.RARE
  stars = 1
  evolution = Pkm.LINOONE
  hp = 80
  atk = 8
  def = 4
  speDef = 2
  maxPP = 50
  range = 1
  skill = Ability.SLASH
  additional = true
  attackSprite = AttackSprite.NORMAL_MELEE
  passive = Passive.PICKUP
}

export class Linoone extends Pokemon {
  types = new SetSchema<Synergy>([Synergy.FIELD, Synergy.NORMAL])
  rarity = Rarity.RARE
  stars = 2
  hp = 180
  atk = 21
  def = 6
  speDef = 4
  maxPP = 50
  range = 1
  skill = Ability.SLASH
  additional = true
  attackSprite = AttackSprite.NORMAL_MELEE
  passive = Passive.PICKUP
}

export class Phantump extends Pokemon {
  types = new SetSchema<Synergy>([
    Synergy.GHOST,
    Synergy.GRASS,
    Synergy.MONSTER
  ])
  rarity = Rarity.RARE
  stars = 1
  evolution = Pkm.TREVENANT
  hp = 90
  atk = 8
  def = 3
  speDef = 2
  maxPP = 100
  range = 1
  skill = Ability.POLTERGEIST
  additional = true
  attackSprite = AttackSprite.GRASS_MELEE
}

export class Trevenant extends Pokemon {
  types = new SetSchema<Synergy>([
    Synergy.GHOST,
    Synergy.GRASS,
    Synergy.MONSTER
  ])
  rarity = Rarity.RARE
  stars = 2
  hp = 200
  atk = 18
  def = 4
  speDef = 4
  maxPP = 100
  range = 1
  skill = Ability.POLTERGEIST
  additional = true
  attackSprite = AttackSprite.GRASS_MELEE
}

export class HisuianQwilfish extends Pokemon {
  types = new SetSchema<Synergy>([
    Synergy.DARK,
    Synergy.POISON,
    Synergy.AQUATIC
  ])
  rarity = Rarity.EPIC
  stars = 1
  evolution = Pkm.OVERQWIL
  hp = 95
  atk = 8
  def = 4
  speDef = 2
  maxPP = 80
  range = 1
  skill = Ability.BARB_BARRAGE
  additional = true
  attackSprite = AttackSprite.POISON_MELEE
}

export class Overqwil extends Pokemon {
  types = new SetSchema<Synergy>([
    Synergy.DARK,
    Synergy.POISON,
    Synergy.AQUATIC
  ])
  rarity = Rarity.EPIC
  stars = 2
  hp = 230
  atk = 19
  def = 6
  speDef = 4
  maxPP = 80
  range = 1
  skill = Ability.BARB_BARRAGE
  additional = true
  attackSprite = AttackSprite.POISON_MELEE
}

export class Xurkitree extends Pokemon {
  types = new SetSchema<Synergy>([
    Synergy.ELECTRIC,
    Synergy.ARTIFICIAL,
    Synergy.HUMAN
  ])
  rarity = Rarity.LEGENDARY
  stars = 3
  hp = 200
  atk = 16
  def = 3
  speDef = 3
  maxPP = 80
  range = 3
  skill = Ability.CHARGE_BEAM
  passive = Passive.SPECIAL_ATTACK
  attackSprite = AttackSprite.ELECTRIC_RANGE
  attackType = AttackType.SPECIAL
}

export class Nihilego extends Pokemon {
  types = new SetSchema<Synergy>([Synergy.POISON, Synergy.ROCK])
  rarity = Rarity.LEGENDARY
  stars = 3
  hp = 200
  atk = 30
  def = 1
  speDef = 5
  maxPP = 80
  range = 3
  skill = Ability.EMPTY_LIGHT
  passive = Passive.BEAST_BOOST
  attackSprite = AttackSprite.POISON_RANGE
}

export class Tandemaus extends Pokemon {
  types = new SetSchema<Synergy>([Synergy.NORMAL, Synergy.FAIRY])
  rarity = Rarity.UNIQUE
  stars = 2
  hp = 160
  atk = 16
  def = 5
  speDef = 5
  maxPP = 100
  range = 1
  skill = Ability.POPULATION_BOMB
  attackSprite = AttackSprite.NORMAL_MELEE
  evolution = Pkm.MAUSHOLD_THREE
  evolutionRule = new TurnEvolutionRule(TandemausEvolutionTurn)
  passive = Passive.FAMILY
}

export class MausholdThree extends Pokemon {
  types = new SetSchema<Synergy>([Synergy.NORMAL, Synergy.FAIRY])
  rarity = Rarity.UNIQUE
  stars = 3
  hp = 200
  atk = 20
  def = 5
  speDef = 5
  maxPP = 100
  range = 1
  skill = Ability.POPULATION_BOMB
  attackSprite = AttackSprite.NORMAL_MELEE
  evolution = Pkm.MAUSHOLD_FOUR
  evolutionRule = new TurnEvolutionRule(MausholdEvolutionTurn)
  passive = Passive.FAMILY
}

export class MausholdFour extends Pokemon {
  types = new SetSchema<Synergy>([Synergy.NORMAL, Synergy.FAIRY])
  rarity = Rarity.UNIQUE
  stars = 4
  hp = 240
  atk = 24
  def = 5
  speDef = 5
  maxPP = 100
  range = 1
  skill = Ability.POPULATION_BOMB
  attackSprite = AttackSprite.NORMAL_MELEE
}

export class Hoopa extends Pokemon {
  types = new SetSchema<Synergy>([Synergy.PSYCHIC, Synergy.DARK, Synergy.GHOST])
  rarity = Rarity.UNIQUE
  stars = 3
  hp = 180
  atk = 15
  def = 3
  speDef = 6
  maxPP = 100
  range = 1
  skill = Ability.UNBOUND
  attackSprite = AttackSprite.PSYCHIC_RANGE
}

export class HoopaUnbound extends Pokemon {
  types = new SetSchema<Synergy>([Synergy.PSYCHIC, Synergy.DARK, Synergy.GHOST])
  rarity = Rarity.UNIQUE
  stars = 4
  hp = 250
  atk = 25
  def = 3
  speDef = 6
  maxPP = 100
  range = 1
  skill = Ability.HYPERSPACE_FURY
  attackSprite = AttackSprite.NORMAL_MELEE
}

export class Gimmighoul extends Pokemon {
  types = new SetSchema<Synergy>([Synergy.GHOST, Synergy.STEEL])
  rarity = Rarity.UNIQUE
  stars = 3
  hp = 200
  atk = 10
  def = 4
  speDef = 4
  maxPP = 90
  range = 1
  skill = Ability.GOLD_RUSH
  attackSprite = AttackSprite.DRAGON_MELEE
  evolution = Pkm.GHOLDENGO
  evolutionRule = new MoneyEvolutionRule(99)
  passive = Passive.GIMMIGHOUL
}

export class Gholdengo extends Pokemon {
  types = new SetSchema<Synergy>([Synergy.GHOST, Synergy.STEEL])
  rarity = Rarity.UNIQUE
  stars = 3
  hp = 230
  atk = 21
  def = 6
  speDef = 6
  maxPP = 90
  range = 1
  skill = Ability.MAKE_IT_RAIN
  attackSprite = AttackSprite.DRAGON_MELEE
  passive = Passive.GHOLDENGO
}

export class Sobble extends Pokemon {
  types = new SetSchema<Synergy>([Synergy.WATER, Synergy.AQUATIC])
  rarity = Rarity.ULTRA
  evolution = Pkm.DRIZZILE
  stars = 1
  hp = 120
  atk = 14
  def = 2
  speDef = 2
  maxPP = 100
  range = 3
  skill = Ability.SNIPE_SHOT
  attackSprite = AttackSprite.WATER_RANGE
}

export class Drizzile extends Pokemon {
  types = new SetSchema<Synergy>([Synergy.WATER, Synergy.AQUATIC])
  rarity = Rarity.ULTRA
  evolution = Pkm.INTELEON
  stars = 2
  hp = 200
  atk = 23
  def = 4
  speDef = 4
  maxPP = 100
  range = 3
  skill = Ability.SNIPE_SHOT
  attackSprite = AttackSprite.WATER_RANGE
}

export class Inteleon extends Pokemon {
  types = new SetSchema<Synergy>([Synergy.WATER, Synergy.AQUATIC])
  rarity = Rarity.ULTRA
  stars = 3
  hp = 360
  atk = 40
  def = 6
  speDef = 6
  maxPP = 70
  range = 3
  skill = Ability.SNIPE_SHOT
  attackSprite = AttackSprite.WATER_RANGE
}

export class Comfey extends Pokemon {
  types = new SetSchema<Synergy>([Synergy.FLORA, Synergy.FAIRY])
  rarity = Rarity.UNIQUE
  stars = 3
  hp = 150
  atk = 15
  def = 4
  speDef = 6
  maxPP = 80
  range = 3
  skill = Ability.FLORAL_HEALING
  passive = Passive.COMFEY
  attackSprite = AttackSprite.FAIRY_RANGE

  afterSimulationStart({
    simulation,
    team,
    entity
  }: {
    simulation: Simulation
    team: MapSchema<IPokemonEntity>
    entity: IPokemonEntity
  }) {
    const alliesWithFreeSlots = values(team).filter(
      (p) => p.name !== Pkm.COMFEY && p.items.size < 3
    )

    if (alliesWithFreeSlots.length > 0) {
      alliesWithFreeSlots.sort(
        (a, b) =>
          distanceM(
            a.positionX,
            a.positionY,
            entity.positionX,
            entity.positionY
          ) -
          distanceM(
            b.positionX,
            b.positionY,
            entity.positionX,
            entity.positionY
          )
      )
      const nearestAllyWithFreeItemSlot = alliesWithFreeSlots[0]

      // delete comfey
      team.delete(entity.id)
      simulation.board.setValue(entity.positionX, entity.positionY, undefined)
      if (simulation.blueDpsMeter.has(entity.id)) {
        simulation.blueDpsMeter.delete(entity.id)
        simulation.blueHealDpsMeter.delete(entity.id)
      }
      if (simulation.redDpsMeter.has(entity.id)) {
        simulation.redDpsMeter.delete(entity.id)
        simulation.redHealDpsMeter.delete(entity.id)
      }

      nearestAllyWithFreeItemSlot.items.add(Item.COMFEY)

      // apply comfey stats
      nearestAllyWithFreeItemSlot.addPP(entity.pp)
      nearestAllyWithFreeItemSlot.addAbilityPower(entity.ap)
      nearestAllyWithFreeItemSlot.addAttack(entity.atk)
      nearestAllyWithFreeItemSlot.addAttackSpeed(
        entity.atkSpeed - DEFAULT_ATK_SPEED
      )
      nearestAllyWithFreeItemSlot.addShield(entity.shield, entity)
      nearestAllyWithFreeItemSlot.addMaxHP(entity.hp)
      nearestAllyWithFreeItemSlot.addDefense(entity.def)
      nearestAllyWithFreeItemSlot.addSpecialDefense(entity.speDef)
      nearestAllyWithFreeItemSlot.addCritChance(
        entity.critChance - DEFAULT_CRIT_CHANCE
      )
      nearestAllyWithFreeItemSlot.addCritDamage(
        entity.critDamage - DEFAULT_CRIT_DAMAGE
      )
    }
  }
}

export class Lillipup extends Pokemon {
  types = new SetSchema<Synergy>([Synergy.NORMAL, Synergy.FIELD])
  rarity = Rarity.COMMON
  evolution = Pkm.HERDIER
  stars = 1
  hp = 60
  atk = 6
  def = 2
  speDef = 2
  maxPP = 100
  range = 1
  skill = Ability.RETALIATE
  attackSprite = AttackSprite.NORMAL_MELEE
}

export class Herdier extends Pokemon {
  types = new SetSchema<Synergy>([Synergy.NORMAL, Synergy.FIELD])
  rarity = Rarity.COMMON
  evolution = Pkm.STOUTLAND
  stars = 2
  hp = 120
  atk = 12
  def = 3
  speDef = 3
  maxPP = 100
  range = 1
  skill = Ability.RETALIATE
  attackSprite = AttackSprite.NORMAL_MELEE
}

export class Stoutland extends Pokemon {
  types = new SetSchema<Synergy>([Synergy.NORMAL, Synergy.FIELD])
  rarity = Rarity.COMMON
  stars = 3
  hp = 220
  atk = 22
  def = 4
  speDef = 4
  maxPP = 100
  range = 1
  skill = Ability.RETALIATE
  attackSprite = AttackSprite.NORMAL_MELEE
}

export class Pheromosa extends Pokemon {
  types = new SetSchema<Synergy>([Synergy.BUG, Synergy.FIGHTING])
  rarity = Rarity.LEGENDARY
  stars = 3
  hp = 200
  atk = 35
  def = 5
  speDef = 5
  maxPP = 80
  range = 1
  skill = Ability.LUNGE
  attackSprite = AttackSprite.BUG_MELEE
}

export class Dracovish extends Pokemon {
  types = new SetSchema<Synergy>([
    Synergy.DRAGON,
    Synergy.FOSSIL,
    Synergy.AQUATIC
  ])
  rarity = Rarity.UNIQUE
  stars = 3
  hp = 180
  atk = 21
  def = 3
  speDef = 3
  maxPP = 110
  range = 1
  skill = Ability.FISHIOUS_REND
  attackSprite = AttackSprite.DRAGON_MELEE
}

export class Corsola extends Pokemon {
  types = new SetSchema<Synergy>([Synergy.WATER, Synergy.ROCK])
  rarity = Rarity.EPIC
  stars = 1
  hp = 125
  atk = 8
  def = 1
  speDef = 4
  maxPP = 100
  range = 1
  skill = Ability.RECOVER
  attackSprite = AttackSprite.WATER_MELEE
  passive = Passive.CORSOLA
  evolution = Pkm.GALAR_CORSOLA
  evolutionRule = new TurnEvolutionRule(99) // natural death
  additional = true
}

export class GalarCorsola extends Pokemon {
  types = new SetSchema<Synergy>([Synergy.WATER, Synergy.ROCK, Synergy.GHOST])
  evolution = Pkm.CURSOLA
  rarity = Rarity.EPIC
  stars = 2
  hp = 150
  atk = 15
  def = 2
  speDef = 6
  maxPP = 100
  range = 1
  skill = Ability.CURSE
  attackSprite = AttackSprite.WATER_MELEE
  additional = true
}

export class Cursola extends Pokemon {
  types = new SetSchema<Synergy>([Synergy.WATER, Synergy.ROCK, Synergy.GHOST])
  rarity = Rarity.EPIC
  stars = 3
  hp = 300
  atk = 25
  def = 3
  speDef = 8
  maxPP = 100
  range = 1
  skill = Ability.CURSE
  attackSprite = AttackSprite.WATER_MELEE
  additional = true
}

<<<<<<< HEAD
export class Smeargle extends Pokemon {
  types = new SetSchema<Synergy>([Synergy.NORMAL, Synergy.HUMAN])
  rarity = Rarity.UNIQUE
  stars = 3
  hp = 220
  atk = 20
  def = 3
  speDef = 3
  maxPP = 80
  range = 1
  skill = Ability.SKETCH
  attackSprite = AttackSprite.NORMAL_MELEE

  afterSimulationStart({ player, entity }) {
    const allyOnTheLeft = player.getPokemonAt(
      this.positionX - 1,
      this.positionY
    )
    if (allyOnTheLeft) {
      console.log("sketch " + allyOnTheLeft.skill)
      entity.skill = allyOnTheLeft.skill
    }
  }
=======
export class Toxel extends Pokemon {
  types = new SetSchema<Synergy>([
    Synergy.ELECTRIC,
    Synergy.POISON,
    Synergy.BABY
  ])
  rarity = Rarity.RARE
  evolution = Pkm.TOXTRICITY
  stars = 1
  hp = 90
  atk = 10
  def = 2
  speDef = 2
  maxPP = 100
  range = 1
  skill = Ability.OVERDRIVE
  attackSprite = AttackSprite.ELECTRIC_MELEE
  additional = true
}

export class Toxtricity extends Pokemon {
  types = new SetSchema<Synergy>([
    Synergy.ELECTRIC,
    Synergy.POISON,
    Synergy.SOUND
  ])
  rarity = Rarity.RARE
  stars = 2
  hp = 200
  atk = 23
  def = 4
  speDef = 4
  maxPP = 100
  range = 1
  skill = Ability.OVERDRIVE
  attackSprite = AttackSprite.ELECTRIC_MELEE
  additional = true
>>>>>>> 2b1d39d5
}

export const PokemonClasses: Record<
  Pkm,
  new (shiny: boolean, emotion: Emotion) => Pokemon
> = {
  [Pkm.DEFAULT]: Pokemon,
  [Pkm.DITTO]: Ditto,
  [Pkm.BULBASAUR]: Bulbasaur,
  [Pkm.IVYSAUR]: Ivysaur,
  [Pkm.VENUSAUR]: Venusaur,
  [Pkm.CHARMANDER]: Charmander,
  [Pkm.CHARMELEON]: Charmeleon,
  [Pkm.CHARIZARD]: Charizard,
  [Pkm.SQUIRTLE]: Squirtle,
  [Pkm.WARTORTLE]: Wartortle,
  [Pkm.BLASTOISE]: Blastoise,
  [Pkm.SLOWPOKE]: Slowpoke,
  [Pkm.SLOWBRO]: Slowbro,
  [Pkm.SLOWKING]: Slowking,
  [Pkm.GEODUDE]: Geodude,
  [Pkm.GRAVELER]: Graveler,
  [Pkm.GOLEM]: Golem,
  [Pkm.AZURILL]: Azurill,
  [Pkm.MARILL]: Marill,
  [Pkm.AZUMARILL]: Azumarill,
  [Pkm.ZUBAT]: Zubat,
  [Pkm.GOLBAT]: Golbat,
  [Pkm.CROBAT]: Crobat,
  [Pkm.AMPHAROS]: Ampharos,
  [Pkm.MAREEP]: Mareep,
  [Pkm.FLAFFY]: Flaffy,
  [Pkm.CLEFFA]: Cleffa,
  [Pkm.CLEFAIRY]: Clefairy,
  [Pkm.CLEFABLE]: Clefable,
  [Pkm.IGGLYBUFF]: Igglybuff,
  [Pkm.JIGGLYPUFF]: Jigglypuff,
  [Pkm.WIGGLYTUFF]: Wigglytuff,
  [Pkm.CATERPIE]: Caterpie,
  [Pkm.METAPOD]: Metapod,
  [Pkm.BUTTERFREE]: Butterfree,
  [Pkm.WEEDLE]: Weedle,
  [Pkm.KAKUNA]: Kakuna,
  [Pkm.BEEDRILL]: Beedrill,
  [Pkm.PIDGEY]: Pidgey,
  [Pkm.PIDGEOTTO]: Pidgeotto,
  [Pkm.PIDGEOT]: Pidgeot,
  [Pkm.HOPPIP]: Hoppip,
  [Pkm.SKIPLOOM]: Skiploom,
  [Pkm.JUMPLUFF]: Jumpluff,
  [Pkm.SEEDOT]: Seedot,
  [Pkm.NUZLEAF]: Nuzleaf,
  [Pkm.SHIFTRY]: Shiftry,
  [Pkm.STARLY]: Starly,
  [Pkm.STARAVIA]: Staravia,
  [Pkm.STARAPTOR]: Staraptor,
  [Pkm.CHIKORITA]: Chikorita,
  [Pkm.BAYLEEF]: Bayleef,
  [Pkm.MEGANIUM]: Meganium,
  [Pkm.CYNDAQUIL]: Cyndaquil,
  [Pkm.QUILAVA]: Quilava,
  [Pkm.TYPHLOSION]: Typhlosion,
  [Pkm.TOTODILE]: Totodile,
  [Pkm.CROCONAW]: Croconaw,
  [Pkm.FERALIGATR]: Feraligatr,
  [Pkm.TREECKO]: Treecko,
  [Pkm.GROVYLE]: Grovyle,
  [Pkm.SCEPTILE]: Sceptile,
  [Pkm.TORCHIC]: Torchic,
  [Pkm.COMBUSKEN]: Combusken,
  [Pkm.BLAZIKEN]: Blaziken,
  [Pkm.MUDKIP]: Mudkip,
  [Pkm.MARSHTOMP]: Marshtomp,
  [Pkm.SWAMPERT]: Swampert,
  [Pkm.TURTWIG]: Turtwig,
  [Pkm.GROTLE]: Grotle,
  [Pkm.TORTERRA]: Torterra,
  [Pkm.CHIMCHAR]: Chimchar,
  [Pkm.MONFERNO]: Monferno,
  [Pkm.INFERNAPE]: Infernape,
  [Pkm.PIPLUP]: Piplup,
  [Pkm.PRINPLUP]: Prinplup,
  [Pkm.EMPOLEON]: Empoleon,
  [Pkm.NIDORANF]: NidoranF,
  [Pkm.NIDORINA]: Nidorina,
  [Pkm.NIDOQUEEN]: Nidoqueen,
  [Pkm.NIDORANM]: NidoranM,
  [Pkm.NIDORINO]: Nidorino,
  [Pkm.NIDOKING]: Nidoking,
  [Pkm.PICHU]: Pichu,
  [Pkm.PIKACHU]: Pikachu,
  [Pkm.RAICHU]: Raichu,
  [Pkm.MACHOP]: Machop,
  [Pkm.MACHOKE]: Machoke,
  [Pkm.MACHAMP]: Machamp,
  [Pkm.HORSEA]: Horsea,
  [Pkm.SEADRA]: Seadra,
  [Pkm.KINGDRA]: Kingdra,
  [Pkm.TRAPINCH]: Trapinch,
  [Pkm.VIBRAVA]: Vibrava,
  [Pkm.FLYGON]: Flygon,
  [Pkm.SPHEAL]: Spheal,
  [Pkm.SEALEO]: Sealeo,
  [Pkm.WALREIN]: Walrein,
  [Pkm.ARON]: Aron,
  [Pkm.LAIRON]: Lairon,
  [Pkm.AGGRON]: Aggron,
  [Pkm.MAGNEMITE]: Magnemite,
  [Pkm.MAGNETON]: Magneton,
  [Pkm.MAGNEZONE]: Magnezone,
  [Pkm.RHYHORN]: Rhyhorn,
  [Pkm.RHYDON]: Rhydon,
  [Pkm.RHYPERIOR]: Rhyperior,
  [Pkm.TOGEPI]: Togepi,
  [Pkm.TOGETIC]: Togetic,
  [Pkm.TOGEKISS]: Togekiss,
  [Pkm.DUSKULL]: Duskull,
  [Pkm.DUSCLOPS]: Dusclops,
  [Pkm.DUSKNOIR]: Dusknoir,
  [Pkm.LOTAD]: Lotad,
  [Pkm.LOMBRE]: Lombre,
  [Pkm.LUDICOLO]: Ludicolo,
  [Pkm.SHINX]: Shinx,
  [Pkm.LUXIO]: Luxio,
  [Pkm.LUXRAY]: Luxray,
  [Pkm.POLIWAG]: Poliwag,
  [Pkm.POLIWHIRL]: Poliwhirl,
  [Pkm.POLITOED]: Politoed,
  [Pkm.ABRA]: Abra,
  [Pkm.KADABRA]: Kadabra,
  [Pkm.ALAKAZAM]: Alakazam,
  [Pkm.GASTLY]: Gastly,
  [Pkm.HAUNTER]: Haunter,
  [Pkm.GENGAR]: Gengar,
  [Pkm.DRATINI]: Dratini,
  [Pkm.DRAGONAIR]: Dragonair,
  [Pkm.DRAGONITE]: Dragonite,
  [Pkm.LARVITAR]: Larvitar,
  [Pkm.PUPITAR]: Pupitar,
  [Pkm.TYRANITAR]: Tyranitar,
  [Pkm.SLAKOTH]: Slakoth,
  [Pkm.VIGOROTH]: Vigoroth,
  [Pkm.SLAKING]: Slaking,
  [Pkm.RALTS]: Ralts,
  [Pkm.KIRLIA]: Kirlia,
  [Pkm.GARDEVOIR]: Gardevoir,
  [Pkm.BAGON]: Bagon,
  [Pkm.SHELGON]: Shelgon,
  [Pkm.SALAMENCE]: Salamence,
  [Pkm.BELDUM]: Beldum,
  [Pkm.METANG]: Metang,
  [Pkm.METAGROSS]: Metagross,
  [Pkm.GIBLE]: Gible,
  [Pkm.GABITE]: Gabite,
  [Pkm.GARCHOMP]: Garchomp,
  [Pkm.ELEKID]: Elekid,
  [Pkm.ELECTABUZZ]: Electabuzz,
  [Pkm.ELECTIVIRE]: Electivire,
  [Pkm.MAGBY]: Magby,
  [Pkm.MAGMAR]: Magmar,
  [Pkm.MAGMORTAR]: Magmortar,
  [Pkm.MUNCHLAX]: Munchlax,
  [Pkm.SNORLAX]: Snorlax,
  [Pkm.GROWLITHE]: Growlithe,
  [Pkm.ARCANINE]: Arcanine,
  [Pkm.ONIX]: Onix,
  [Pkm.STEELIX]: Steelix,
  [Pkm.MEGA_STEELIX]: MegaSteelix,
  [Pkm.SCYTHER]: Scyther,
  [Pkm.SCIZOR]: Scizor,
  [Pkm.MEGA_SCIZOR]: MegaScizor,
  [Pkm.RIOLU]: Riolu,
  [Pkm.LUCARIO]: Lucario,
  [Pkm.MAGIKARP]: Magikarp,
  [Pkm.RATTATA]: Rattata,
  [Pkm.RATICATE]: Raticate,
  [Pkm.SPEAROW]: Spearow,
  [Pkm.FEAROW]: Fearow,
  [Pkm.GYARADOS]: Gyarados,
  [Pkm.LUGIA]: Lugia,
  [Pkm.ZAPDOS]: Zapdos,
  [Pkm.MOLTRES]: Moltres,
  [Pkm.ARTICUNO]: Articuno,
  [Pkm.DIALGA]: Dialga,
  [Pkm.PALKIA]: Palkia,
  [Pkm.SUICUNE]: Suicune,
  [Pkm.RAIKOU]: Raikou,
  [Pkm.ENTEI]: Entei,
  [Pkm.KYOGRE]: Kyogre,
  [Pkm.GROUDON]: Groudon,
  [Pkm.RAYQUAZA]: Rayquaza,
  [Pkm.MEGA_RAYQUAZA]: MegaRayquaza,
  [Pkm.REGICE]: Regice,
  [Pkm.REGIROCK]: Regirock,
  [Pkm.REGISTEEL]: Registeel,
  [Pkm.REGIGIGAS]: Regigigas,
  [Pkm.GIRATINA]: Giratina,
  [Pkm.EEVEE]: Eevee,
  [Pkm.VAPOREON]: Vaporeon,
  [Pkm.JOLTEON]: Jolteon,
  [Pkm.FLAREON]: Flareon,
  [Pkm.ESPEON]: Espeon,
  [Pkm.UMBREON]: Umbreon,
  [Pkm.LEAFEON]: Leafeon,
  [Pkm.SYLVEON]: Sylveon,
  [Pkm.GLACEON]: Glaceon,
  [Pkm.MEDITITE]: Meditite,
  [Pkm.MEDICHAM]: Medicham,
  [Pkm.MEGA_MEDICHAM]: MegaMedicham,
  [Pkm.NUMEL]: Numel,
  [Pkm.CAMERUPT]: Camerupt,
  [Pkm.MEGA_CAMERUPT]: MegaCamerupt,
  [Pkm.DARKRAI]: Darkrai,
  [Pkm.LITWICK]: Litwick,
  [Pkm.LAMPENT]: Lampent,
  [Pkm.CHANDELURE]: Chandelure,
  [Pkm.BELLSPROUT]: Bellsprout,
  [Pkm.WEEPINBELL]: Weepinbell,
  [Pkm.VICTREEBEL]: Victreebel,
  [Pkm.SWINUB]: Swinub,
  [Pkm.PILOSWINE]: Piloswine,
  [Pkm.MAMOSWINE]: Mamoswine,
  [Pkm.SNORUNT]: Snorunt,
  [Pkm.GLALIE]: Glalie,
  [Pkm.FROSLASS]: Froslass,
  [Pkm.SNOVER]: Snover,
  [Pkm.ABOMASNOW]: Abomasnow,
  [Pkm.MEGA_ABOMASNOW]: MegaAbomasnow,
  [Pkm.VANILLITE]: Vanillite,
  [Pkm.VANILLISH]: Vanillish,
  [Pkm.VANILLUXE]: Vanilluxe,
  [Pkm.LARVESTA]: Larvesta,
  [Pkm.VOLCARONA]: Volcarona,
  [Pkm.LANDORUS]: Landorus,
  [Pkm.THUNDURUS]: Thundurus,
  [Pkm.TORNADUS]: Tornadus,
  [Pkm.KELDEO]: Keldeo,
  [Pkm.TERRAKION]: Terrakion,
  [Pkm.VIRIZION]: Virizion,
  [Pkm.COBALION]: Cobalion,
  [Pkm.MANAPHY]: Manaphy,
  [Pkm.PHIONE]: Phione,
  [Pkm.SPIRITOMB]: Spiritomb,
  [Pkm.ABSOL]: Absol,
  [Pkm.LAPRAS]: Lapras,
  [Pkm.LATIAS]: Latias,
  [Pkm.LATIOS]: Latios,
  [Pkm.MESPRIT]: Mesprit,
  [Pkm.AZELF]: Azelf,
  [Pkm.UXIE]: Uxie,
  [Pkm.MEWTWO]: Mewtwo,
  [Pkm.KYUREM]: Kyurem,
  [Pkm.RESHIRAM]: Reshiram,
  [Pkm.ZEKROM]: Zekrom,
  [Pkm.CELEBI]: Celebi,
  [Pkm.VICTINI]: Victini,
  [Pkm.JIRACHI]: Jirachi,
  [Pkm.ARCEUS]: Arceus,
  [Pkm.DEOXYS]: Deoxys,
  [Pkm.SHAYMIN]: Shaymin,
  [Pkm.SHAYMIN_SKY]: ShayminSky,
  [Pkm.CRESSELIA]: Cresselia,
  [Pkm.HEATRAN]: Heatran,
  [Pkm.HO_OH]: HooH,
  [Pkm.ROTOM]: Rotom,
  [Pkm.AERODACTYL]: Aerodactyl,
  [Pkm.SWABLU]: Swablu,
  [Pkm.CARVANHA]: Carvanha,
  [Pkm.PRIMAL_KYOGRE]: PrimalKyogre,
  [Pkm.PRIMAL_GROUDON]: PrimalGroudon,
  [Pkm.MEOWTH]: Meowth,
  [Pkm.PERSIAN]: Persian,
  [Pkm.DEINO]: Deino,
  [Pkm.ZWEILOUS]: Zweilous,
  [Pkm.HYDREIGON]: Hydreigon,
  [Pkm.SANDILE]: Sandile,
  [Pkm.KROKOROK]: Krookorok,
  [Pkm.KROOKODILE]: Krookodile,
  [Pkm.SOLOSIS]: Solosis,
  [Pkm.DUOSION]: Duosion,
  [Pkm.REUNICLUS]: Reuniclus,
  [Pkm.ODDISH]: Oddish,
  [Pkm.GLOOM]: Gloom,
  [Pkm.VILEPLUME]: Vileplume,
  [Pkm.BELLOSSOM]: Bellossom,
  [Pkm.AMAURA]: Amaura,
  [Pkm.AURORUS]: Aurorus,
  [Pkm.ANORITH]: Anorith,
  [Pkm.ARMALDO]: Armaldo,
  [Pkm.ARCHEN]: Archen,
  [Pkm.ARCHEOPS]: Archeops,
  [Pkm.SHIELDON]: Shieldon,
  [Pkm.BASTIODON]: Bastiodon,
  [Pkm.TIRTOUGA]: Tirtouga,
  [Pkm.CARRACOSTA]: Carracosta,
  [Pkm.LILEEP]: Lileep,
  [Pkm.CRADILY]: Cradily,
  [Pkm.OMANYTE]: Omanyte,
  [Pkm.OMASTAR]: Omastar,
  [Pkm.CRANIDOS]: Cranidos,
  [Pkm.RAMPARDOS]: Rampardos,
  [Pkm.TYRUNT]: Tyrunt,
  [Pkm.TYRANTRUM]: Tyrantrum,
  [Pkm.KABUTO]: Kabuto,
  [Pkm.KABUTOPS]: Kabutops,
  [Pkm.BUDEW]: Budew,
  [Pkm.ROSELIA]: Roselia,
  [Pkm.ROSERADE]: Roserade,
  [Pkm.BUNEARY]: Buneary,
  [Pkm.LOPUNNY]: Lopunny,
  [Pkm.MEGA_LOPUNNY]: MegaLopunny,
  [Pkm.AXEW]: Axew,
  [Pkm.FRAXURE]: Fraxure,
  [Pkm.HAXORUS]: Haxorus,
  [Pkm.VENIPEDE]: Venipede,
  [Pkm.WHIRLIPEDE]: Whirlipede,
  [Pkm.SCOLIPEDE]: Scolipede,
  [Pkm.PORYGON]: Porygon,
  [Pkm.PORYGON_2]: Porygon2,
  [Pkm.PORYGON_Z]: PorygonZ,
  [Pkm.ELECTRIKE]: Electrike,
  [Pkm.MANECTRIC]: Manectric,
  [Pkm.MEGA_MANECTRIC]: MegaManectric,
  [Pkm.SHUPPET]: Shuppet,
  [Pkm.BANETTE]: Banette,
  [Pkm.MEGA_BANETTE]: MegaBanette,
  [Pkm.HONEDGE]: Honedge,
  [Pkm.DOUBLADE]: Doublade,
  [Pkm.AEGISLASH]: Aegislash,
  [Pkm.CUBONE]: Cubone,
  [Pkm.MAROWAK]: Marowak,
  [Pkm.ALOLAN_MAROWAK]: AlolanMarowak,
  [Pkm.WHISMUR]: Whismur,
  [Pkm.LOUDRED]: Loudred,
  [Pkm.EXPLOUD]: Exploud,
  [Pkm.TYMPOLE]: Tympole,
  [Pkm.PALPITOAD]: Palpitoad,
  [Pkm.SEISMITOAD]: Seismitoad,
  [Pkm.SEWADDLE]: Sewaddle,
  [Pkm.SWADLOON]: Swadloon,
  [Pkm.LEAVANNY]: Leavanny,
  [Pkm.PIKIPEK]: Pikipek,
  [Pkm.TRUMBEAK]: Trumbeak,
  [Pkm.TOUCANNON]: Toucannon,
  [Pkm.FLABEBE]: Flabebe,
  [Pkm.FLOETTE]: Floette,
  [Pkm.FLORGES]: Florges,
  [Pkm.JANGMO_O]: JangmoO,
  [Pkm.HAKAMO_O]: HakamoO,
  [Pkm.KOMMO_O]: KommoO,
  [Pkm.MELOETTA]: Meloetta,
  [Pkm.ALTARIA]: Altaria,
  [Pkm.MEGA_ALTARIA]: MegaAltaria,
  [Pkm.CASTFORM]: Castform,
  [Pkm.CASTFORM_SUN]: CastformSun,
  [Pkm.CASTFORM_RAIN]: CastformRain,
  [Pkm.CASTFORM_HAIL]: CastformHail,
  [Pkm.CORPHISH]: Corphish,
  [Pkm.CRAWDAUNT]: Crawdaunt,
  [Pkm.JOLTIK]: Joltik,
  [Pkm.GALVANTULA]: Galvantula,
  [Pkm.GENESECT]: Genesect,
  [Pkm.DIANCIE]: Diancie,
  [Pkm.HATENNA]: Hatenna,
  [Pkm.HATTREM]: Hattrem,
  [Pkm.HATTERENE]: Hatterene,
  [Pkm.FENNEKIN]: Fennekin,
  [Pkm.BRAIXEN]: Braixen,
  [Pkm.DELPHOX]: Delphox,
  [Pkm.MAKUHITA]: Makuhita,
  [Pkm.HARIYAMA]: Hariyama,
  [Pkm.REGIELEKI]: Regieleki,
  [Pkm.REGIDRAGO]: Regidrago,
  [Pkm.GUZZLORD]: Guzzlord,
  [Pkm.ETERNATUS]: Eternatus,
  [Pkm.PONYTA]: Ponyta,
  [Pkm.RAPIDASH]: Rapidash,
  [Pkm.NINCADA]: Nincada,
  [Pkm.NINJASK]: Ninjask,
  [Pkm.SHEDINJA]: Shedinja,
  [Pkm.NOIBAT]: Noibat,
  [Pkm.NOIVERN]: Noivern,
  [Pkm.PUMPKABOO]: Pumpkaboo,
  [Pkm.GOURGEIST]: Gourgeist,
  [Pkm.CACNEA]: Cacnea,
  [Pkm.CACTURNE]: Cacturne,
  [Pkm.RELICANTH]: Relicanth,
  [Pkm.TAUROS]: Tauros,
  [Pkm.HAPPINY]: Happiny,
  [Pkm.CHANSEY]: Chansey,
  [Pkm.BLISSEY]: Blissey,
  [Pkm.TAPU_KOKO]: TapuKoko,
  [Pkm.TAPU_LELE]: TapuLele,
  [Pkm.STAKATAKA]: Stakataka,
  [Pkm.BLACEPHALON]: Blacephalon,
  [Pkm.HOUNDOUR]: Houndour,
  [Pkm.HOUNDOOM]: Houndoom,
  [Pkm.MEGA_HOUNDOOM]: MegaHoundoom,
  [Pkm.CLAMPERL]: Clamperl,
  [Pkm.HUNTAIL]: Huntail,
  [Pkm.GOREBYSS]: Gorebyss,
  [Pkm.SMOOCHUM]: Smoochum,
  [Pkm.JYNX]: Jynx,
  [Pkm.SALANDIT]: Salandit,
  [Pkm.SALAZZLE]: Salazzle,
  [Pkm.VENONAT]: Venonat,
  [Pkm.VENOMOTH]: Venomoth,
  [Pkm.VOLTORB]: Voltorb,
  [Pkm.ELECTRODE]: Electrode,
  [Pkm.SLUGMA]: Slugma,
  [Pkm.MAGCARGO]: Magcargo,
  [Pkm.SNEASEL]: Sneasel,
  [Pkm.WEAVILE]: Weavile,
  [Pkm.CROAGUNK]: Croagunk,
  [Pkm.TOXICROAK]: Toxicroak,
  [Pkm.CHINCHOU]: Chinchou,
  [Pkm.LANTURN]: Lanturn,
  [Pkm.POOCHYENA]: Poochyena,
  [Pkm.MIGHTYENA]: Mightyena,
  [Pkm.BRONZOR]: Bronzor,
  [Pkm.BRONZONG]: Bronzong,
  [Pkm.DRIFLOON]: Drifloon,
  [Pkm.DRIFBLIM]: Drifblim,
  [Pkm.SHROOMISH]: Shroomish,
  [Pkm.BRELOOM]: Breloom,
  [Pkm.TENTACOOL]: Tentacool,
  [Pkm.TENTACRUEL]: Tentacruel,
  [Pkm.SNUBULL]: Snubull,
  [Pkm.GRANBULL]: Granbull,
  [Pkm.SEVIPER]: Seviper,
  [Pkm.VULPIX]: Vulpix,
  [Pkm.NINETALES]: Ninetales,
  [Pkm.ALOLAN_VULPIX]: AlolanVulpix,
  [Pkm.ALOLAN_NINETALES]: AlolanNinetales,
  [Pkm.MAWILE]: Mawile,
  [Pkm.BUIZEL]: Buizel,
  [Pkm.FLOATZEL]: Floatzel,
  [Pkm.KECLEON]: Kecleon,
  [Pkm.CARBINK]: Carbink,
  [Pkm.CHATOT]: Chatot,
  [Pkm.GOOMY]: Goomy,
  [Pkm.SLIGOO]: Sligoo,
  [Pkm.GOODRA]: Goodra,
  [Pkm.MEW]: Mew,
  [Pkm.BOUNSWEET]: Bounsweet,
  [Pkm.STEENEE]: Steenee,
  [Pkm.TSAREENA]: Tsareena,
  [Pkm.VOLCANION]: Volcanion,
  [Pkm.APPLIN]: Applin,
  [Pkm.APPLETUN]: Appletun,
  [Pkm.OSHAWOTT]: Oshawott,
  [Pkm.DEWOTT]: Dewott,
  [Pkm.SAMUROTT]: Samurott,
  [Pkm.SNOM]: Snom,
  [Pkm.FROSMOTH]: Frosmoth,
  [Pkm.WAILMER]: Wailmer,
  [Pkm.WAILORD]: Wailord,
  [Pkm.DREEPY]: Dreepy,
  [Pkm.DRAKLOAK]: Drakloak,
  [Pkm.DRAGAPULT]: Dragapult,
  [Pkm.SNIVY]: Snivy,
  [Pkm.SERVINE]: Servine,
  [Pkm.SERPERIOR]: Serperior,
  [Pkm.POPPLIO]: Popplio,
  [Pkm.BRIONNE]: Brionne,
  [Pkm.PRIMARINA]: Primarina,
  [Pkm.GOTHITA]: Gothita,
  [Pkm.GOTHORITA]: Gothorita,
  [Pkm.GOTHITELLE]: Gothitelle,
  [Pkm.SCORBUNNY]: Scorbunny,
  [Pkm.RABOOT]: Raboot,
  [Pkm.CINDERACE]: Cinderace,
  [Pkm.SANDSHREW]: Sandshrew,
  [Pkm.SANDSLASH]: Sandslash,
  [Pkm.FARFETCH_D]: Farfetchd,
  [Pkm.UNOWN_A]: UnownA,
  [Pkm.UNOWN_B]: UnownB,
  [Pkm.UNOWN_C]: UnownC,
  [Pkm.UNOWN_D]: UnownD,
  [Pkm.UNOWN_E]: UnownE,
  [Pkm.UNOWN_F]: UnownF,
  [Pkm.UNOWN_G]: UnownG,
  [Pkm.UNOWN_H]: UnownH,
  [Pkm.UNOWN_I]: UnownI,
  [Pkm.UNOWN_J]: UnownJ,
  [Pkm.UNOWN_K]: UnownK,
  [Pkm.UNOWN_L]: UnownL,
  [Pkm.UNOWN_M]: UnownM,
  [Pkm.UNOWN_N]: UnownN,
  [Pkm.UNOWN_O]: UnownO,
  [Pkm.UNOWN_P]: UnownP,
  [Pkm.UNOWN_Q]: UnownQ,
  [Pkm.UNOWN_R]: UnownR,
  [Pkm.UNOWN_S]: UnownS,
  [Pkm.UNOWN_T]: UnownT,
  [Pkm.UNOWN_U]: UnownU,
  [Pkm.UNOWN_V]: UnownV,
  [Pkm.UNOWN_W]: UnownW,
  [Pkm.UNOWN_X]: UnownX,
  [Pkm.UNOWN_Y]: UnownY,
  [Pkm.UNOWN_Z]: UnownZ,
  [Pkm.UNOWN_QUESTION]: UnownQuestion,
  [Pkm.UNOWN_EXCLAMATION]: UnownExclamation,
  [Pkm.EGG]: Egg,
  [Pkm.TAPU_FINI]: TapuFini,
  [Pkm.TAPU_BULU]: TapuBulu,
  [Pkm.DIGLETT]: Diglett,
  [Pkm.DUGTRIO]: Dugtrio,
  [Pkm.ROWLET]: Rowlet,
  [Pkm.DARTIX]: Dartix,
  [Pkm.DECIDUEYE]: Decidueye,
  [Pkm.ZORUA]: Zorua,
  [Pkm.ZOROARK]: Zoroark,
  [Pkm.HISUI_ZORUA]: HisuiZorua,
  [Pkm.HISUI_ZOROARK]: HisuiZoroark,
  [Pkm.FROAKIE]: Froakie,
  [Pkm.FROGADIER]: Frogadier,
  [Pkm.GRENINJA]: Greninja,
  [Pkm.TYROGUE]: Tyrogue,
  [Pkm.HITMONLEE]: Hitmonlee,
  [Pkm.HITMONCHAN]: Hitmonchan,
  [Pkm.HITMONTOP]: Hitmontop,
  [Pkm.MIMIKYU]: Mimikyu,
  [Pkm.GRIMER]: Grimer,
  [Pkm.MUK]: Muk,
  [Pkm.ALOLAN_GRIMER]: AlolanGrimer,
  [Pkm.ALOLAN_MUK]: AlolanMuk,
  [Pkm.SHARPEDO]: Sharpedo,
  [Pkm.PINECO]: Pineco,
  [Pkm.FORRETRESS]: Forretress,
  [Pkm.SEEL]: Seel,
  [Pkm.DEWGONG]: Dewgong,
  [Pkm.ALOLAN_GEODUDE]: AlolanGeodude,
  [Pkm.ALOLAN_GRAVELER]: AlolanGraveler,
  [Pkm.ALOLAN_GOLEM]: AlolanGolem,
  [Pkm.EKANS]: Ekans,
  [Pkm.ARBOK]: Arbok,
  [Pkm.MIME_JR]: MimeJr,
  [Pkm.MR_MIME]: MrMime,
  [Pkm.ORIGIN_GIRATINA]: OriginGiratina,
  [Pkm.PIROUETTE_MELOETTA]: PirouetteMeloetta,
  [Pkm.MELMETAL]: Melmetal,
  [Pkm.HOOPA]: Hoopa,
  [Pkm.HOOPA_UNBOUND]: HoopaUnbound,
  [Pkm.TYPE_NULL]: TypeNull,
  [Pkm.SILVALLY]: Sylvally,
  [Pkm.ZERAORA]: Zeraora,
  [Pkm.XERNEAS]: Xerneas,
  [Pkm.YVELTAL]: Yveltal,
  [Pkm.MARSHADOW]: Marshadow,
  [Pkm.HOOTHOOT]: Hoothoot,
  [Pkm.NOCTOWL]: Noctowl,
  [Pkm.BONSLEY]: Bonsley,
  [Pkm.SUDOWOODO]: Sudowoodo,
  [Pkm.COMBEE]: Combee,
  [Pkm.VESPIQUEEN]: Vespiqueen,
  [Pkm.SHUCKLE]: Shuckle,
  [Pkm.TEPIG]: Tepig,
  [Pkm.PIGNITE]: Pignite,
  [Pkm.EMBOAR]: Emboar,
  [Pkm.WYNAUT]: Wynaut,
  [Pkm.WOBBUFFET]: Wobbuffet,
  [Pkm.LUNATONE]: Lunatone,
  [Pkm.SOLROCK]: Solrock,
  [Pkm.POLIWRATH]: Poliwrath,
  [Pkm.WURMPLE]: Wurmple,
  [Pkm.SILCOON]: Silcoon,
  [Pkm.BEAUTIFLY]: Beautifly,
  [Pkm.CASCOON]: Cascoon,
  [Pkm.DUSTOX]: Dustox,
  [Pkm.TINKATINK]: Tinkatink,
  [Pkm.TINKATUFF]: Tinkatuff,
  [Pkm.TINKATON]: Tinkaton,
  [Pkm.PARAS]: Paras,
  [Pkm.PARASECT]: Parasect,
  [Pkm.MILTANK]: Miltank,
  [Pkm.MANKEY]: Mankey,
  [Pkm.PRIMEAPE]: Primeape,
  [Pkm.SUNKERN]: Sunkern,
  [Pkm.SUNFLORA]: Sunflora,
  [Pkm.MARACTUS]: Maractus,
  [Pkm.PLUSLE]: Plusle,
  [Pkm.MINUN]: Minun,
  [Pkm.PINSIR]: Pinsir,
  [Pkm.NATU]: Natu,
  [Pkm.XATU]: Xatu,
  [Pkm.GLIGAR]: Gligar,
  [Pkm.GLISCOR]: Gliscor,
  [Pkm.SHELLDER]: Shellder,
  [Pkm.CLOYSTER]: Cloyster,
  [Pkm.SENTRET]: Sentret,
  [Pkm.FURRET]: Furret,
  [Pkm.SPECTRIER]: Spectrier,
  [Pkm.TORKOAL]: Torkoal,
  [Pkm.DELIBIRD]: Delibird,
  [Pkm.IRON_BUNDLE]: IronBundle,
  [Pkm.KARTANA]: Kartana,
  [Pkm.CHINGLING]: Chingling,
  [Pkm.CHIMECHO]: Chimecho,
  [Pkm.ALOLAN_RAICHU]: AlolanRaichu,
  [Pkm.DHELMISE]: Dhelmise,
  [Pkm.KOFFING]: Koffing,
  [Pkm.WEEZING]: Weezing,
  [Pkm.STARYU]: Staryu,
  [Pkm.STARMIE]: Starmie,
  [Pkm.NOSEPASS]: Nosepass,
  [Pkm.PROBOPASS]: Probopass,
  [Pkm.WOOBAT]: Woobat,
  [Pkm.SWOOBAT]: Swoobat,
  [Pkm.CLAUNCHER]: Clauncher,
  [Pkm.CLAWITZER]: Clawitzer,
  [Pkm.YANMA]: Yanma,
  [Pkm.YANMEGA]: Yanmega,
  [Pkm.HELIOPTILE]: Helioptile,
  [Pkm.HELIOLISK]: Heliolisk,
  [Pkm.BIDOOF]: Bidoof,
  [Pkm.BIBAREL]: Bibarel,
  [Pkm.SPINDA]: Spinda,
  [Pkm.BALTOY]: Baltoy,
  [Pkm.CLAYDOL]: Claydol,
  [Pkm.HERACROSS]: Heracross,
  [Pkm.PURRLOIN]: Purrloin,
  [Pkm.LIEPARD]: Liepard,
  [Pkm.BARBOACH]: Barboach,
  [Pkm.WHISCASH]: Whiscash,
  [Pkm.SCRAGGY]: Scraggy,
  [Pkm.SCRAFTY]: Scrafty,
  [Pkm.FINNEON]: Finneon,
  [Pkm.LUMINEON]: Lumineon,
  [Pkm.STUNKY]: Stunky,
  [Pkm.SKUNTANK]: Skuntank,
  [Pkm.ILLUMISE]: Illumise,
  [Pkm.VOLBEAT]: Volbeat,
  [Pkm.NECROZMA]: Necrozma,
  [Pkm.ULTRA_NECROZMA]: UltraNecrozma,
  [Pkm.CHERRUBI]: Cherrubi,
  [Pkm.CHERRIM]: Cherrim,
  [Pkm.CHERRIM_SUNLIGHT]: CherrimSunlight,
  [Pkm.MISDREAVUS]: Misdreavus,
  [Pkm.MISMAGIUS]: Mismagius,
  [Pkm.DODUO]: Doduo,
  [Pkm.DODRIO]: Dodrio,
  [Pkm.XURKITREE]: Xurkitree,
  [Pkm.TANDEMAUS]: Tandemaus,
  [Pkm.MAUSHOLD_THREE]: MausholdThree,
  [Pkm.MAUSHOLD_FOUR]: MausholdFour,
  [Pkm.KRICKETOT]: Kricketot,
  [Pkm.KRICKETUNE]: Kricketune,
  [Pkm.HIPPOPOTAS]: Hippopotas,
  [Pkm.HIPPODOWN]: Hippodown,
  [Pkm.WINGULL]: Wingull,
  [Pkm.PELIPPER]: Pelipper,
  [Pkm.NIHILEGO]: Nihilego,
  [Pkm.SOBBLE]: Sobble,
  [Pkm.DRIZZILE]: Drizzile,
  [Pkm.INTELEON]: Inteleon,
  [Pkm.TROPIUS]: Tropius,
  [Pkm.EXEGGCUTE]: Exeggcute,
  [Pkm.EXEGGUTOR]: Exeggutor,
  [Pkm.ALOLAN_EXEGGUTOR]: AlolanExeggutor,
  [Pkm.COMFEY]: Comfey,
  [Pkm.CARNIVINE]: Carnivine,
  [Pkm.HISUIAN_QWILFISH]: HisuianQwilfish,
  [Pkm.OVERQWIL]: Overqwil,
  [Pkm.HISUIAN_TYPHLOSION]: HisuianTyphlosion,
  [Pkm.LILLIPUP]: Lillipup,
  [Pkm.HERDIER]: Herdier,
  [Pkm.STOUTLAND]: Stoutland,
  [Pkm.ZIGZAGOON]: Zigzagoon,
  [Pkm.LINOONE]: Linoone,
  [Pkm.PHEROMOSA]: Pheromosa,
  [Pkm.SABLEYE]: Sableye,
  [Pkm.DRACOVISH]: Dracovish,
  [Pkm.CORSOLA]: Corsola,
  [Pkm.GALAR_CORSOLA]: GalarCorsola,
  [Pkm.CURSOLA]: Cursola,
  [Pkm.GIMMIGHOUL]: Gimmighoul,
  [Pkm.GHOLDENGO]: Gholdengo,
  [Pkm.PHANTUMP]: Phantump,
  [Pkm.TREVENANT]: Trevenant,
<<<<<<< HEAD
  [Pkm.SMEARGLE]: Smeargle
=======
  [Pkm.TOXEL]: Toxel,
  [Pkm.TOXTRICITY]: Toxtricity
>>>>>>> 2b1d39d5
}<|MERGE_RESOLUTION|>--- conflicted
+++ resolved
@@ -11177,7 +11177,6 @@
   additional = true
 }
 
-<<<<<<< HEAD
 export class Smeargle extends Pokemon {
   types = new SetSchema<Synergy>([Synergy.NORMAL, Synergy.HUMAN])
   rarity = Rarity.UNIQUE
@@ -11201,7 +11200,8 @@
       entity.skill = allyOnTheLeft.skill
     }
   }
-=======
+}
+
 export class Toxel extends Pokemon {
   types = new SetSchema<Synergy>([
     Synergy.ELECTRIC,
@@ -11239,7 +11239,6 @@
   skill = Ability.OVERDRIVE
   attackSprite = AttackSprite.ELECTRIC_MELEE
   additional = true
->>>>>>> 2b1d39d5
 }
 
 export const PokemonClasses: Record<
@@ -11920,10 +11919,7 @@
   [Pkm.GHOLDENGO]: Gholdengo,
   [Pkm.PHANTUMP]: Phantump,
   [Pkm.TREVENANT]: Trevenant,
-<<<<<<< HEAD
-  [Pkm.SMEARGLE]: Smeargle
-=======
+  [Pkm.SMEARGLE]: Smeargle,
   [Pkm.TOXEL]: Toxel,
   [Pkm.TOXTRICITY]: Toxtricity
->>>>>>> 2b1d39d5
 }